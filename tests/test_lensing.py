--- conflicted
+++ resolved
@@ -80,12 +80,7 @@
     return g1, g2
 
 def test_nfwhalo():
-<<<<<<< HEAD
-    """Test that NFWHalo computations are consistent with expectations from external reference
-    """
-=======
     """Various tests of the NFWHalo class (against reference data, and basic sanity tests)"""
->>>>>>> 3031580e
     import time
     t1 = time.time()
 
