# Copyright (c) 2012-2017 by the GalSim developers team on GitHub
# https://github.com/GalSim-developers
#
# This file is part of GalSim: The modular galaxy image simulation toolkit.
# https://github.com/GalSim-developers/GalSim
#
# GalSim is free software: redistribution and use in source and binary forms,
# with or without modification, are permitted provided that the following
# conditions are met:
#
# 1. Redistributions of source code must retain the above copyright notice, this
#    list of conditions, and the disclaimer given in the accompanying LICENSE
#    file.
# 2. Redistributions in binary form must reproduce the above copyright notice,
#    this list of conditions, and the disclaimer given in the documentation
#    and/or other materials provided with the distribution.
#

from __future__ import print_function
import numpy as np
import os
import sys

from galsim_test_helpers import *

try:
    import galsim
except ImportError:
    path, filename = os.path.split(__file__)
    sys.path.append(os.path.abspath(os.path.join(path, "..")))
    import galsim

# for flux normalization tests
test_flux = 1.8

# A helper function used by both test_draw and test_drawk to check that the drawn image
# is a radially symmetric exponential with the right scale.
def CalculateScale(im):
    # We just determine the scale radius of the drawn exponential by calculating
    # the second moments of the image.
    # int r^2 exp(-r/s) 2pir dr = 12 s^4 pi
    # int exp(-r/s) 2pir dr = 2 s^2 pi
    x, y = np.meshgrid(np.arange(np.shape(im.array)[0]), np.arange(np.shape(im.array)[1]))
    if np.iscomplexobj(im.array):
        T = complex
    else:
        T = float
    flux = im.array.astype(T).sum()
    mx = (x * im.array.astype(T)).sum() / flux
    my = (y * im.array.astype(T)).sum() / flux
    mxx = (((x-mx)**2) * im.array.astype(T)).sum() / flux
    myy = (((y-my)**2) * im.array.astype(T)).sum() / flux
    mxy = ((x-mx) * (y-my) * im.array.astype(T)).sum() / flux
    s2 = mxx+myy
    print(flux,mx,my,mxx,myy,mxy)
    np.testing.assert_almost_equal((mxx-myy)/s2, 0, 5, "Found e1 != 0 for Exponential draw")
    np.testing.assert_almost_equal(2*mxy/s2, 0, 5, "Found e2 != 0 for Exponential draw")
    return np.sqrt(s2/6) * im.scale


@timer
def test_drawImage():
    """Test the various optional parameters to the drawImage function.
       In particular test the parameters image and dx in various combinations.
    """
    # We use a simple Exponential for our object:
    obj = galsim.Exponential(flux=test_flux, scale_radius=2)

    # First test drawImage() with method='no_pixel'.  It should:
    #   - create a new image
    #   - return the new image
    #   - set the scale to obj.nyquist_scale
    #   - set the size large enough to contain 99.5% of the flux
    im1 = obj.drawImage(method='no_pixel')
    nyq_scale = obj.nyquist_scale
    np.testing.assert_almost_equal(im1.scale, nyq_scale, 9,
                                   "obj.drawImage() produced image with wrong scale")
    np.testing.assert_equal(im1.bounds, galsim.BoundsI(1,56,1,56),
                            "obj.drawImage() produced image with wrong bounds")
    np.testing.assert_almost_equal(CalculateScale(im1), 2, 1,
                                   "Measured wrong scale after obj.drawImage()")

    # The flux is only really expected to come out right if the object has been
    # convoled with a pixel:
    obj2 = galsim.Convolve([ obj, galsim.Pixel(im1.scale) ])
    im2 = obj2.drawImage(method='no_pixel')
    nyq_scale = obj2.nyquist_scale
    np.testing.assert_almost_equal(im2.scale, nyq_scale, 9,
                                   "obj2.drawImage() produced image with wrong scale")
    np.testing.assert_almost_equal(im2.array.astype(float).sum(), test_flux, 2,
                                   "obj2.drawImage() produced image with wrong flux")
    np.testing.assert_equal(im2.bounds, galsim.BoundsI(1,56,1,56),
                            "obj2.drawImage() produced image with wrong bounds")
    np.testing.assert_almost_equal(CalculateScale(im2), 2, 1,
                                   "Measured wrong scale after obj2.drawImage()")
    # This should be the same as obj with method='auto'
    im2 = obj.drawImage()
    np.testing.assert_almost_equal(im2.scale, nyq_scale, 9,
                                   "obj2.drawImage() produced image with wrong scale")
    np.testing.assert_almost_equal(im2.array.astype(float).sum(), test_flux, 2,
                                   "obj2.drawImage() produced image with wrong flux")
    np.testing.assert_equal(im2.bounds, galsim.BoundsI(1,56,1,56),
                            "obj2.drawImage() produced image with wrong bounds")
    np.testing.assert_almost_equal(CalculateScale(im2), 2, 1,
                                   "Measured wrong scale after obj2.drawImage()")

    # Test if we provide an image argument.  It should:
    #   - write to the existing image
    #   - also return that image
    #   - set the scale to obj2.nyquist_scale
    #   - zero out any existing data
    im3 = galsim.ImageD(56,56)
    im4 = obj.drawImage(im3)
    np.testing.assert_almost_equal(im3.scale, nyq_scale, 9,
                                   "obj.drawImage(im3) produced image with wrong scale")
    np.testing.assert_almost_equal(im3.array.sum(), test_flux, 2,
                                   "obj.drawImage(im3) produced image with wrong flux")
    np.testing.assert_almost_equal(im3.array.sum(), im2.array.astype(float).sum(), 6,
                                   "obj.drawImage(im3) produced image with different flux than im2")
    np.testing.assert_almost_equal(CalculateScale(im3), 2, 1,
                                   "Measured wrong scale after obj.drawImage(im3)")
    np.testing.assert_array_equal(im3.array, im4.array,
                                  "im4 = obj.drawImage(im3) produced im4 != im3")
    im3.fill(9.8)
    np.testing.assert_array_equal(im3.array, im4.array,
                                  "im4 = obj.drawImage(im3) produced im4 is not im3")
    im4 = obj.drawImage(im3)
    np.testing.assert_almost_equal(im3.array.sum(), im2.array.astype(float).sum(), 6,
                                   "obj.drawImage(im3) doesn't zero out existing data")

    # Test if we provide an image with undefined bounds.  It should:
    #   - resize the provided image
    #   - also return that image
    #   - set the scale to obj2.nyquist_scale
    im5 = galsim.ImageD()
    obj.drawImage(im5)
    np.testing.assert_almost_equal(im5.scale, nyq_scale, 9,
                                   "obj.drawImage(im5) produced image with wrong scale")
    np.testing.assert_almost_equal(im5.array.sum(), test_flux, 2,
                                   "obj.drawImage(im5) produced image with wrong flux")
    np.testing.assert_almost_equal(CalculateScale(im5), 2, 1,
                                   "Measured wrong scale after obj.drawImage(im5)")
    np.testing.assert_almost_equal(
        im5.array.sum(), im2.array.astype(float).sum(), 6,
        "obj.drawImage(im5) produced image with different flux than im2")
    np.testing.assert_equal(im5.bounds, galsim.BoundsI(1,56,1,56),
                            "obj.drawImage(im5) produced image with wrong bounds")

    # Test if we provide a dx to use.  It should:
    #   - create a new image using that dx for the scale
    #   - return the new image
    #   - set the size large enough to contain 99.5% of the flux
    scale = 0.51   # Just something different from 1 or dx_nyq
    im7 = obj.drawImage(scale=scale,method='no_pixel')
    np.testing.assert_almost_equal(im7.scale, scale, 9,
                                   "obj.drawImage(dx) produced image with wrong scale")
    np.testing.assert_almost_equal(im7.array.astype(float).sum(), test_flux, 2,
                                   "obj.drawImage(dx) produced image with wrong flux")
    np.testing.assert_almost_equal(CalculateScale(im7), 2, 1,
                                   "Measured wrong scale after obj.drawImage(dx)")
    np.testing.assert_equal(im7.bounds, galsim.BoundsI(1,68,1,68),
                            "obj.drawImage(dx) produced image with wrong bounds")

    # Test if we provide an image with a defined scale.  It should:
    #   - write to the existing image
    #   - use the image's scale
    nx = 200  # Some randome size
    im9 = galsim.ImageD(nx,nx, scale=scale)
    obj.drawImage(im9)
    np.testing.assert_almost_equal(im9.scale, scale, 9,
                                   "obj.drawImage(im9) produced image with wrong scale")
    np.testing.assert_almost_equal(im9.array.sum(), test_flux, 4,
                                   "obj.drawImage(im9) produced image with wrong flux")
    np.testing.assert_almost_equal(CalculateScale(im9), 2, 2,
                                   "Measured wrong scale after obj.drawImage(im9)")

    # Test if we provide an image with a defined scale <= 0.  It should:
    #   - write to the existing image
    #   - set the scale to obj2.nyquist_scale
    im9.scale = -scale
    im9.setZero()
    obj.drawImage(im9)
    np.testing.assert_almost_equal(im9.scale, nyq_scale, 9,
                                   "obj.drawImage(im9) produced image with wrong scale")
    np.testing.assert_almost_equal(im9.array.sum(), test_flux, 4,
                                   "obj.drawImage(im9) produced image with wrong flux")
    np.testing.assert_almost_equal(CalculateScale(im9), 2, 2,
                                   "Measured wrong scale after obj.drawImage(im9)")
    im9.scale = 0
    im9.setZero()
    obj.drawImage(im9)
    np.testing.assert_almost_equal(im9.scale, nyq_scale, 9,
                                   "obj.drawImage(im9) produced image with wrong scale")
    np.testing.assert_almost_equal(im9.array.sum(), test_flux, 4,
                                   "obj.drawImage(im9) produced image with wrong flux")
    np.testing.assert_almost_equal(CalculateScale(im9), 2, 2,
                                   "Measured wrong scale after obj.drawImage(im9)")


    # Test if we provide an image and dx.  It should:
    #   - write to the existing image
    #   - use the provided dx
    #   - write the new dx value to the image's scale
    im9.scale = 0.73
    im9.setZero()
    obj.drawImage(im9, scale=scale)
    np.testing.assert_almost_equal(im9.scale, scale, 9,
                                   "obj.drawImage(im9,dx) produced image with wrong scale")
    np.testing.assert_almost_equal(im9.array.sum(), test_flux, 4,
                                   "obj.drawImage(im9,dx) produced image with wrong flux")
    np.testing.assert_almost_equal(CalculateScale(im9), 2, 2,
                                   "Measured wrong scale after obj.drawImage(im9,dx)")

    # Test if we provide an image and dx <= 0.  It should:
    #   - write to the existing image
    #   - set the scale to obj2.nyquist_scale
    im9.scale = 0.73
    im9.setZero()
    obj.drawImage(im9, scale=-scale)
    np.testing.assert_almost_equal(im9.scale, nyq_scale, 9,
                                   "obj.drawImage(im9,dx<0) produced image with wrong scale")
    np.testing.assert_almost_equal(im9.array.sum(), test_flux, 4,
                                   "obj.drawImage(im9,dx<0) produced image with wrong flux")
    np.testing.assert_almost_equal(CalculateScale(im9), 2, 2,
                                   "Measured wrong scale after obj.drawImage(im9,dx<0)")
    im9.scale = 0.73
    im9.setZero()
    obj.drawImage(im9, scale=0)
    np.testing.assert_almost_equal(im9.scale, nyq_scale, 9,
                                   "obj.drawImage(im9,scale=0) produced image with wrong scale")
    np.testing.assert_almost_equal(im9.array.sum(), test_flux, 4,
                                   "obj.drawImage(im9,scale=0) produced image with wrong flux")
    np.testing.assert_almost_equal(CalculateScale(im9), 2, 2,
                                   "Measured wrong scale after obj.drawImage(im9,scale=0)")

    # Test if we provide nx, ny, and scale.  It should:
    #   - create a new image with the right size
    #   - set the scale
    ny = 100  # Make it non-square
    im10 = obj.drawImage(nx=nx, ny=ny, scale=scale)
    np.testing.assert_equal(im10.array.shape, (ny, nx),
                                   "obj.drawImage(nx,ny,scale) produced image with wrong size")
    np.testing.assert_almost_equal(im10.scale, scale, 9,
                                   "obj.drawImage(nx,ny,scale) produced image with wrong scale")
    np.testing.assert_almost_equal(im10.array.sum(), test_flux, 4,
                                   "obj.drawImage(nx,ny,scale) produced image with wrong flux")
    mom = galsim.utilities.unweighted_moments(im10)
    np.testing.assert_almost_equal(
        mom['Mx'], (nx+1.)/2., 4, "obj.drawImage(nx,ny,scale) (even) did not center in x correctly")
    np.testing.assert_almost_equal(
        mom['My'], (ny+1.)/2., 4, "obj.drawImage(nx,ny,scale) (even) did not center in y correctly")

    # Repeat with odd nx,ny
    im10 = obj.drawImage(nx=nx+1, ny=ny+1, scale=scale)
    np.testing.assert_equal(im10.array.shape, (ny+1, nx+1),
                                   "obj.drawImage(nx,ny,scale) produced image with wrong size")
    np.testing.assert_almost_equal(im10.scale, scale, 9,
                                   "obj.drawImage(nx,ny,scale) produced image with wrong scale")
    np.testing.assert_almost_equal(im10.array.sum(), test_flux, 4,
                                   "obj.drawImage(nx,ny,scale) produced image with wrong flux")
    mom = galsim.utilities.unweighted_moments(im10)
    np.testing.assert_almost_equal(
        mom['Mx'], (nx+1.+1.)/2., 4,
        "obj.drawImage(nx,ny,scale) (odd) did not center in x correctly")
    np.testing.assert_almost_equal(
        mom['My'], (ny+1.+1.)/2., 4,
        "obj.drawImage(nx,ny,scale) (odd) did not center in y correctly")

    # Test if we provide nx, ny, and no scale.  It should:
    #   - create a new image with the right size
    #   - set the scale to obj2.nyquist_scale
    im10 = obj.drawImage(nx=nx, ny=ny)
    np.testing.assert_equal(im10.array.shape, (ny, nx),
                                   "obj.drawImage(nx,ny) produced image with wrong size")
    np.testing.assert_almost_equal(im10.scale, nyq_scale, 9,
                                   "obj.drawImage(nx,ny) produced image with wrong scale")
    np.testing.assert_almost_equal(im10.array.sum(), test_flux, 4,
                                   "obj.drawImage(nx,ny) produced image with wrong flux")
    mom = galsim.utilities.unweighted_moments(im10)
    np.testing.assert_almost_equal(
        mom['Mx'], (nx+1.)/2., 4, "obj.drawImage(nx,ny) (even) did not center in x correctly")
    np.testing.assert_almost_equal(
        mom['My'], (ny+1.)/2., 4, "obj.drawImage(nx,ny) (even) did not center in y correctly")

    # Repeat with odd nx,ny
    im10 = obj.drawImage(nx=nx+1, ny=ny+1)
    np.testing.assert_equal(im10.array.shape, (ny+1, nx+1),
                                   "obj.drawImage(nx,ny) produced image with wrong size")
    np.testing.assert_almost_equal(im10.scale, nyq_scale, 9,
                                   "obj.drawImage(nx,ny) produced image with wrong scale")
    np.testing.assert_almost_equal(im10.array.sum(), test_flux, 4,
                                   "obj.drawImage(nx,ny) produced image with wrong flux")
    mom = galsim.utilities.unweighted_moments(im10)
    np.testing.assert_almost_equal(
        mom['Mx'], (nx+1.+1.)/2., 4, "obj.drawImage(nx,ny) (odd) did not center in x correctly")
    np.testing.assert_almost_equal(
        mom['My'], (ny+1.+1.)/2., 4, "obj.drawImage(nx,ny) (odd) did not center in y correctly")

    try:
        # Test if we provide nx, ny, scale, and an existing image.  It should:
        #   - raise a ValueError
        im10 = galsim.ImageF()
        kwargs = {'nx':nx, 'ny':ny, 'scale':scale, 'image':im10}
        np.testing.assert_raises(ValueError, obj.drawImage, **kwargs)
    except ImportError:
        print('The assert_raises tests require nose')

    # Test if we provide bounds and scale.  It should:
    #   - create a new image with the right size
    #   - set the scale
    bounds = galsim.BoundsI(1,nx,1,ny+1)
    im10 = obj.drawImage(bounds=bounds, scale=scale)
    np.testing.assert_equal(im10.array.shape, (ny+1, nx),
                                   "obj.drawImage(bounds,scale) produced image with wrong size")
    np.testing.assert_almost_equal(im10.scale, scale, 9,
                                   "obj.drawImage(bounds,scale) produced image with wrong scale")
    np.testing.assert_almost_equal(im10.array.sum(), test_flux, 4,
                                   "obj.drawImage(bounds,scale) produced image with wrong flux")
    mom = galsim.utilities.unweighted_moments(im10)
    np.testing.assert_almost_equal(mom['Mx'], (nx+1.)/2., 4,
                                   "obj.drawImage(bounds,scale) did not center in x correctly")
    np.testing.assert_almost_equal(mom['My'], (ny+1.+1.)/2., 4,
                                   "obj.drawImage(bounds,scale) did not center in y correctly")

    # Test if we provide bounds and no scale.  It should:
    #   - create a new image with the right size
    #   - set the scale to obj2.nyquist_scale
    bounds = galsim.BoundsI(1,nx,1,ny+1)
    im10 = obj.drawImage(bounds=bounds)
    np.testing.assert_equal(im10.array.shape, (ny+1, nx),
                                   "obj.drawImage(bounds) produced image with wrong size")
    np.testing.assert_almost_equal(im10.scale, nyq_scale, 9,
                                   "obj.drawImage(bounds) produced image with wrong scale")
    np.testing.assert_almost_equal(im10.array.sum(), test_flux, 4,
                                   "obj.drawImage(bounds) produced image with wrong flux")
    mom = galsim.utilities.unweighted_moments(im10)
    np.testing.assert_almost_equal(mom['Mx'], (nx+1.)/2., 4,
                                   "obj.drawImage(bounds) did not center in x correctly")
    np.testing.assert_almost_equal(mom['My'], (ny+1.+1.)/2., 4,
                                   "obj.drawImage(bounds) did not center in y correctly")

    try:
        # Test if we provide bounds, scale, and an existing image.  It should:
        #   - raise a ValueError
        bounds = galsim.BoundsI(1,nx,1,ny)
        kwargs = {'bounds':bounds, 'scale':scale, 'image':im10}
        np.testing.assert_raises(ValueError, obj.drawImage, **kwargs)
    except ImportError:
        print('The assert_raises tests require nose')


@timer
def test_draw_methods():
    """Test the the different method options do the right thing.
    """
    # We use a simple Exponential for our object:
    obj = galsim.Exponential(flux=test_flux, scale_radius=1.09)
    test_scale = 0.28
    pix = galsim.Pixel(scale=test_scale)
    obj_pix = galsim.Convolve(obj, pix)

    N = 64
    im1 = galsim.ImageD(N, N, scale=test_scale)

    # auto and fft should be equivalent to drawing obj_pix with no_pixel
    im1 = obj.drawImage(image=im1)
    im2 = obj_pix.drawImage(image=im1.copy(), method='no_pixel')
    print('im1 flux diff = ',abs(im1.array.sum() - test_flux))
    np.testing.assert_almost_equal(
            im1.array.sum(), test_flux, 2,
            "obj.drawImage() produced image with wrong flux")
    print('im2 flux diff = ',abs(im2.array.sum() - test_flux))
    np.testing.assert_almost_equal(
            im2.array.sum(), test_flux, 2,
            "obj_pix.drawImage(no_pixel) produced image with wrong flux")
    print('im1, im2 max diff = ',abs(im1.array - im2.array).max())
    np.testing.assert_array_almost_equal(
            im1.array, im2.array, 6,
            "obj.drawImage() differs from obj_pix.drawImage(no_pixel)")
    im3 = obj.drawImage(image=im1.copy(), method='fft')
    print('im1, im3 max diff = ',abs(im1.array - im3.array).max())
    np.testing.assert_array_almost_equal(
            im1.array, im3.array, 6,
            "obj.drawImage(fft) differs from obj.drawImage")

    # real_space should be similar, but not precisely equal.
    im4 = obj.drawImage(image=im1.copy(), method='real_space')
    print('im1, im4 max diff = ',abs(im1.array - im4.array).max())
    np.testing.assert_array_almost_equal(
            im1.array, im4.array, 4,
            "obj.drawImage(real_space) differs from obj.drawImage")

    # sb should match xValue for pixel centers.  And be scale**2 factor different from no_pixel.
    im5 = obj.drawImage(image=im1.copy(), method='sb', use_true_center=False)
    im5.setCenter(0,0)
    print('im5(0,0) = ',im5(0,0))
    print('obj.xValue(0,0) = ',obj.xValue(0.,0.))
    np.testing.assert_almost_equal(
            im5(0,0), obj.xValue(0.,0.), 6,
            "obj.drawImage(sb) values do not match surface brightness given by xValue")
    np.testing.assert_almost_equal(
            im5(3,2), obj.xValue(3*test_scale, 2*test_scale), 6,
            "obj.drawImage(sb) values do not match surface brightness given by xValue")
    im5 = obj.drawImage(image=im5, method='sb')
    print('im5(0,0) = ',im5(0,0))
    print('obj.xValue(dx/2,dx/2) = ',obj.xValue(test_scale/2., test_scale/2.))
    np.testing.assert_almost_equal(
            im5(0,0), obj.xValue(0.5*test_scale, 0.5*test_scale), 6,
            "obj.drawImage(sb) values do not match surface brightness given by xValue")
    np.testing.assert_almost_equal(
            im5(3,2), obj.xValue(3.5*test_scale, 2.5*test_scale), 6,
            "obj.drawImage(sb) values do not match surface brightness given by xValue")
    im6 = obj.drawImage(image=im1.copy(), method='no_pixel')
    print('im6, im5*scale**2 max diff = ',abs(im6.array - im5.array*test_scale**2).max())
    np.testing.assert_array_almost_equal(
            im5.array * test_scale**2, im6.array, 6,
            "obj.drawImage(sb) * scale**2 differs from obj.drawImage(no_pixel)")

    # Drawing a truncated object, auto should be identical to real_space
    obj = galsim.Sersic(flux=test_flux, n=3.7, half_light_radius=2, trunc=4)
    obj_pix = galsim.Convolve(obj, pix)

    # auto and real_space should be equivalent to drawing obj_pix with no_pixel
    im1 = obj.drawImage(image=im1)
    im2 = obj_pix.drawImage(image=im1.copy(), method='no_pixel')
    print('im1 flux diff = ',abs(im1.array.sum() - test_flux))
    np.testing.assert_almost_equal(
            im1.array.sum(), test_flux, 2,
            "obj.drawImage() produced image with wrong flux")
    print('im2 flux diff = ',abs(im2.array.sum() - test_flux))
    np.testing.assert_almost_equal(
            im2.array.sum(), test_flux, 2,
            "obj_pix.drawImage(no_pixel) produced image with wrong flux")
    print('im1, im2 max diff = ',abs(im1.array - im2.array).max())
    np.testing.assert_array_almost_equal(
            im1.array, im2.array, 6,
            "obj.drawImage() differs from obj_pix.drawImage(no_pixel)")
    im4 = obj.drawImage(image=im1.copy(), method='real_space')
    print('im1, im4 max diff = ',abs(im1.array - im4.array).max())
    np.testing.assert_array_almost_equal(
            im1.array, im4.array, 6,
            "obj.drawImage(real_space) differs from obj.drawImage")

    # fft should be similar, but not precisely equal.
    import warnings
    with warnings.catch_warnings():
        warnings.simplefilter("ignore")
        # This emits a warning about convolving two things with hard edges.
        im3 = obj.drawImage(image=im1.copy(), method='fft')
    print('im1, im3 max diff = ',abs(im1.array - im3.array).max())
    np.testing.assert_array_almost_equal(
            im1.array, im3.array, 3, # Should be close, but not exact.
            "obj.drawImage(fft) differs from obj.drawImage")

    # sb should match xValue for pixel centers.  And be scale**2 factor different from no_pixel.
    im5 = obj.drawImage(image=im1.copy(), method='sb')
    im5.setCenter(0,0)
    print('im5(0,0) = ',im5(0,0))
    print('obj.xValue(dx/2,dx/2) = ',obj.xValue(test_scale/2., test_scale/2.))
    np.testing.assert_almost_equal(
            im5(0,0), obj.xValue(0.5*test_scale, 0.5*test_scale), 6,
            "obj.drawImage(sb) values do not match surface brightness given by xValue")
    np.testing.assert_almost_equal(
            im5(3,2), obj.xValue(3.5*test_scale, 2.5*test_scale), 6,
            "obj.drawImage(sb) values do not match surface brightness given by xValue")
    im6 = obj.drawImage(image=im1.copy(), method='no_pixel')
    print('im6, im5*scale**2 max diff = ',abs(im6.array - im5.array*test_scale**2).max())
    np.testing.assert_array_almost_equal(
            im5.array * test_scale**2, im6.array, 6,
            "obj.drawImage(sb) * scale**2 differs from obj.drawImage(no_pixel)")


@timer
def test_drawKImage():
    """Test the various optional parameters to the drawKImage function.
       In particular test the parameters image, and scale in various combinations.
    """
    # We use a Moffat profile with beta = 1.5, since its real-space profile is
    #    flux / (2 pi rD^2) * (1 + (r/rD)^2)^3/2
    # and the 2-d Fourier transform of that is
    #    flux * exp(-rD k)
    # So this should draw in Fourier space the same image as the Exponential drawn in
    # test_drawImage().
    obj = galsim.Moffat(flux=test_flux, beta=1.5, scale_radius=0.5)

    # First test drawKImage() with no kwargs.  It should:
    #   - create new images
    #   - return the new images
    #   - set the scale to 2pi/(N*obj.nyquist_scale)
    im1 = obj.drawKImage()
    N = 1162
    np.testing.assert_equal(im1.bounds, galsim.BoundsI(-N/2,N/2,-N/2,N/2),
                            "obj.drawKImage() produced image with wrong bounds")
    stepk = obj.stepk
    np.testing.assert_almost_equal(im1.scale, stepk, 9,
                                   "obj.drawKImage() produced image with wrong scale")
    np.testing.assert_almost_equal(CalculateScale(im1), 2, 1,
                                   "Measured wrong scale after obj.drawKImage()")

    # The flux in Fourier space is just the value at k=0
    np.testing.assert_equal(im1.bounds.center, galsim.PositionI(0,0))
    np.testing.assert_almost_equal(im1(0,0), test_flux, 2,
                                   "obj.drawKImage() produced image with wrong flux")
    # Imaginary component should all be 0.
    np.testing.assert_almost_equal(im1.imag.array.sum(), 0., 3,
                                   "obj.drawKImage() produced non-zero imaginary image")

    # Test if we provide an image argument.  It should:
    #   - write to the existing image
    #   - also return that image
    #   - set the scale to obj.stepk
    #   - zero out any existing data
    im3 = galsim.ImageCD(1149,1149)
    im4 = obj.drawKImage(im3)
    np.testing.assert_almost_equal(im3.scale, stepk, 9,
                                   "obj.drawKImage(im3) produced image with wrong scale")
    np.testing.assert_almost_equal(im3(0,0), test_flux, 2,
                                   "obj.drawKImage(im3) produced real image with wrong flux")
    np.testing.assert_almost_equal(im3.imag.array.sum(), 0., 3,
                                   "obj.drawKImage(im3) produced non-zero imaginary image")
    np.testing.assert_almost_equal(CalculateScale(im3), 2, 1,
                                   "Measured wrong scale after obj.drawKImage(im3)")
    np.testing.assert_array_equal(im3.array, im4.array,
                                  "im4 = obj.drawKImage(im3) produced im4 != im3")
    im3.fill(9.8)
    np.testing.assert_array_equal(im3.array, im4.array,
                                  "im4 = obj.drawKImage(im3) produced im4 is not im3")

    # Test if we provide an image with undefined bounds.  It should:
    #   - resize the provided image
    #   - also return that image
    #   - set the scale to obj.stepk
    im5 = galsim.ImageCD()
    obj.drawKImage(im5)
    np.testing.assert_almost_equal(im5.scale, stepk, 9,
                                   "obj.drawKImage(im5) produced image with wrong scale")
    np.testing.assert_almost_equal(im5(0,0), test_flux, 2,
                                   "obj.drawKImage(im5) produced image with wrong flux")
    np.testing.assert_almost_equal(im5.imag.array.sum(), 0., 3,
                                   "obj.drawKImage(im5) produced non-zero imaginary image")
    np.testing.assert_almost_equal(CalculateScale(im5), 2, 1,
                                   "Measured wrong scale after obj.drawKImage(im5)")
    np.testing.assert_equal(im5.bounds, galsim.BoundsI(-N/2,N/2,-N/2,N/2),
                            "obj.drawKImage(im5) produced image with wrong bounds")

    # Test if we provide a scale to use.  It should:
    #   - create a new image using that scale for the scale
    #   - return the new image
    #   - set the size large enough to contain 99.5% of the flux
    scale = 0.51   # Just something different from 1 or stepk
    im7 = obj.drawKImage(scale=scale)
    np.testing.assert_almost_equal(im7.scale, scale, 9,
                                   "obj.drawKImage(dx) produced image with wrong scale")
    np.testing.assert_almost_equal(im7(0,0), test_flux, 2,
                                   "obj.drawKImage(dx) produced image with wrong flux")
    np.testing.assert_almost_equal(im7.imag.array.astype(float).sum(), 0., 2,
                                   "obj.drawKImage(dx) produced non-zero imaginary image")
    np.testing.assert_almost_equal(CalculateScale(im7), 2, 1,
                                   "Measured wrong scale after obj.drawKImage(dx)")
    # This image is smaller because not using nyquist scale for stepk
    np.testing.assert_equal(im7.bounds, galsim.BoundsI(-36,36,-36,36),
                            "obj.drawKImage(dx) produced image with wrong bounds")

    # Test if we provide an image with a defined scale.  It should:
    #   - write to the existing image
    #   - use the image's scale
    nx = 401
    im9 = galsim.ImageCD(nx,nx, scale=scale)
    obj.drawKImage(im9)
    np.testing.assert_almost_equal(im9.scale, scale, 9,
                                   "obj.drawKImage(im9) produced image with wrong scale")
    np.testing.assert_almost_equal(im9(0,0), test_flux, 4,
                                   "obj.drawKImage(im9) produced image with wrong flux")
    np.testing.assert_almost_equal(im9.imag.array.sum(), 0., 5,
                                   "obj.drawKImage(im9) produced non-zero imaginary image")
    np.testing.assert_almost_equal(CalculateScale(im9), 2, 1,
                                   "Measured wrong scale after obj.drawKImage(im9)")

    # Test if we provide an image with a defined scale <= 0.  It should:
    #   - write to the existing image
    #   - set the scale to obj.stepk
    im3.scale = -scale
    im3.setZero()
    obj.drawKImage(im3)
    np.testing.assert_almost_equal(im3.scale, stepk, 9,
                                   "obj.drawKImage(im3) produced image with wrong scale")
    np.testing.assert_almost_equal(im3(0,0), test_flux, 4,
                                   "obj.drawKImage(im3) produced image with wrong flux")
    np.testing.assert_almost_equal(im3.imag.array.sum(), 0., 5,
                                   "obj.drawKImage(im3) produced non-zero imaginary image")
    np.testing.assert_almost_equal(CalculateScale(im3), 2, 1,
                                   "Measured wrong scale after obj.drawKImage(im3)")
    im3.scale = 0
    im3.setZero()
    obj.drawKImage(im3)
    np.testing.assert_almost_equal(im3.scale, stepk, 9,
                                   "obj.drawKImage(im3) produced image with wrong scale")
    np.testing.assert_almost_equal(im3(0,0), test_flux, 4,
                                   "obj.drawKImage(im3) produced image with wrong flux")
    np.testing.assert_almost_equal(im3.imag.array.sum(), 0., 5,
                                   "obj.drawKImage(im3) produced non-zero imaginary image")
    np.testing.assert_almost_equal(CalculateScale(im3), 2, 1,
                                   "Measured wrong scale after obj.drawKImage(im3)")

    # Test if we provide an image and dx.  It should:
    #   - write to the existing image
    #   - use the provided dx
    #   - write the new dx value to the image's scale
    im9.scale = scale + 0.3  # Just something other than scale
    im9.setZero()
    obj.drawKImage(im9, scale=scale)
    np.testing.assert_almost_equal(
            im9.scale, scale, 9,
            "obj.drawKImage(im9,scale) produced image with wrong scale")
    np.testing.assert_almost_equal(
            im9(0,0), test_flux, 4,
            "obj.drawKImage(im9,scale) produced image with wrong flux")
    np.testing.assert_almost_equal(
            im9.imag.array.sum(), 0., 5,
            "obj.drawKImage(im9,scale) produced non-zero imaginary image")
    np.testing.assert_almost_equal(CalculateScale(im9), 2, 1,
                                   "Measured wrong scale after obj.drawKImage(im9,scale)")

    # Test if we provide an image and scale <= 0.  It should:
    #   - write to the existing image
    #   - set the scale to obj.stepk
    im3.scale = scale + 0.3
    im3.setZero()
    obj.drawKImage(im3, scale=-scale)
    np.testing.assert_almost_equal(
            im3.scale, stepk, 9,
            "obj.drawKImage(im3,scale<0) produced image with wrong scale")
    np.testing.assert_almost_equal(
            im3(0,0), test_flux, 4,
            "obj.drawKImage(im3,scale<0) produced image with wrong flux")
    np.testing.assert_almost_equal(
            im3.imag.array.sum(), 0., 5,
            "obj.drawKImage(im3,scale<0) produced non-zero imaginary image")
    np.testing.assert_almost_equal(CalculateScale(im3), 2, 1,
                                   "Measured wrong scale after obj.drawKImage(im3,scale<0)")
    im3.scale = scale + 0.3
    im3.setZero()
    obj.drawKImage(im3, scale=0)
    np.testing.assert_almost_equal(
            im3.scale, stepk, 9,
            "obj.drawKImage(im3,scale=0) produced image with wrong scale")
    np.testing.assert_almost_equal(
            im3(0,0), test_flux, 4,
            "obj.drawKImage(im3,scale=0) produced image with wrong flux")
    np.testing.assert_almost_equal(
            im3.imag.array.sum(), 0., 5,
            "obj.drawKImage(im3,scale=0) produced non-zero imaginary image")
    np.testing.assert_almost_equal(CalculateScale(im3), 2, 1,
                                   "Measured wrong scale after obj.drawKImage(im3,scale=0)")

    # Test if we provide nx, ny, and scale.  It should:
    #   - create a new image with the right size
    #   - set the scale
    nx = 200  # Some randome non-square size
    ny = 100
    im4 = obj.drawKImage(nx=nx, ny=ny, scale=scale)
    np.testing.assert_almost_equal(
            im4.scale, scale, 9,
            "obj.drawKImage(nx,ny,scale) produced image with wrong scale")
    np.testing.assert_equal(
            im4.array.shape, (ny, nx),
            "obj.drawKImage(nx,ny,scale) produced image with wrong shape")

    # Test if we provide nx, ny, and no scale.  It should:
    #   - create a new image with the right size
    #   - set the scale to obj.stepk
    im4 = obj.drawKImage(nx=nx, ny=ny)
    np.testing.assert_almost_equal(
            im4.scale, stepk, 9,
            "obj.drawKImage(nx,ny) produced image with wrong scale")
    np.testing.assert_equal(
            im4.array.shape, (ny, nx),
            "obj.drawKImage(nx,ny) produced image with wrong shape")

    # Test if we provide bounds and no scale.  It should:
    #   - create a new image with the right size
    #   - set the scale to obj.stepk
    bounds = galsim.BoundsI(1,nx,1,ny)
    im4 = obj.drawKImage(bounds=bounds)
    np.testing.assert_almost_equal(
            im4.scale, stepk, 9,
            "obj.drawKImage(bounds) produced image with wrong scale")
    np.testing.assert_equal(
            im4.array.shape, (ny, nx),
            "obj.drawKImage(bounds) produced image with wrong shape")

    # Test if we provide bounds and scale.  It should:
    #   - create a new image with the right size
    #   - set the scale
    bounds = galsim.BoundsI(1,nx,1,ny)
    im4 = obj.drawKImage(bounds=bounds, scale=scale)
    np.testing.assert_almost_equal(
            im4.scale, scale, 9,
            "obj.drawKImage(bounds,scale) produced image with wrong scale")
    np.testing.assert_equal(
            im4.array.shape, (ny, nx),
            "obj.drawKImage(bounds,scale) produced image with wrong shape")

    # Test recenter = False option
    bounds6 = galsim.BoundsI(0, nx//3, 0, ny//4)
    im6 = obj.drawKImage(bounds=bounds6, scale=scale, recenter=False)
    np.testing.assert_equal(
            im6.bounds, bounds6,
            "obj.drawKImage(bounds,scale,recenter=False) produced image with wrong bounds")
    np.testing.assert_almost_equal(
            im6.scale, scale, 9,
            "obj.drawKImage(bounds,scale,recenter=False) produced image with wrong scale")
    np.testing.assert_equal(
            im6.array.shape, (ny//4+1, nx//3+1),
            "obj.drawKImage(bounds,scale,recenter=False) produced image with wrong shape")
    np.testing.assert_almost_equal(
            im6.array, im4[bounds6].array, 9,
            "obj.drawKImage(recenter=False) produced different values than recenter=True")

    # Test recenter = False option
    im6.setZero()
    obj.drawKImage(im6, recenter=False)
    np.testing.assert_almost_equal(
            im6.scale, scale, 9,
            "obj.drawKImage(image,recenter=False) produced image with wrong scale")
    np.testing.assert_equal(
            im6.array.shape, (ny//4+1, nx//3+1),
            "obj.drawKImage(image,recenter=False) produced image with wrong shape")
    np.testing.assert_almost_equal(
            im6.array, im4[bounds6].array, 9,
            "obj.drawKImage(image,rcenter=False) produced different values than recenter=True")


@timer
def test_drawKImage_Gaussian():
    """Test the drawKImage function using known symmetries of the Gaussian Hankel transform.

    See http://en.wikipedia.org/wiki/Hankel_transform.
    """
    test_flux = 2.3     # Choose a non-unity flux
    test_sigma = 17.    # ...likewise for sigma
    test_imsize = 45    # Dimensions of comparison image, doesn't need to be large

    # Define a Gaussian GSObject
    gal = galsim.Gaussian(sigma=test_sigma, flux=test_flux)
    # Then define a related object which is in fact the opposite number in the Hankel transform pair
    # For the Gaussian this is straightforward in our definition of the Fourier transform notation,
    # and has sigma -> 1/sigma and flux -> flux * 2 pi / sigma**2
    gal_hankel = galsim.Gaussian(sigma=1./test_sigma, flux=test_flux*2.*np.pi/test_sigma**2)

    # Do a basic flux test: the total flux of the gal should equal gal_Hankel(k=(0, 0))
    np.testing.assert_almost_equal(
        gal.flux, gal_hankel.xValue(galsim.PositionD(0., 0.)), decimal=12,
        err_msg="Test object flux does not equal k=(0, 0) mode of its Hankel transform conjugate.")

    image_test = galsim.ImageD(test_imsize, test_imsize)
    kimage_test = galsim.ImageCD(test_imsize, test_imsize)

    # Then compare these two objects at a couple of different scale (reasonably matched for size)
    for scale_test in (0.03 / test_sigma, 0.4 / test_sigma):
        gal.drawKImage(image=kimage_test, scale=scale_test)
        gal_hankel.drawImage(image_test, scale=scale_test, use_true_center=False, method='sb')
        np.testing.assert_array_almost_equal(
            kimage_test.real.array, image_test.array, decimal=12,
            err_msg="Test object drawKImage() and drawImage() from Hankel conjugate do not match "
            "for grid spacing scale = "+str(scale_test))
        np.testing.assert_array_almost_equal(
            kimage_test.imag.array, 0., decimal=12,
            err_msg="Non-zero imaginary part for drawKImage from test object that is purely "
            "centred on the origin.")


@timer
def test_drawKImage_Exponential_Moffat():
    """Test the drawKImage function using known symmetries of the Exponential Hankel transform
    (which is a Moffat with beta=1.5).

    See http://mathworld.wolfram.com/HankelTransform.html.
    """
    test_flux = 4.1         # Choose a non-unity flux
    test_scale_radius = 13. # ...likewise for scale_radius
    test_imsize = 45        # Dimensions of comparison image, doesn't need to be large

    # Define an Exponential GSObject
    gal = galsim.Exponential(scale_radius=test_scale_radius, flux=test_flux)
    # Then define a related object which is in fact the opposite number in the Hankel transform pair
    # For the Exponential we need a Moffat, with scale_radius=1/scale_radius.  The total flux under
    # this Moffat with unit amplitude at r=0 is is pi * scale_radius**(-2) / (beta - 1)
    #  = 2. * pi * scale_radius**(-2) in this case, so it works analagously to the Gaussian above.
    gal_hankel = galsim.Moffat(beta=1.5, scale_radius=1. / test_scale_radius,
                               flux=test_flux * 2. * np.pi / test_scale_radius**2)

    # Do a basic flux test: the total flux of the gal should equal gal_Hankel(k=(0, 0))
    np.testing.assert_almost_equal(
        gal.flux, gal_hankel.xValue(galsim.PositionD(0., 0.)), decimal=12,
        err_msg="Test object flux does not equal k=(0, 0) mode of its Hankel transform conjugate.")

    image_test = galsim.ImageD(test_imsize, test_imsize)
    kimage_test = galsim.ImageCD(test_imsize, test_imsize)

    # Then compare these two objects at a couple of different scale (reasonably matched for size)
    for scale_test in (0.15 / test_scale_radius, 0.6 / test_scale_radius):
        gal.drawKImage(image=kimage_test, scale=scale_test)
        gal_hankel.drawImage(image_test, scale=scale_test, use_true_center=False, method='sb')
        np.testing.assert_array_almost_equal(
            kimage_test.real.array, image_test.array, decimal=12,
            err_msg="Test object drawKImageImage() and drawImage() from Hankel conjugate do not "+
            "match for grid spacing scale = "+str(scale_test))
        np.testing.assert_array_almost_equal(
            kimage_test.imag.array, 0., decimal=12,
            err_msg="Non-zero imaginary part for drawKImage from test object that is purely "+
            "centred on the origin.")


@timer
def test_offset():
    """Test the offset parameter to the drawImage function.
    """
    scale = 0.23

    # Use some more exact GSParams.  We'll be comparing FFT images to real-space convolved values,
    # so we don't want to suffer from our overall accuracy being only about 10^-3.
    # Update: It turns out the only one I needed to reduce to obtain the accuracy I wanted
    # below is maxk_threshold.  Perhaps this is a sign that we ought to lower it in general?
    params = galsim.GSParams(maxk_threshold=1.e-4)

    # We use a simple Exponential for our object:
    gal = galsim.Exponential(flux=test_flux, scale_radius=0.5, gsparams=params)
    pix = galsim.Pixel(scale, gsparams=params)
    obj = galsim.Convolve([gal,pix], gsparams=params)

    # The shapes of the images we will build
    # Make sure all combinations of odd/even are represented.
    shape_list = [ (256,256), (256,243), (249,260), (255,241), (270,260) ]

    # Some reasonable (x,y) values at which to test the xValues (near the center)
    xy_list = [ (128,128), (123,131), (126,124) ]

    # The offsets to test
    offset_list = [ (1,-3), (0.3,-0.1), (-2.3,-1.2) ]

    # Make the images somewhat large so the moments are measured accurately.
    for nx,ny in shape_list:

        # First check that the image agrees with our calculation of the center
        cenx = (nx+1.)/2.
        ceny = (ny+1.)/2.
        im = galsim.ImageD(nx,ny, scale=scale)
        true_center = im.bounds.true_center
        np.testing.assert_almost_equal(
                cenx, true_center.x, 6,
                "im.bounds.true_center.x is wrong for (nx,ny) = %d,%d"%(nx,ny))
        np.testing.assert_almost_equal(
                ceny, true_center.y, 6,
                "im.bounds.true_center.y is wrong for (nx,ny) = %d,%d"%(nx,ny))

        # Check that the default draw command puts the centroid in the center of the image.
        obj.drawImage(im, method='sb')
        mom = galsim.utilities.unweighted_moments(im)
        np.testing.assert_almost_equal(
                mom['Mx'], cenx, 5,
                "obj.drawImage(im) not centered correctly for (nx,ny) = %d,%d"%(nx,ny))
        np.testing.assert_almost_equal(
                mom['My'], ceny, 5,
                "obj.drawImage(im) not centered correctly for (nx,ny) = %d,%d"%(nx,ny))

        # Test that a few pixel values match xValue.
        # Note: we don't expect the FFT drawn image to match the xValues precisely, since the
        # latter use real-space convolution, so they should just match to our overall accuracy
        # requirement, which is something like 1.e-3 or so.  But an image of just the galaxy
        # should use real-space drawing, so should be pretty much exact.
        im2 = galsim.ImageD(nx,ny, scale=scale)
        gal.drawImage(im2, method='sb')
        for x,y in xy_list:
            u = (x-cenx) * scale
            v = (y-ceny) * scale
            np.testing.assert_almost_equal(
                    im(x,y), obj.xValue(galsim.PositionD(u,v)), 2,
                    "im(%d,%d) does not match xValue(%f,%f)"%(x,y,u,v))
            np.testing.assert_almost_equal(
                    im2(x,y), gal.xValue(galsim.PositionD(u,v)), 6,
                    "im2(%d,%d) does not match xValue(%f,%f)"%(x,y,u,v))

        # Check that offset moves the centroid by the right amount.
        for offx, offy in offset_list:
            # For integer offsets, we expect the centroids to come out pretty much exact.
            # (Only edge effects of the image should produce any error, and those are very small.)
            # However, for non-integer effects, we don't actually expect the centroids to be
            # right, even with perfect image rendering.  To see why, imagine using a delta function
            # for the galaxy.  The centroid changes discretely, not continuously as the offset
            # varies.  The effect isn't as severe of course for our Exponential, but the effect
            # is still there in part.  Hence, only use 2 decimal places for non-integer offsets.
            if offx == int(offx) and offy == int(offy):
                decimal = 4
            else:
                decimal = 2

            offset = galsim.PositionD(offx,offy)
            obj.drawImage(im, method='sb', offset=offset)
            mom = galsim.utilities.unweighted_moments(im)
            np.testing.assert_almost_equal(
                    mom['Mx'], cenx+offx, decimal,
                    "obj.drawImage(im,offset) not centered correctly for (nx,ny) = %d,%d"%(nx,ny))
            np.testing.assert_almost_equal(
                    mom['My'], ceny+offy, decimal,
                    "obj.drawImage(im,offset) not centered correctly for (nx,ny) = %d,%d"%(nx,ny))
            # Test that a few pixel values match xValue
            gal.drawImage(im2, method='sb', offset=offset)
            for x,y in xy_list:
                u = (x-cenx-offx) * scale
                v = (y-ceny-offy) * scale
                np.testing.assert_almost_equal(
                        im(x,y), obj.xValue(galsim.PositionD(u,v)), 2,
                        "im(%d,%d) does not match xValue(%f,%f)"%(x,y,u,v))
                np.testing.assert_almost_equal(
                        im2(x,y), gal.xValue(galsim.PositionD(u,v)), 6,
                        "im2(%d,%d) does not match xValue(%f,%f)"%(x,y,u,v))

            # Check that shift also moves the centroid by the right amount.
            shifted_obj = obj.shift(offset * scale)
            shifted_obj.drawImage(im, method='sb')
            mom = galsim.utilities.unweighted_moments(im)
            np.testing.assert_almost_equal(
                    mom['Mx'], cenx+offx, decimal,
                    "shifted_obj.drawImage(im) not centered correctly for (nx,ny) = %d,%d"%(nx,ny))
            np.testing.assert_almost_equal(
                    mom['My'], ceny+offy, decimal,
                    "shifted_obj.drawImage(im) not centered correctly for (nx,ny) = %d,%d"%(nx,ny))
            # Test that a few pixel values match xValue
            shifted_gal = gal.shift(offset * scale)
            shifted_gal.drawImage(im2, method='sb')
            for x,y in xy_list:
                u = (x-cenx) * scale
                v = (y-ceny) * scale
                np.testing.assert_almost_equal(
                        im(x,y), shifted_obj.xValue(galsim.PositionD(u,v)), 2,
                        "im(%d,%d) does not match shifted xValue(%f,%f)"%(x,y,x-cenx,y-ceny))
                np.testing.assert_almost_equal(
                        im2(x,y), shifted_gal.xValue(galsim.PositionD(u,v)), 6,
                        "im2(%d,%d) does not match shifted xValue(%f,%f)"%(x,y,x-cenx,y-ceny))
                u = (x-cenx-offx) * scale
                v = (y-ceny-offy) * scale
                np.testing.assert_almost_equal(
                        im(x,y), obj.xValue(galsim.PositionD(u,v)), 2,
                        "im(%d,%d) does not match xValue(%f,%f)"%(x,y,u,v))
                np.testing.assert_almost_equal(
                        im2(x,y), gal.xValue(galsim.PositionD(u,v)), 6,
                        "im2(%d,%d) does not match xValue(%f,%f)"%(x,y,u,v))

        # Chcek the image's definition of the nominal center
        nom_cenx = (nx+2)//2
        nom_ceny = (ny+2)//2
        nominal_center = im.bounds.center
        np.testing.assert_almost_equal(
                nom_cenx, nominal_center.x, 6,
                "im.bounds.center.x is wrong for (nx,ny) = %d,%d"%(nx,ny))
        np.testing.assert_almost_equal(
                nom_ceny, nominal_center.y, 6,
                "im.bounds.center.y is wrong for (nx,ny) = %d,%d"%(nx,ny))

        # Check that use_true_center = false is consistent with an offset by 0 or 0.5 pixels.
        obj.drawImage(im, method='sb', use_true_center=False)
        mom = galsim.utilities.unweighted_moments(im)
        np.testing.assert_almost_equal(
                mom['Mx'], nom_cenx, 4,
                "obj.drawImage(im, use_true_center=False) not centered correctly for (nx,ny) = "+
                "%d,%d"%(nx,ny))
        np.testing.assert_almost_equal(
                mom['My'], nom_ceny, 4,
                "obj.drawImage(im, use_true_center=False) not centered correctly for (nx,ny) = "+
                "%d,%d"%(nx,ny))
        cen_offset = galsim.PositionD(nom_cenx - cenx, nom_ceny - ceny)
        obj.drawImage(im2, method='sb', offset=cen_offset)
        np.testing.assert_array_almost_equal(
                im.array, im2.array, 6,
                "obj.drawImage(im, offset=%f,%f) different from use_true_center=False")

def test_shoot():
    """Test drawImage(..., method='phot')

    Most tests of the photon shooting method are done using the `do_shoot` function calls
    in various places.  Here we test other aspects of photon shooting that are not fully
    covered by these other tests.
    """
    # This test comes from a bug report by Jim Chiang on issue #866.  There was a rounding
    # problem when the number of photons to shoot came out to 100,000 + 1.  It did the first
    # 100,000 and then was left with 1, but rounding errors (since it is a double, not an int)
    # was 1 - epsilon, and it ended up in a place where it shouldn't have been able to get to
    # in exact arithmetic.  We had an assert there which blew up in a not very nice way.
    obj = galsim.Gaussian(sigma=0.2398318) + 0.1*galsim.Gaussian(sigma=0.47966352)
    obj = obj.withFlux(100001)
    image1 = galsim.ImageF(32,32, init_value=100)
    rng = galsim.BaseDeviate(1234)
    obj.drawImage(image1, method='phot', poisson_flux=False, add_to_image=True, rng=rng,
                  maxN=100000)

    # The test here is really just that it doesn't crash.
    # But let's do something to check correctness.
    image2 = galsim.ImageF(32,32)
    rng = galsim.BaseDeviate(1234)
    obj.drawImage(image2, method='phot', poisson_flux=False, add_to_image=False, rng=rng,
                  maxN=100000)
    image2 += 100
    np.testing.assert_almost_equal(image2.array, image1.array, decimal=12)

    # Also check that you get the same answer with a smaller maxN.
    image3 = galsim.ImageF(32,32, init_value=100)
    rng = galsim.BaseDeviate(1234)
    obj.drawImage(image3, method='phot', poisson_flux=False, add_to_image=True, rng=rng, maxN=1000)
    # It's not exactly the same, since the rngs are realized in a different order.
    np.testing.assert_allclose(image3.array, image1.array, rtol=0.25)

    # Test that shooting with 0.0 flux makes a zero-photons image.
    image4 = (obj*0).drawImage(method='phot')
    np.testing.assert_equal(image4.array, 0)


@timer
def test_drawImage_area_exptime():
    """Test that area and exptime kwargs to drawImage() appropriately scale image."""
    exptime = 2
    area = 1.4

    # We will be photon shooting, so use largish flux.
    obj = galsim.Exponential(flux=1776., scale_radius=2)

    im1 = obj.drawImage(nx=24, ny=24, scale=0.3)
    im2 = obj.drawImage(image=im1.copy(), exptime=exptime, area=area)
    np.testing.assert_array_almost_equal(im1.array, im2.array/exptime/area, 5,
            "obj.drawImage() did not respect area and exptime kwargs.")

    # Now check with drawShoot().  Scaling the gain should just scale the image proportionally.
    # Scaling the area or exptime should actually produce a non-proportional image, though, since a
    # different number of photons will be shot.

    rng = galsim.BaseDeviate(1234)
    im1 = obj.drawImage(nx=24, ny=24, scale=0.3, method='phot', rng=rng.duplicate())
    im2 = obj.drawImage(image=im1.copy(), method='phot', rng=rng.duplicate())
    np.testing.assert_array_almost_equal(im1.array, im2.array, 5,
            "obj.drawImage(method='phot', rng=rng.duplicate()) did not produce image "
            "deterministically.")
    im3 = obj.drawImage(image=im1.copy(), method='phot', rng=rng.duplicate(), gain=2)
    np.testing.assert_array_almost_equal(im1.array, im3.array*2, 5,
            "obj.drawImage(method='phot', rng=rng.duplicate(), gain=2) did not produce image "
            "deterministically.")

    im4 = obj.drawImage(image=im1.copy(), method='phot', rng=rng.duplicate(),
                        area=area, exptime=exptime)
    msg = ("obj.drawImage(method='phot') unexpectedly produced proportional images with different "
           "area and exptime keywords.")
    assert not np.allclose(im1.array, im4.array/area/exptime), msg

    im5 = obj.drawImage(image=im1.copy(), method='phot', area=area, exptime=exptime)
    msg = "obj.drawImage(method='phot') unexpectedly produced equal images with different rng"
    assert not np.allclose(im5.array, im4.array), msg

    try:
        # Shooting with flux=1 raises a warning.
        obj1 = obj.withFlux(1)
        np.testing.assert_warns(UserWarning, obj1.drawImage, method='phot')
    except ImportError:
        pass
    # But not if we explicitly tell it to shoot 1 photon
    import warnings
    with warnings.catch_warnings():
        warnings.simplefilter("error")
        obj1.drawImage(method='phot', n_photons=1)


@timer
def test_fft():
    """Test the routines for calculating the fft of an image.
    """

    # Start with a really simple test of the round trip fft and then inverse_fft.
    # And run it for all input types to make sure they all work.
    types = [np.int16, np.int32, np.float32, np.float64, np.complex128, int, float, complex]
    for dt in types:
        xim = galsim.Image([ [0,2,4,2],
                             [2,4,6,4],
                             [4,6,8,4],
                             [2,4,6,6] ],
                           xmin=-2, ymin=-2, dtype=dt, scale=0.1)
        kim = xim.calculate_fft()
        xim2 = kim.calculate_inverse_fft()
        np.testing.assert_almost_equal(xim.array, xim2.array)

        # Now the other way, starting with a (real) k-space image.
        kim = galsim.Image([ [4,2,0],
                             [6,4,2],
                             [8,6,4],
                             [6,4,2] ],
                           xmin=0, ymin=-2, dtype=dt, scale=0.1)
        xim = kim.calculate_inverse_fft()
        kim2 = xim.calculate_fft()
        np.testing.assert_almost_equal(kim.array, kim2.array)

        # Test starting with a larger image that gets wrapped.
        kim3 = galsim.Image([ [0,1,2,1,0],
                              [1,4,6,4,1],
                              [2,6,8,6,2],
                              [1,4,6,4,1],
                              [0,1,2,1,0] ],
                            xmin=-2, ymin=-2, dtype=dt, scale=0.1)
        xim = kim3.calculate_inverse_fft()
        kim2 = xim.calculate_fft()
        np.testing.assert_almost_equal(kim.array, kim2.array)

        # Test padding X Image with zeros
        xim = galsim.Image([ [0,0,0,0],
                             [2,4,6,0],
                             [4,6,8,0],
                             [0,0,0,0] ],
                           xmin=-2, ymin=-2, dtype=dt, scale=0.1)
        xim2 = galsim.Image([ [2,4,6],
                              [4,6,8] ],
                            xmin=-2, ymin=-1, dtype=dt, scale=0.1)
        kim = xim.calculate_fft()
        kim2 = xim2.calculate_fft()
        np.testing.assert_almost_equal(kim.array, kim2.array)

        # Test padding K Image with zeros
        kim = galsim.Image([ [4,2,0],
                             [6,4,0],
                             [8,6,0],
                             [6,4,0] ],
                           xmin=0, ymin=-2, dtype=dt, scale=0.1)
        kim2 = galsim.Image([ [6,4],
                              [8,6],
                              [6,4],
                              [4,2] ],
                           xmin=0, ymin=-1, dtype=dt, scale=0.1)
        xim = kim.calculate_inverse_fft()
        xim2 = kim2.calculate_inverse_fft()
        np.testing.assert_almost_equal(xim.array, xim2.array)

    # Now use drawKImage (as above in test_drawKImage) to get a more realistic k-space image
    obj = galsim.Moffat(flux=test_flux, beta=1.5, scale_radius=0.5)
    im1 = obj.drawKImage()
    N = 1162  # NB. It is useful to have this come out not a multiple of 4, since some of the
              #     calculation needs to be different when N/2 is odd.
<<<<<<< HEAD
    np.testing.assert_equal(im1.bounds, galsim.BoundsI(-N/2,N/2,-N/2,N/2),
                            "obj.drawKImage() produced image with wrong bounds")
    nyq_scale = obj.nyquistScale()
=======
    nyq_scale = obj.nyquist_scale
>>>>>>> d474bbce

    # If we inverse_fft the above automatic image, it should match the automatic real image
    # for method = 'sb' and use_true_center=False.
    im1_real = im1.calculate_inverse_fft()
    # Convolve by a delta function to force FFT drawing.
    obj2 = galsim.Convolve(obj, galsim.Gaussian(sigma=1.e-10))
    im1_alt_real = obj2.drawImage(method='sb', use_true_center=False)
    im1_alt_real.setCenter(0,0)  # This isn't done automatically.
    np.testing.assert_equal(
            im1_real.bounds, im1_alt_real.bounds,
            "inverse_fft did not produce the same bounds as obj2.drawImage(method='sb')")
    # The scale and array are only approximately equal, because drawImage rounds the size up to
    # an even number and uses Nyquist scale for dx.
    np.testing.assert_almost_equal(
            im1_real.scale, im1_alt_real.scale, 3,
            "inverse_fft produce a different scale than obj2.drawImage(method='sb')")
    np.testing.assert_almost_equal(
            im1_real.array, im1_alt_real.array, 3,
            "inverse_fft produce a different array than obj2.drawImage(method='sb')")

    # If we give both a good size to use and match up the scales, then they should produce the
    # same thing.
    N = galsim.Image.good_fft_size(N)
    assert N == 1536 == 3 * 2**9
    kscale = 2.*np.pi / (N * nyq_scale)
    im2 = obj.drawKImage(nx=N+1, ny=N+1, scale=kscale)
    im2_real = im2.calculate_inverse_fft()
    im2_alt_real = obj2.drawImage(nx=N, ny=N, method='sb', use_true_center=False, dtype=float)
    im2_alt_real.setCenter(0,0)
    np.testing.assert_equal(
            im2_real.bounds, im2_alt_real.bounds,
            "inverse_fft did not produce the same bounds as obj2.drawImage(nx,ny,method='sb')")
    np.testing.assert_almost_equal(
            im2_real.scale, im2_alt_real.scale, 9,
            "inverse_fft produce a different scale than obj2.drawImage(nx,ny,method='sb')")
    np.testing.assert_almost_equal(
            im2_real.array, im2_alt_real.array, 9,
            "inverse_fft produce a different array than obj2.drawImage(nx,ny,method='sb')")

@timer
def test_np_fft():
    """Test the equivalence between np.fft functions and the galsim versions
    """
    input_list = []
    input_list.append( np.array([ [0,1,2,1],
                                  [1,2,3,2],
                                  [2,3,4,3],
                                  [1,2,3,2] ], dtype=int ))
    input_list.append( np.array([ [0,1],
                                  [1,2],
                                  [2,3],
                                  [1,2] ], dtype=int ))
    noise = galsim.GaussianNoise(sigma=5, rng=galsim.BaseDeviate(1234))
    for N in [2,4,8,10]:
        xim = galsim.ImageD(N,N)
        xim.addNoise(noise)
        input_list.append(xim.array)

    for Nx,Ny in [ (2,4), (4,2), (10,6), (6,10) ]:
        xim = galsim.ImageD(Nx,Ny)
        xim.addNoise(noise)
        input_list.append(xim.array)

    for N in [2,4,8,10]:
        xim = galsim.ImageCD(N,N)
        xim.real.addNoise(noise)
        xim.imag.addNoise(noise)
        input_list.append(xim.array)

    for Nx,Ny in [ (2,4), (4,2), (10,6), (6,10) ]:
        xim = galsim.ImageCD(Nx,Ny)
        xim.real.addNoise(noise)
        xim.imag.addNoise(noise)
        input_list.append(xim.array)

    for xar in input_list:
        Ny,Nx = xar.shape
        print('Nx,Ny = ',Nx,Ny)
        if Nx + Ny < 10:
            print('xar = ',xar)
        kar1 = np.fft.fft2(xar)
        #print('numpy kar = ',kar1)
        kar2 = galsim.fft.fft2(xar)
        if Nx + Ny < 10:
            print('kar = ',kar2)
        np.testing.assert_almost_equal(kar1, kar2, 9, "fft2 not equivalent to np.fft.fft2")

        # Check that kar is Hermitian in the way that we describe in the doc for ifft2
        if not np.iscomplexobj(xar):
            for kx in range(Nx//2,Nx):
                np.testing.assert_almost_equal(kar2[0,kx], kar2[0,Nx-kx].conjugate())
                for ky in range(1,Ny):
                    np.testing.assert_almost_equal(kar2[ky,kx], kar2[Ny-ky,Nx-kx].conjugate())

        # Check shift_in
        kar3 = np.fft.fft2(np.fft.fftshift(xar))
        kar4 = galsim.fft.fft2(xar, shift_in=True)
        np.testing.assert_almost_equal(kar3, kar4, 9, "fft2(shift_in) failed")

        # Check shift_out
        kar5 = np.fft.fftshift(np.fft.fft2(xar))
        kar6 = galsim.fft.fft2(xar, shift_out=True)
        np.testing.assert_almost_equal(kar5, kar6, 9, "fft2(shift_out) failed")

        # Check both
        kar7 = np.fft.fftshift(np.fft.fft2(np.fft.fftshift(xar)))
        kar8 = galsim.fft.fft2(xar, shift_in=True, shift_out=True)
        np.testing.assert_almost_equal(kar7, kar8, 9, "fft2(shift_in,shift_out) failed")

        # ifft2
        #print('ifft2')
        xar1 = np.fft.ifft2(kar2)
        xar2 = galsim.fft.ifft2(kar2)
        if Nx + Ny < 10:
            print('xar2 = ',xar2)
        np.testing.assert_almost_equal(xar1, xar2, 9, "ifft2 not equivalent to np.fft.ifft2")
        np.testing.assert_almost_equal(xar2, xar, 9, "ifft2(fft2(a)) != a")

        xar3 = np.fft.ifft2(np.fft.fftshift(kar6))
        xar4 = galsim.fft.ifft2(kar6, shift_in=True)
        np.testing.assert_almost_equal(xar3, xar4, 9, "ifft2(shift_in) failed")
        np.testing.assert_almost_equal(xar4, xar, 9, "ifft2(fft2(a)) != a with shift_in/out")

        xar5 = np.fft.fftshift(np.fft.ifft2(kar4))
        xar6 = galsim.fft.ifft2(kar4, shift_out=True)
        np.testing.assert_almost_equal(xar5, xar6, 9, "ifft2(shift_out) failed")
        np.testing.assert_almost_equal(xar6, xar, 9, "ifft2(fft2(a)) != a with shift_out/in")

        xar7 = np.fft.fftshift(np.fft.ifft2(np.fft.fftshift(kar8)))
        xar8 = galsim.fft.ifft2(kar8, shift_in=True, shift_out=True)
        np.testing.assert_almost_equal(xar7, xar8, 9, "ifft2(shift_in,shift_out) failed")
        np.testing.assert_almost_equal(xar8, xar, 9, "ifft2(fft2(a)) != a with all shifts")

        if np.iscomplexobj(xar): continue

        # rfft2
        #print('rfft2')
        rkar1 = np.fft.rfft2(xar)
        rkar2 = galsim.fft.rfft2(xar)
        np.testing.assert_almost_equal(rkar1, rkar2, 9, "rfft2 not equivalent to np.fft.rfft2")

        rkar3 = np.fft.rfft2(np.fft.fftshift(xar))
        rkar4 = galsim.fft.rfft2(xar, shift_in=True)
        np.testing.assert_almost_equal(rkar3, rkar4, 9, "rfft2(shift_in) failed")

        rkar5 = np.fft.fftshift(np.fft.rfft2(xar),axes=(0,))
        rkar6 = galsim.fft.rfft2(xar, shift_out=True)
        np.testing.assert_almost_equal(rkar5, rkar6, 9, "rfft2(shift_out) failed")

        rkar7 = np.fft.fftshift(np.fft.rfft2(np.fft.fftshift(xar)),axes=(0,))
        rkar8 = galsim.fft.rfft2(xar, shift_in=True, shift_out=True)
        np.testing.assert_almost_equal(rkar7, rkar8, 9, "rfft2(shift_in,shift_out) failed")

        # irfft2
        #print('irfft2')
        xar1 = np.fft.irfft2(rkar1)
        xar2 = galsim.fft.irfft2(rkar1)
        np.testing.assert_almost_equal(xar1, xar2, 9, "irfft2 not equivalent to np.fft.irfft2")
        np.testing.assert_almost_equal(xar2, xar, 9, "irfft2(rfft2(a)) != a")

        xar3 = np.fft.irfft2(np.fft.fftshift(rkar6,axes=(0,)))
        xar4 = galsim.fft.irfft2(rkar6, shift_in=True)
        np.testing.assert_almost_equal(xar3, xar4, 9, "irfft2(shift_in) failed")
        np.testing.assert_almost_equal(xar4, xar, 9, "irfft2(rfft2(a)) != a with shift_in/out")

        xar5 = np.fft.fftshift(np.fft.irfft2(rkar4))
        xar6 = galsim.fft.irfft2(rkar4, shift_out=True)
        np.testing.assert_almost_equal(xar5, xar6, 9, "irfft2(shift_out) failed")
        np.testing.assert_almost_equal(xar6, xar, 9, "irfft2(rfft2(a)) != a with shift_out/in")

        xar7 = np.fft.fftshift(np.fft.irfft2(np.fft.fftshift(rkar8,axes=(0,))))
        xar8 = galsim.fft.irfft2(rkar8, shift_in=True, shift_out=True)
        np.testing.assert_almost_equal(xar7, xar8, 9, "irfft2(shift_in,shift_out) failed")
        np.testing.assert_almost_equal(xar8, xar, 9, "irfft2(rfft2(a)) != a with all shifts")

        # ifft can also accept real arrays
        xar9 = galsim.fft.fft2(galsim.fft.ifft2(xar))
        np.testing.assert_almost_equal(xar9, xar, 9, "fft2(ifft2(a)) != a")
        xar10 = galsim.fft.fft2(galsim.fft.ifft2(xar,shift_in=True),shift_out=True)
        np.testing.assert_almost_equal(xar10, xar, 9, "fft2(ifft2(a)) != a with shift_in/out")
        xar11 = galsim.fft.fft2(galsim.fft.ifft2(xar,shift_out=True),shift_in=True)
        np.testing.assert_almost_equal(xar11, xar, 9, "fft2(ifft2(a)) != a with shift_out/in")
        xar12 = galsim.fft.fft2(galsim.fft.ifft2(xar,shift_in=True,shift_out=True),
                                shift_in=True,shift_out=True)
        np.testing.assert_almost_equal(xar12, xar, 9, "fft2(ifft2(a)) != a with all shifts")

    # Check for invalid inputs
    try:
        # Must be 2-d arrays
        xar_1d = input_list[0].ravel()
        xar_3d = input_list[0].reshape(2,2,4)
        xar_4d = input_list[0].reshape(2,2,2,2)
        np.testing.assert_raises(ValueError, galsim.fft.fft2, xar_1d)
        np.testing.assert_raises(ValueError, galsim.fft.fft2, xar_3d)
        np.testing.assert_raises(ValueError, galsim.fft.fft2, xar_4d)
        np.testing.assert_raises(ValueError, galsim.fft.ifft2, xar_1d)
        np.testing.assert_raises(ValueError, galsim.fft.ifft2, xar_3d)
        np.testing.assert_raises(ValueError, galsim.fft.ifft2, xar_4d)
        np.testing.assert_raises(ValueError, galsim.fft.rfft2, xar_1d)
        np.testing.assert_raises(ValueError, galsim.fft.rfft2, xar_3d)
        np.testing.assert_raises(ValueError, galsim.fft.rfft2, xar_4d)
        np.testing.assert_raises(ValueError, galsim.fft.irfft2, xar_1d)
        np.testing.assert_raises(ValueError, galsim.fft.irfft2, xar_3d)
        np.testing.assert_raises(ValueError, galsim.fft.irfft2, xar_4d)

        # Must have even sizes
        xar_oo = input_list[0][:3,:3]
        xar_oe = input_list[0][:3,:]
        xar_eo = input_list[0][:,:3]
        np.testing.assert_raises(ValueError, galsim.fft.fft2, xar_oo)
        np.testing.assert_raises(ValueError, galsim.fft.fft2, xar_oe)
        np.testing.assert_raises(ValueError, galsim.fft.fft2, xar_eo)
        np.testing.assert_raises(ValueError, galsim.fft.ifft2, xar_oo)
        np.testing.assert_raises(ValueError, galsim.fft.ifft2, xar_oe)
        np.testing.assert_raises(ValueError, galsim.fft.ifft2, xar_eo)
        np.testing.assert_raises(ValueError, galsim.fft.rfft2, xar_oo)
        np.testing.assert_raises(ValueError, galsim.fft.rfft2, xar_oe)
        np.testing.assert_raises(ValueError, galsim.fft.rfft2, xar_eo)
        np.testing.assert_raises(ValueError, galsim.fft.irfft2, xar_oo)
        np.testing.assert_raises(ValueError, galsim.fft.irfft2, xar_oe)
        # eo is ok, since the second dimension is actually N/2+1
    except ImportError:
        pass

@timer
def test_types():
    """Test drawing onto image types other than float32, float64.
    """

    # Methods test drawReal, drawFFT, drawPhot respectively
    for method in ['no_pixel', 'fft', 'phot']:
        if method == 'phot':
            rng = galsim.BaseDeviate(1234)
        else:
            rng = None
        obj = galsim.Exponential(flux=177, scale_radius=2)
        ref_im = obj.drawImage(method=method, dtype=float, rng=rng)

        for dt in [ np.float32, np.float64, np.int16, np.int32, np.uint16, np.uint32,
                    np.complex128, np.complex64 ]:
            if method == 'phot': rng.reset(1234)
            print('Checking',method,'with dt =', dt)
            im = obj.drawImage(method=method, dtype=dt, rng=rng)
            np.testing.assert_equal(im.scale, ref_im.scale,
                                    "wrong scale when drawing onto dt=%s"%dt)
            np.testing.assert_equal(im.bounds, ref_im.bounds,
                                    "wrong bounds when drawing onto dt=%s"%dt)
            np.testing.assert_almost_equal(im.array, ref_im.array.astype(dt), 6,
                                           "wrong array when drawing onto dt=%s"%dt)

            if method == 'phot':
                rng.reset(1234)
            obj.drawImage(im, method=method, add_to_image=True, rng=rng)
            np.testing.assert_almost_equal(im.array, ref_im.array.astype(dt) * 2, 6,
                                           "wrong array when adding to image with dt=%s"%dt)

@timer
def test_direct_scale():
    """Test the explicit functions with scale != 1

    The default behavior is to change the profile to image coordinates, and draw that onto an
    image with scale=1.  But the three direct functions allow the image to have a non-unit
    pixel scale.  (Not more complicated wcs though.)

    This test checks that the results are equivalent between the two calls.
    """

    scale = 0.35
    rng = galsim.BaseDeviate(1234)
    obj = galsim.Exponential(flux=177, scale_radius=2)
    obj_with_pixel = galsim.Convolve(obj, galsim.Pixel(scale))
    obj_sb = obj / scale**2

    # Make these odd, so we don't have to deal with the centering offset stuff.
    im1 = galsim.ImageD(65, 65, scale=scale)
    im2 = galsim.ImageD(65, 65, scale=scale)
    im2.setCenter(0,0)

    # One possibe use of the specific functions is to not automatically recenter on 0,0.
    # So make sure they work properly if 0,0 is not the center
    im3 = galsim.ImageD(32, 32, scale=scale)  # origin is (1,1)

    obj.drawImage(im1, method='no_pixel')
    obj.drawReal(im2)
    obj.drawReal(im3)
    print('no_pixel: max diff = ',np.max(np.abs(im1.array - im2.array)))
    np.testing.assert_almost_equal(im1.array, im2.array, 15,
                                   "drawReal made different image than method='no_pixel'")
    np.testing.assert_almost_equal(im3.array, im2[im3.bounds].array, 15,
                                   "drawReal made different image when off-center")

    obj.drawImage(im1, method='sb')
    obj_sb.drawReal(im2)
    obj_sb.drawReal(im3)
    print('sb: max diff = ',np.max(np.abs(im1.array - im2.array)))
    np.testing.assert_almost_equal(im1.array, im2.array, 15,
                                   "drawReal made different image than method='sb'")
    np.testing.assert_almost_equal(im3.array, im2[im3.bounds].array, 15,
                                   "drawReal made different image when off-center")

    obj.drawImage(im1, method='fft')
    obj_with_pixel.drawFFT(im2)
    obj_with_pixel.drawFFT(im3)
    print('fft: max diff = ',np.max(np.abs(im1.array - im2.array)))
    np.testing.assert_almost_equal(im1.array, im2.array, 15,
                                   "drawFFT made different image than method='fft'")
    np.testing.assert_almost_equal(im3.array, im2[im3.bounds].array, 15,
                                   "drawFFT made different image when off-center")

    obj.drawImage(im1, method='real_space')
    obj_with_pixel.drawReal(im2)
    obj_with_pixel.drawReal(im3)
    print('real_space: max diff = ',np.max(np.abs(im1.array - im2.array)))
    # I'm not sure why this one comes out a bit less precisely equal.  But 12 digits is still
    # plenty accurate enough.
    np.testing.assert_almost_equal(im1.array, im2.array, 12,
                                   "drawReal made different image than method='real_space'")
    np.testing.assert_almost_equal(im3.array, im2[im3.bounds].array, 14,
                                   "drawReal made different image when off-center")

    obj.drawImage(im1, method='phot', rng=rng.duplicate())
    obj.drawPhot(im2, rng=rng.duplicate())
    obj.drawPhot(im3, rng=rng.duplicate())
    print('phot: max diff = ',np.max(np.abs(im1.array - im2.array)))
    np.testing.assert_almost_equal(im1.array, im2.array, 15,
                                   "drawPhot made different image than method='phot'")
    np.testing.assert_almost_equal(im3.array, im2[im3.bounds].array, 15,
                                   "drawPhot made different image when off-center")

    # Check images with invalid wcs raise ValueError
    im4 = galsim.ImageD(65, 65)
    im5 = galsim.ImageD(65, 65, wcs=galsim.JacobianWCS(0.4,0.1,-0.1,0.5))
    try:
        np.testing.assert_raises(ValueError, obj.drawReal, im4)
        np.testing.assert_raises(ValueError, obj.drawReal, im5)
        np.testing.assert_raises(ValueError, obj.drawFFT, im4)
        np.testing.assert_raises(ValueError, obj.drawFFT, im5)
        np.testing.assert_raises(ValueError, obj.drawPhot, im4)
        np.testing.assert_raises(ValueError, obj.drawPhot, im5)
        # Also some other errors from drawPhot
        np.testing.assert_raises(ValueError, obj.drawPhot, im2, n_photons=-20)
        np.testing.assert_raises(TypeError, obj.drawPhot, im2, sensor=5)
    except ImportError:
        pass

if __name__ == "__main__":
    test_drawImage()
    test_draw_methods()
    test_drawKImage()
    test_drawKImage_Gaussian()
    test_drawKImage_Exponential_Moffat()
    test_offset()
    test_drawImage_area_exptime()
    test_fft()
    test_np_fft()
    test_shoot()
    test_types()
    test_direct_scale()<|MERGE_RESOLUTION|>--- conflicted
+++ resolved
@@ -1139,13 +1139,9 @@
     im1 = obj.drawKImage()
     N = 1162  # NB. It is useful to have this come out not a multiple of 4, since some of the
               #     calculation needs to be different when N/2 is odd.
-<<<<<<< HEAD
     np.testing.assert_equal(im1.bounds, galsim.BoundsI(-N/2,N/2,-N/2,N/2),
                             "obj.drawKImage() produced image with wrong bounds")
-    nyq_scale = obj.nyquistScale()
-=======
     nyq_scale = obj.nyquist_scale
->>>>>>> d474bbce
 
     # If we inverse_fft the above automatic image, it should match the automatic real image
     # for method = 'sb' and use_true_center=False.
