--- conflicted
+++ resolved
@@ -138,10 +138,6 @@
         integration_abserr = 9.e-1))
     do_pickle(gauss, lambda x: x.drawImage(method='no_pixel'))
     do_pickle(gauss)
-<<<<<<< HEAD
-=======
-    do_pickle(gauss._sbp)
->>>>>>> 2ced30e0
 
     # Should raise an exception if >=2 radii are provided.
     try:
@@ -408,10 +404,6 @@
     # Check picklability
     do_pickle(expon, lambda x: x.drawImage(method='no_pixel'))
     do_pickle(expon)
-<<<<<<< HEAD
-=======
-    do_pickle(expon._sbp)
->>>>>>> 2ced30e0
 
     # Should raise an exception if both scale_radius and half_light_radius are provided.
     try:
@@ -584,10 +576,6 @@
     # Check picklability
     do_pickle(sersic, lambda x: x.drawImage(method='no_pixel'))
     do_pickle(sersic)
-<<<<<<< HEAD
-=======
-    do_pickle(sersic._sbp)
->>>>>>> 2ced30e0
 
     # Now repeat everything using a truncation.  (Above had no truncation.)
 
@@ -1030,11 +1018,6 @@
     do_pickle(airy0)
     do_pickle(airy, lambda x: x.drawImage(method='no_pixel'))
     do_pickle(airy)
-<<<<<<< HEAD
-=======
-    do_pickle(airy0._sbp)
-    do_pickle(airy._sbp)
->>>>>>> 2ced30e0
 
     # Test initialization separately with lam and diam, in various units.  Since the above profiles
     # have lam/diam = 1./0.8 in arbitrary units, we will tell it that lam=1.e9 nm and diam=0.8 m,
@@ -1190,10 +1173,6 @@
     # Check picklability
     do_pickle(pixel, lambda x: x.drawImage(method='no_pixel'))
     do_pickle(pixel)
-<<<<<<< HEAD
-=======
-    do_pickle(pixel._sbp)
->>>>>>> 2ced30e0
     do_pickle(galsim.Pixel(1))
 
     # Check that non-square Box profiles work correctly
@@ -1225,10 +1204,6 @@
     # Check picklability
     do_pickle(box, lambda x: x.drawImage(method='no_pixel'))
     do_pickle(box)
-<<<<<<< HEAD
-=======
-    do_pickle(box._sbp)
->>>>>>> 2ced30e0
     do_pickle(galsim.Box(1,1))
 
     # Check sheared boxes the same way
@@ -1324,10 +1299,6 @@
     # Check picklability
     do_pickle(tophat, lambda x: x.drawImage(method='no_pixel'))
     do_pickle(tophat)
-<<<<<<< HEAD
-=======
-    do_pickle(tophat._sbp)
->>>>>>> 2ced30e0
     do_pickle(galsim.TopHat(1))
 
     # Check sheared tophat the same way
@@ -1406,10 +1377,6 @@
     # Check picklability
     do_pickle(moffat, lambda x: x.drawImage(method='no_pixel'))
     do_pickle(moffat)
-<<<<<<< HEAD
-=======
-    do_pickle(moffat._sbp)
->>>>>>> 2ced30e0
 
     # The code for untruncated Moffat profiles is specialized for particular beta values, so
     # test each of these:
@@ -1786,10 +1753,6 @@
     # Check picklability
     do_pickle(kolm, lambda x: x.drawImage(method='no_pixel'))
     do_pickle(kolm)
-<<<<<<< HEAD
-=======
-    do_pickle(kolm._sbp)
->>>>>>> 2ced30e0
 
     # Test initialization separately with lam and r0, in various units.  Since the above profiles
     # have lam/r0 = 3./2. in arbitrary units, we will tell it that lam=3.e9 nm and r0=2.0 m,
@@ -2065,10 +2028,6 @@
     # Check picklability
     do_pickle(spergel, lambda x: x.drawImage(method='no_pixel'))
     do_pickle(spergel)
-<<<<<<< HEAD
-=======
-    do_pickle(spergel._sbp)
->>>>>>> 2ced30e0
     do_pickle(galsim.Spergel(0,1))
 
     # Should raise an exception if both scale_radius and half_light_radius are provided.
@@ -2259,7 +2218,6 @@
     np.testing.assert_almost_equal(delta.flux, 1.0)
     check_basic(delta, "DeltaFunction")
     do_pickle(delta)
-    do_pickle(delta._sbp)
 
     # Check with default_params
     delta = galsim.DeltaFunction(flux=1, gsparams=default_params)
