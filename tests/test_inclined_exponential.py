# Copyright (c) 2012-2016 by the GalSim developers team on GitHub
# https://github.com/GalSim-developers
#
# This file is part of GalSim: The modular galaxy image simulation toolkit.
# https://github.com/GalSim-developers/GalSim
#
# GalSim is free software: redistribution and use in source and binary forms,
# with or without modification, are permitted provided that the following
# conditions are met:
#
# 1. Redistributions of source code must retain the above copyright notice, this
#    list of conditions, and the disclaimer given in the accompanying LICENSE
#    file.
# 2. Redistributions in binary form must reproduce the above copyright notice,
#    this list of conditions, and the disclaimer given in the documentation
#    and/or other materials provided with the distribution.
#

from __future__ import print_function
import numpy as np
import os
import sys

from galsim_test_helpers import *

try:
    import galsim
except ImportError:
    path, filename = os.path.split(__file__)
    sys.path.append(os.path.abspath(os.path.join(path, "..")))
    import galsim

# set up any necessary info for tests
# Note that changes here should match changes to test image files
image_dir = './inclined_exponential_images'

# Values here are strings, so the filenames will be sure to work (without truncating zeros)
fluxes = ("1.0", "10.0", "0.1", "1.0", "1.0", "1.0")
image_inc_angles = ("0.0", "1.3", "0.2", "0.01", "0.1", "0.78")
image_scale_radii = ("3.0", "3.0", "3.0", "3.0", "2.0", "2.0")
image_scale_heights = ("0.3", "0.5", "0.5", "0.5", "1.0", "0.5")
image_pos_angles = ("0.0", "0.0", "0.0", "0.0", "-0.2", "-0.2")
image_nx = 64
image_ny = 64

@timer
def test_regression():
    """Test that the inclined exponential profile matches the results from Lance Miller's code.
       Reference images are provided in the ./inclined_exponential_images directory, as well as
       the code ('hankelcode.c') used to generate them."""

    for inc_angle, scale_radius, scale_height, pos_angle in zip(image_inc_angles,
                                                                image_scale_radii,
                                                                image_scale_heights,
                                                                image_pos_angles):

        image_filename = "galaxy_"+inc_angle+"_"+scale_radius+"_"+scale_height+"_"+pos_angle+".fits"
        image = galsim.fits.read(image_filename, image_dir)

        # Get float values for the details
        inc_angle=float(inc_angle)
        scale_radius=float(scale_radius)
        scale_height=float(scale_height)
        pos_angle=float(pos_angle)

        # Now make a test image
        test_profile = galsim.InclinedExponential(inc_angle*galsim.radians, scale_radius,
                                                  scale_height)

<<<<<<< HEAD
        check_basic(test_profile, "InclinedExponential")

=======
>>>>>>> 6a4776cf
        # Rotate it by the position angle
        test_profile = test_profile.rotate(pos_angle*galsim.radians)

        # Draw it onto an image
        test_image = galsim.Image(image_nx,image_ny,scale=1.0)
        test_profile.drawImage(test_image,offset=(0.5,0.5)) # Offset to match Lance's

        # Compare to the example - Due to the different fourier transforms used, some offset is
        # expected, so we just compare in the core to two decimal places
<<<<<<< HEAD

        image_core = image.array[image_ny//2-2:image_ny//2+3, image_nx//2-2:image_nx//2+3]
        test_image_core = test_image.array[image_ny//2-2:image_ny//2+3, image_nx//2-2:image_nx//2+3]

=======
        image_core = image.array[image_ny//2-2:image_ny//2+3, image_nx//2-2:image_nx//2+3]
        test_image_core = test_image.array[image_ny//2-2:image_ny//2+3, image_nx//2-2:image_nx//2+3]
>>>>>>> 6a4776cf
        ratio_core = image_core / test_image_core

        # galsim.fits.write(test_image,"test_"+image_filename,image_dir)

        np.testing.assert_array_almost_equal(
                ratio_core, np.mean(ratio_core)*np.ones_like(ratio_core),
                decimal = 2,
                err_msg = "Error in comparison of inclined exponential profile to samples.",
                verbose=True)

@timer
def test_exponential():
    """ Test that it looks identical to an exponential when inclination is zero. """

    scale_radius = 3.0

    # Set up the profiles
    inc_exp_profile = galsim.InclinedExponential(0*galsim.radians, scale_radius=scale_radius,
                                                 scale_height=scale_radius/10.)
    exp_profile = galsim.Exponential(scale_radius=scale_radius)

    # Draw images for both
<<<<<<< HEAD
    inc_exp_image = galsim.Image(image_nx, image_ny, scale=1.0)
    exp_image = galsim.Image(image_nx, image_ny, scale=1.0)
=======
    inc_exp_image = galsim.Image(image_nx,image_ny,scale=1.0)
    exp_image = galsim.Image(image_nx,image_ny,scale=1.0)
>>>>>>> 6a4776cf

    inc_exp_profile.drawImage(inc_exp_image)
    exp_profile.drawImage(exp_image)

    # Check that they're the same
    np.testing.assert_array_almost_equal(inc_exp_image.array, exp_image.array, decimal=4)

<<<<<<< HEAD
    # The face-on version should get the maxSB value exactly right.
    np.testing.assert_array_almost_equal(inc_exp_profile.maxSB(), exp_profile.maxSB())

    check_basic(inc_exp_profile, "Face-on InclinedExponential")


=======
>>>>>>> 6a4776cf
@timer
def test_edge_on():
    """ Test that an edge-on profile looks similar to an almost-edge-on profile, and doesn't crash.
    """

    scale_radius = 3.0

<<<<<<< HEAD
    inclinations = (np.arccos(0.01),2*np.pi-np.arccos(0.01),np.pi/2.)
=======
    inclinations = (np.arccos(0.01),np.pi/2,2*np.pi-np.arccos(0.01))
>>>>>>> 6a4776cf

    images = []

    for inclination in inclinations:
        # Set up the profile
        prof = galsim.InclinedExponential(inclination*galsim.radians, scale_radius=scale_radius,
                                          scale_h_over_r=0.1)

        check_basic(prof, "Edge-on InclinedExponential")

        # Draw an image of it
        image = galsim.Image(image_nx,image_ny,scale=1.0)
        prof.drawImage(image)

        # Add it to the list of images
        images.append(image.array)

    # Check they're all almost the same
    np.testing.assert_array_almost_equal(images[1], images[0], decimal=2)
    np.testing.assert_array_almost_equal(images[1], images[2], decimal=2)

<<<<<<< HEAD
    # Also the edge-on version should get the maxSB value exactly right = exp.maxSB * r/h.
    exp = galsim.Exponential(scale_radius=scale_radius)
    np.testing.assert_array_almost_equal(prof.maxSB(), exp.maxSB() / 0.1)
    prof.drawImage(image, method='sb', use_true_center=False)
    print('max pixel: ',image.array.max(),' cf.',prof.maxSB())
    np.testing.assert_allclose(image.array.max(), prof.maxSB(), rtol=0.01)

=======
>>>>>>> 6a4776cf

@timer
def test_sanity():
    """ Performs various sanity checks on a set of InclinedExponential profiles. """

<<<<<<< HEAD
    print('flux, inc_angle, scale_radius, scale_height, pos_angle')
=======
>>>>>>> 6a4776cf
    for flux, inc_angle, scale_radius, scale_height, pos_angle in zip(fluxes,
                                                                      image_inc_angles,
                                                                      image_scale_radii,
                                                                      image_scale_heights,
                                                                      image_pos_angles):

        # Get float values for the details
        flux = float(flux)
        inc_angle=float(inc_angle)
        scale_radius=float(scale_radius)
        scale_height=float(scale_height)
        pos_angle=float(pos_angle)
<<<<<<< HEAD
        print(flux, inc_angle, scale_radius, scale_height, pos_angle)
=======
>>>>>>> 6a4776cf

        # Now make a test image
        test_profile = galsim.InclinedExponential(inc_angle*galsim.radians, scale_radius,
                                                  scale_height, flux=flux)

<<<<<<< HEAD
        check_basic(test_profile, "InclinedExponential")

=======
>>>>>>> 6a4776cf
        # Check that h/r is properly given by the method and property for it
        np.testing.assert_almost_equal(test_profile.scale_height/test_profile.scale_radius,
                                       test_profile.scale_h_over_r)
        np.testing.assert_almost_equal(test_profile.getScaleHeight()/test_profile.getScaleRadius(),
                                       test_profile.getScaleHOverR())

        # Rotate it by the position angle
        test_profile = test_profile.rotate(pos_angle*galsim.radians)

        # Check that the k value for (0,0) is the flux
        np.testing.assert_almost_equal(test_profile.kValue(kx=0.,ky=0.),flux)

        # Check that the drawn flux for a large image is indeed the flux
        test_image = galsim.Image(5*image_nx,5*image_ny,scale=1.0)
        test_profile.drawImage(test_image)
        test_flux = test_image.array.sum()
        np.testing.assert_almost_equal(test_flux,flux,decimal=3)

        # Check that the centroid is (0,0)
        centroid = test_profile.centroid()
        np.testing.assert_equal(centroid.x, 0.)
        np.testing.assert_equal(centroid.y, 0.)

<<<<<<< HEAD
        # Check maxSB
        # We don't do a great job at estimating this, but it should be in the right ball park,
        # and typically too large.
        test_profile.drawImage(test_image, method='sb', use_true_center=False)
        print('max pixel: ',test_image.array.max(),' cf.',test_profile.maxSB())
        np.testing.assert_allclose(test_image.array.max(), test_profile.maxSB(), rtol=0.3)
        np.testing.assert_array_less(test_image.array.max(), test_profile.maxSB())

=======
>>>>>>> 6a4776cf

@timer
def test_k_limits():
    """ Check that the maxk and stepk give reasonable results for a few different profiles. """

    for inc_angle, scale_radius, scale_height in zip(image_inc_angles,image_scale_radii,
                                                     image_scale_heights):
        # Get float values for the details
        inc_angle=float(inc_angle)
        scale_radius=float(scale_radius)
        scale_height=float(scale_height)

        gsparams = galsim.GSParams()

        # Now make a test image
        test_profile = galsim.InclinedExponential(inc_angle*galsim.radians, scale_radius,
                                                  scale_height)

        # Check that the k value at maxK() is below maxk_threshold in both the x and y dimensions
        kx = test_profile.maxK()
        ky = test_profile.maxK()

        kx_value=test_profile.kValue(kx=kx,ky=0.)
        np.testing.assert_(np.abs(kx_value)<gsparams.maxk_threshold,
                           msg="kx_value is not below maxk_threshold: " + str(kx_value) + " >= "
                            + str(gsparams.maxk_threshold))

        ky_value=test_profile.kValue(kx=0.,ky=ky)
        np.testing.assert_(np.abs(ky_value)<gsparams.maxk_threshold,
                           msg="ky_value is not below maxk_threshold: " + str(ky_value) + " >= "
                            + str(gsparams.maxk_threshold))

        # Check that less than folding_threshold fraction of light falls outside r = pi/stepK()
        rmax = np.pi/test_profile.stepK()

        test_image = galsim.Image(int(10*rmax),int(10*rmax),scale=1.0)
        test_profile.drawImage(test_image)

        image_center = test_image.center()

        # Get an array of indices within the limits
        image_shape = np.shape(test_image.array)
        x, y = np.indices(image_shape, dtype=float)

        x -= image_center.x
        y -= image_center.y

        r = np.sqrt(np.square(x)+np.square(y))

        good = r<rmax

        # Get flux within the limits
        contained_flux = np.ravel(test_image.array)[np.ravel(good)].sum()

        # Check that we're not missing too much flux
        total_flux = 1.
        np.testing.assert_((total_flux-contained_flux)/(total_flux)<gsparams.folding_threshold,
                           msg="Too much flux lost due to folding.\nTotal flux = " +
                           str(total_flux) + "\nContained flux = " + str(contained_flux) +
                           "\nLost = " + str((total_flux-contained_flux)/(total_flux)))

@timer
def test_eq_ne():
    """ Check that equality/inequality works as expected."""
    gsp = galsim.GSParams(folding_threshold=1.1e-3)

    # First test that some different initializations that should be equivalent:
    gals = [galsim.InclinedExponential(0.1*galsim.radians, 3.0),
            galsim.InclinedExponential(0.1*galsim.radians, 3.0, 0.3),  # default h/r = 0.1
            galsim.InclinedExponential(0.1*galsim.radians, 3.0, scale_height=0.3),
            galsim.InclinedExponential(0.1*galsim.radians, 3.0, scale_h_over_r=0.1),
            galsim.InclinedExponential(0.1*galsim.radians, 3.0, flux=1.0),  # default flux=1
            galsim.InclinedExponential(-0.1*galsim.radians, 3.0),  # negative i is equivalent
            galsim.InclinedExponential((np.pi--0.1)*galsim.radians, 3.0),  # also pi-theta
            galsim.InclinedExponential(18./np.pi*galsim.degrees, 3.0),
            galsim.InclinedExponential(inclination=0.1*galsim.radians, scale_radius=3.0,
                                       scale_height=0.3, flux=1.0),
            galsim.InclinedExponential(flux=1.0, scale_radius=3.0,
                                       scale_height=0.3, inclination=0.1*galsim.radians)]

    for gal in gals[1:]:
        print(gal)
        gsobject_compare(gal, gals[0])

    gals = [galsim.InclinedExponential(0.1*galsim.radians, 3.0, 0.3),
            galsim.InclinedExponential(0.1*galsim.degrees, 3.0, 0.3),
            galsim.InclinedExponential(0.1*galsim.degrees, 3.0, scale_h_over_r=0.2),
            galsim.InclinedExponential(0.1*galsim.radians, 3.0, 3.0),
            galsim.InclinedExponential(0.2*galsim.radians, 3.0, 0.3),
            galsim.InclinedExponential(0.1*galsim.radians, 3.1, 0.3),
            galsim.InclinedExponential(0.1*galsim.radians, 3.1),
            galsim.InclinedExponential(0.1*galsim.radians, 3.0, 0.3, flux=0.5),
            galsim.InclinedExponential(0.1*galsim.radians, 3.0, 0.3, gsparams=gsp)]
    all_obj_diff(gals)

@timer
def test_pickle():
    """ Check that we can pickle it. """

<<<<<<< HEAD
    exp = galsim.InclinedExponential(inclination=0.1*galsim.radians, scale_radius=3.0,
                                     scale_height=0.3)
    do_pickle(exp)
    do_pickle(exp.SBProfile)
    do_pickle(galsim.InclinedExponential(inclination=0.1*galsim.radians, scale_radius=3.0))
    do_pickle(galsim.InclinedExponential(inclination=0.1*galsim.radians, scale_radius=3.0,
                                         scale_h_over_r=0.2))
    do_pickle(galsim.InclinedExponential(inclination=0.1*galsim.radians, scale_radius=3.0,
                                         scale_height=0.3, flux=10.0))
    do_pickle(galsim.InclinedExponential(inclination=0.1*galsim.radians, scale_radius=3.0,
                                         scale_height=0.3,
                                         gsparams=galsim.GSParams(folding_threshold=1.1e-3)))
    do_pickle(galsim.InclinedExponential(inclination=0.1*galsim.radians, scale_radius=3.0,
                                         scale_height=0.3, flux=10.0,
=======
    do_pickle(galsim.InclinedExponential(inclination=0.1*galsim.radians,scale_radius=3.0,scale_height=0.3))
    do_pickle(galsim.InclinedExponential(inclination=0.1*galsim.radians,scale_radius=3.0))
    do_pickle(galsim.InclinedExponential(inclination=0.1*galsim.radians,scale_radius=3.0,scale_h_over_r=0.2))
    do_pickle(galsim.InclinedExponential(inclination=0.1*galsim.radians,scale_radius=3.0,scale_height=0.3,
                                         flux=10.0))
    do_pickle(galsim.InclinedExponential(inclination=0.1*galsim.radians,scale_radius=3.0,scale_height=0.3,
>>>>>>> 6a4776cf
                                         gsparams=galsim.GSParams(folding_threshold=1.1e-3)))

if __name__ == "__main__":
    test_regression()
    test_exponential()
    test_edge_on()
    test_sanity()
    test_k_limits()
    test_eq_ne()
    test_pickle()<|MERGE_RESOLUTION|>--- conflicted
+++ resolved
@@ -66,12 +66,8 @@
         # Now make a test image
         test_profile = galsim.InclinedExponential(inc_angle*galsim.radians, scale_radius,
                                                   scale_height)
-
-<<<<<<< HEAD
         check_basic(test_profile, "InclinedExponential")
 
-=======
->>>>>>> 6a4776cf
         # Rotate it by the position angle
         test_profile = test_profile.rotate(pos_angle*galsim.radians)
 
@@ -81,15 +77,10 @@
 
         # Compare to the example - Due to the different fourier transforms used, some offset is
         # expected, so we just compare in the core to two decimal places
-<<<<<<< HEAD
 
         image_core = image.array[image_ny//2-2:image_ny//2+3, image_nx//2-2:image_nx//2+3]
         test_image_core = test_image.array[image_ny//2-2:image_ny//2+3, image_nx//2-2:image_nx//2+3]
 
-=======
-        image_core = image.array[image_ny//2-2:image_ny//2+3, image_nx//2-2:image_nx//2+3]
-        test_image_core = test_image.array[image_ny//2-2:image_ny//2+3, image_nx//2-2:image_nx//2+3]
->>>>>>> 6a4776cf
         ratio_core = image_core / test_image_core
 
         # galsim.fits.write(test_image,"test_"+image_filename,image_dir)
@@ -112,13 +103,8 @@
     exp_profile = galsim.Exponential(scale_radius=scale_radius)
 
     # Draw images for both
-<<<<<<< HEAD
     inc_exp_image = galsim.Image(image_nx, image_ny, scale=1.0)
     exp_image = galsim.Image(image_nx, image_ny, scale=1.0)
-=======
-    inc_exp_image = galsim.Image(image_nx,image_ny,scale=1.0)
-    exp_image = galsim.Image(image_nx,image_ny,scale=1.0)
->>>>>>> 6a4776cf
 
     inc_exp_profile.drawImage(inc_exp_image)
     exp_profile.drawImage(exp_image)
@@ -126,15 +112,12 @@
     # Check that they're the same
     np.testing.assert_array_almost_equal(inc_exp_image.array, exp_image.array, decimal=4)
 
-<<<<<<< HEAD
     # The face-on version should get the maxSB value exactly right.
     np.testing.assert_array_almost_equal(inc_exp_profile.maxSB(), exp_profile.maxSB())
 
     check_basic(inc_exp_profile, "Face-on InclinedExponential")
 
 
-=======
->>>>>>> 6a4776cf
 @timer
 def test_edge_on():
     """ Test that an edge-on profile looks similar to an almost-edge-on profile, and doesn't crash.
@@ -142,11 +125,7 @@
 
     scale_radius = 3.0
 
-<<<<<<< HEAD
     inclinations = (np.arccos(0.01),2*np.pi-np.arccos(0.01),np.pi/2.)
-=======
-    inclinations = (np.arccos(0.01),np.pi/2,2*np.pi-np.arccos(0.01))
->>>>>>> 6a4776cf
 
     images = []
 
@@ -168,7 +147,6 @@
     np.testing.assert_array_almost_equal(images[1], images[0], decimal=2)
     np.testing.assert_array_almost_equal(images[1], images[2], decimal=2)
 
-<<<<<<< HEAD
     # Also the edge-on version should get the maxSB value exactly right = exp.maxSB * r/h.
     exp = galsim.Exponential(scale_radius=scale_radius)
     np.testing.assert_array_almost_equal(prof.maxSB(), exp.maxSB() / 0.1)
@@ -176,17 +154,12 @@
     print('max pixel: ',image.array.max(),' cf.',prof.maxSB())
     np.testing.assert_allclose(image.array.max(), prof.maxSB(), rtol=0.01)
 
-=======
->>>>>>> 6a4776cf
 
 @timer
 def test_sanity():
     """ Performs various sanity checks on a set of InclinedExponential profiles. """
 
-<<<<<<< HEAD
     print('flux, inc_angle, scale_radius, scale_height, pos_angle')
-=======
->>>>>>> 6a4776cf
     for flux, inc_angle, scale_radius, scale_height, pos_angle in zip(fluxes,
                                                                       image_inc_angles,
                                                                       image_scale_radii,
@@ -199,20 +172,14 @@
         scale_radius=float(scale_radius)
         scale_height=float(scale_height)
         pos_angle=float(pos_angle)
-<<<<<<< HEAD
         print(flux, inc_angle, scale_radius, scale_height, pos_angle)
-=======
->>>>>>> 6a4776cf
 
         # Now make a test image
         test_profile = galsim.InclinedExponential(inc_angle*galsim.radians, scale_radius,
                                                   scale_height, flux=flux)
 
-<<<<<<< HEAD
         check_basic(test_profile, "InclinedExponential")
 
-=======
->>>>>>> 6a4776cf
         # Check that h/r is properly given by the method and property for it
         np.testing.assert_almost_equal(test_profile.scale_height/test_profile.scale_radius,
                                        test_profile.scale_h_over_r)
@@ -236,7 +203,6 @@
         np.testing.assert_equal(centroid.x, 0.)
         np.testing.assert_equal(centroid.y, 0.)
 
-<<<<<<< HEAD
         # Check maxSB
         # We don't do a great job at estimating this, but it should be in the right ball park,
         # and typically too large.
@@ -245,8 +211,6 @@
         np.testing.assert_allclose(test_image.array.max(), test_profile.maxSB(), rtol=0.3)
         np.testing.assert_array_less(test_image.array.max(), test_profile.maxSB())
 
-=======
->>>>>>> 6a4776cf
 
 @timer
 def test_k_limits():
@@ -346,7 +310,6 @@
 def test_pickle():
     """ Check that we can pickle it. """
 
-<<<<<<< HEAD
     exp = galsim.InclinedExponential(inclination=0.1*galsim.radians, scale_radius=3.0,
                                      scale_height=0.3)
     do_pickle(exp)
@@ -361,14 +324,6 @@
                                          gsparams=galsim.GSParams(folding_threshold=1.1e-3)))
     do_pickle(galsim.InclinedExponential(inclination=0.1*galsim.radians, scale_radius=3.0,
                                          scale_height=0.3, flux=10.0,
-=======
-    do_pickle(galsim.InclinedExponential(inclination=0.1*galsim.radians,scale_radius=3.0,scale_height=0.3))
-    do_pickle(galsim.InclinedExponential(inclination=0.1*galsim.radians,scale_radius=3.0))
-    do_pickle(galsim.InclinedExponential(inclination=0.1*galsim.radians,scale_radius=3.0,scale_h_over_r=0.2))
-    do_pickle(galsim.InclinedExponential(inclination=0.1*galsim.radians,scale_radius=3.0,scale_height=0.3,
-                                         flux=10.0))
-    do_pickle(galsim.InclinedExponential(inclination=0.1*galsim.radians,scale_radius=3.0,scale_height=0.3,
->>>>>>> 6a4776cf
                                          gsparams=galsim.GSParams(folding_threshold=1.1e-3)))
 
 if __name__ == "__main__":
