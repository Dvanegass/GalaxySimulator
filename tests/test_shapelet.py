# Copyright (c) 2012-2017 by the GalSim developers team on GitHub
# https://github.com/GalSim-developers
#
# This file is part of GalSim: The modular galaxy image simulation toolkit.
# https://github.com/GalSim-developers/GalSim
#
# GalSim is free software: redistribution and use in source and binary forms,
# with or without modification, are permitted provided that the following
# conditions are met:
#
# 1. Redistributions of source code must retain the above copyright notice, this
#    list of conditions, and the disclaimer given in the accompanying LICENSE
#    file.
# 2. Redistributions in binary form must reproduce the above copyright notice,
#    this list of conditions, and the disclaimer given in the documentation
#    and/or other materials provided with the distribution.
#

from __future__ import print_function
import numpy as np
import os
import sys

from galsim_test_helpers import *

imgdir = os.path.join(".", "SBProfile_comparison_images") # Directory containing the reference
                                                          # images.

try:
    import galsim
except ImportError:
    path, filename = os.path.split(__file__)
    sys.path.append(os.path.abspath(os.path.join(path, "..")))
    import galsim

# define a series of tests

@timer
def test_shapelet_gaussian():
    """Test that the simplest Shapelet profile is equivalent to a Gaussian
    """
    ftypes = [np.float32, np.float64]
    scale = 0.2
    test_flux = 23.

    # First, a Shapelet with only b_00 = 1 should be identically a Gaussian
    im1 = galsim.ImageF(64,64, scale=scale)
    im2 = galsim.ImageF(64,64, scale=scale)
    for sigma in [1., 0.6, 2.4]:
        gauss = galsim.Gaussian(flux=test_flux, sigma=sigma)
        gauss.drawImage(im1, method='no_pixel')
        for order in [0, 2, 8]:
            bvec = np.zeros(galsim.Shapelet.size(order))
            bvec[0] = test_flux
            shapelet = galsim.Shapelet(sigma=sigma, order=order, bvec=bvec)
            shapelet.drawImage(im2, method='no_pixel')
            printval(im2,im1)
            np.testing.assert_array_almost_equal(
                    im1.array, im2.array, 5,
                    err_msg="Shapelet with (only) b00=1 disagrees with Gaussian result"
                            "for flux=%f, sigma=%f, order=%d"%(test_flux,sigma,order))
            np.testing.assert_almost_equal(
                    gauss.max_sb, shapelet.max_sb, 5,
                    err_msg="Shapelet max_sb did not match Gaussian max_sb")
            np.testing.assert_almost_equal(
                    gauss.flux, shapelet.flux, 5,
                    err_msg="Shapelet flux did not match Gaussian flux")


@timer
def test_shapelet_drawImage():
    """Test some measured properties of a drawn shapelet against the supposed true values
    """
    ftypes = [np.float32, np.float64]
    scale = 0.2
    test_flux = 23.

    im = galsim.ImageF(129,129, scale=scale)
    for sigma in [1., 0.3, 2.4]:
        for order in [0, 2, 8]:
            bvec = np.zeros(galsim.Shapelet.size(order))
            bvec[0] = 1.  # N,m = 0,0
            k = 0
            for n in range(1,order+1):
                k += n+1
                if n%2 == 0:  # even n
                    bvec[k] = 0.23/(n*n)        # N,m = n,0  or p,q = n/2,n/2
                    if n >= 2:
                        bvec[k-2] = 0.14/n      # N,m = n,2  real part
                        bvec[k-1] = -0.08/n     # N,m = n,2  imag part
                else:  # odd n
                    if n >= 1:
                        bvec[k-1] = -0.08/n**3.2    # N,m = n,1  real part
                        bvec[k] = 0.05/n**2.1       # N,m = n,1  imag part
                    if n >= 3:
                        bvec[k-3] = 0.31/n**4.2    # N,m = n,3  real part
                        bvec[k-2] = -0.18/n**3.9       # N,m = n,3  imag part
            print('shapelet vector = ',bvec)
            shapelet = galsim.Shapelet(sigma=sigma, order=order, bvec=bvec)

            check_basic(shapelet, "Shapelet", approx_maxsb=True)

            # Test normalization  (This is normally part of do_shoot.  When we eventually
            # implement photon shooting, we should go back to the normal do_shoot call,
            # and remove this section.)
            shapelet = shapelet.withFlux(test_flux)
            shapelet.drawImage(im)
            flux = im.array.sum()
            print('im.sum = ',flux,'  cf. ',test_flux)
            np.testing.assert_almost_equal(flux / test_flux, 1., 4,
                    err_msg="Flux normalization for Shapelet disagrees with expected result")
            np.testing.assert_allclose(
                    im.array.max(), shapelet.max_sb * im.scale**2, rtol=0.1,
                    err_msg="Shapelet max_sb did not match maximum pixel")

            # Test centroid
            # Note: this only works if the image has odd sizes.  If they are even, then
            # setCenter doesn't actually set the center to the true center of the image
            # (since it falls between pixels).
            im.setCenter(0,0)
            x,y = np.meshgrid(np.arange(im.array.shape[0]).astype(float) + im.xmin,
                              np.arange(im.array.shape[1]).astype(float) + im.ymin)
            x *= scale
            y *= scale
            flux = im.array.sum()
            mx = (x*im.array).sum() / flux
            my = (y*im.array).sum() / flux
            conv = galsim.Convolve([shapelet, galsim.Pixel(scale)])
            print('centroid = ',mx,my,' cf. ',conv.centroid)
            np.testing.assert_almost_equal(mx, shapelet.centroid.x, 3,
                    err_msg="Measured centroid (x) for Shapelet disagrees with expected result")
            np.testing.assert_almost_equal(my, shapelet.centroid.y, 3,
                    err_msg="Measured centroid (y) for Shapelet disagrees with expected result")


@timer
def test_shapelet_properties():
    """Test some specific numbers for a particular Shapelet profile.
    """
    # A semi-random particular vector of coefficients.
    sigma = 1.8
    order = 4
    bvec = [1.3,                               # n = 0
            0.02, 0.03,                        # n = 1
            0.23, -0.19, 0.08,                 # n = 2
            0.01, 0.02, 0.04, -0.03,           # n = 3
            -0.09, 0.07, -0.11, -0.08, 0.11]   # n = 4

    shapelet = galsim.Shapelet(sigma=sigma, order=order, bvec=bvec)

    assert shapelet.sigma == sigma
    assert shapelet.order == order
    np.testing.assert_array_equal(shapelet.bvec, bvec)

    check_basic(shapelet, "Shapelet", approx_maxsb=True)

    # Check flux
    flux = bvec[0] + bvec[5] + bvec[14]
    np.testing.assert_almost_equal(shapelet.flux, flux, 10)
<<<<<<< HEAD
    # The maxSB is not very accurate for Shapelet, but in this case it is still ok (matching
=======
    # The max_sb is not very accurate for Shapelet, but in this case it is still ok (matching
>>>>>>> 6488d49a
    # xValue(0,0), which isn't actually the maximum) to 2 digits.
    np.testing.assert_almost_equal(
            shapelet.xValue(0,0), shapelet.max_sb, 2,
            err_msg="Shapelet max_sb did not match maximum pixel value")
    # Check centroid
    cen = galsim.PositionD(bvec[1],-bvec[2]) + np.sqrt(2.) * galsim.PositionD(bvec[8],-bvec[9])
    cen *= 2. * sigma / flux
    np.testing.assert_almost_equal(shapelet.centroid.x, cen.x, 10)
    np.testing.assert_almost_equal(shapelet.centroid.y, cen.y, 10)
    # Check Fourier properties
    np.testing.assert_almost_equal(shapelet.maxk, 4.61738371186, 10)
    np.testing.assert_almost_equal(shapelet.stepk, 0.195133742529, 10)
    # Check image values in real and Fourier space
    zero = galsim.PositionD(0., 0.)
    np.testing.assert_almost_equal(shapelet.kValue(zero), flux+0j, 10)
    np.testing.assert_almost_equal(shapelet.xValue(zero), 0.0653321217013, 10)

    # Check picklability
    do_pickle(shapelet)
<<<<<<< HEAD
=======
    do_pickle(shapelet._sbp)
    do_pickle(shapelet._sbp.getBVec())
>>>>>>> 6488d49a


@timer
def test_shapelet_fit():
    """Test fitting a Shapelet decomposition of an image
    """
    for method, norm in [('no_pixel','f'), ('sb','sb')]:
        # We fit a shapelet approximation of a distorted Moffat profile:
        flux = 20
        psf = galsim.Moffat(beta=3.4, half_light_radius=1.2, flux=flux)
        psf = psf.shear(g1=0.11,g2=0.07).shift(0.03,0.04)
        scale = 0.2
        pixel = galsim.Pixel(scale)
        conv = galsim.Convolve([psf,pixel])
        im1 = conv.drawImage(scale=scale, method=method)

        sigma = 1.2  # Match half-light-radius as a decent first approximation.
        shapelet = galsim.Shapelet.fit(sigma, 10, im1, normalization=norm)
<<<<<<< HEAD
        print('fitted shapelet coefficients = ',shapelet.bvec)
=======
        #print('fitted shapelet coefficients = ',shapelet.bvec)
>>>>>>> 6488d49a

        # Check flux
        print('flux = ',shapelet.flux,'  cf. ',flux)
        np.testing.assert_almost_equal(shapelet.flux / flux, 1., 1,
                err_msg="Fitted shapelet has the wrong flux")

        # Test centroid
        print('centroid = ',shapelet.centroid,'  cf. ',conv.centroid)
        np.testing.assert_almost_equal(shapelet.centroid.x, conv.centroid.x, 2,
                err_msg="Fitted shapelet has the wrong centroid (x)")
        np.testing.assert_almost_equal(shapelet.centroid.y, conv.centroid.y, 2,
                err_msg="Fitted shapelet has the wrong centroid (y)")

        # Test drawing image from shapelet
        im2 = im1.copy()
        shapelet.drawImage(im2, method=method)
        # Check that images are close to the same:
        print('norm(diff) = ',np.sum((im1.array-im2.array)**2))
        print('norm(im) = ',np.sum(im1.array**2))
        print('max(diff) = ',np.max(np.abs(im1.array-im2.array)))
        print('max(im) = ',np.max(np.abs(im1.array)))
        peak_scale = np.max(np.abs(im1.array))*3  # Check agreement to within 3% of peak value.
        np.testing.assert_almost_equal(im2.array/peak_scale, im1.array/peak_scale, decimal=2,
                err_msg="Shapelet version not a good match to original")

        # Remeasure -- should now be very close to the same.
        shapelet2 = galsim.Shapelet.fit(sigma, 10, im2, normalization=norm)
        np.testing.assert_equal(shapelet.sigma, shapelet2.sigma,
                err_msg="Second fitted shapelet has the wrong sigma")
        np.testing.assert_equal(shapelet.order, shapelet2.order,
                err_msg="Second fitted shapelet has the wrong order")
        np.testing.assert_almost_equal(shapelet.bvec, shapelet2.bvec, 6,
                err_msg="Second fitted shapelet coefficients do not match original")

        # Test drawing off center
        im2 = im1.copy()
        offset = galsim.PositionD(0.3,1.4)
        shapelet.drawImage(im2, method=method, offset=offset)
        shapelet2 = galsim.Shapelet.fit(sigma, 10, im2, normalization=norm,
<<<<<<< HEAD
                                        center=im2.trueCenter() + offset)
=======
                                        center=im2.true_center + offset)
>>>>>>> 6488d49a
        np.testing.assert_equal(shapelet.sigma, shapelet2.sigma,
                err_msg="Second fitted shapelet has the wrong sigma")
        np.testing.assert_equal(shapelet.order, shapelet2.order,
                err_msg="Second fitted shapelet has the wrong order")
        np.testing.assert_almost_equal(shapelet.bvec, shapelet2.bvec, 6,
                err_msg="Second fitted shapelet coefficients do not match original")


@timer
def test_shapelet_adjustments():
    """Test that adjusting the Shapelet profile in various ways does the right thing
    """
    ftypes = [np.float32, np.float64]

    nx = 128
    ny = 128
    scale = 0.2
    im = galsim.ImageF(nx,ny, scale=scale)

    sigma = 1.8
    order = 6
    bvec = [1.3,                                            # n = 0
            0.02, 0.03,                                     # n = 1
            0.23, -0.19, 0.08,                              # n = 2
            0.01, 0.02, 0.04, -0.03,                        # n = 3
            -0.09, 0.07, -0.11, -0.08, 0.11,                # n = 4
            -0.03, -0.02, -0.08, 0.01, -0.06, -0.03,        # n = 5
            0.06, -0.02, 0.00, -0.05, -0.04, 0.01, 0.09 ]   # n = 6

    ref_shapelet = galsim.Shapelet(sigma=sigma, order=order, bvec=bvec)
    ref_im = galsim.ImageF(nx,ny)
    ref_shapelet.drawImage(ref_im, scale=scale)

    # Test PQ and NM access
    np.testing.assert_equal(ref_shapelet.getPQ(0,0), (bvec[0],0))
    np.testing.assert_equal(ref_shapelet.getPQ(1,1), (bvec[5],0))
    np.testing.assert_equal(ref_shapelet.getPQ(1,2), (bvec[8],-bvec[9]))
    np.testing.assert_equal(ref_shapelet.getPQ(3,2), (bvec[19],bvec[20]))
    np.testing.assert_equal(ref_shapelet.getNM(0,0), (bvec[0],0))
    np.testing.assert_equal(ref_shapelet.getNM(2,0), (bvec[5],0))
    np.testing.assert_equal(ref_shapelet.getNM(3,-1), (bvec[8],-bvec[9]))
    np.testing.assert_equal(ref_shapelet.getNM(5,1), (bvec[19],bvec[20]))

    # Test that the Shapelet withFlux does the same thing as the GSObject withFlux
    # Make it opaque to the Shapelet versions
<<<<<<< HEAD
    alt_shapelet = ref_shapelet + 0. * galsim.Gaussian(sigma=1)
    alt_shapelet.withFlux(23.).drawImage(ref_im, method='no_pixel')
=======
    gsref_shapelet = galsim.Add([ref_shapelet])
    gsref_shapelet.withFlux(23.).drawImage(ref_im, method='no_pixel')
>>>>>>> 6488d49a
    shapelet = galsim.Shapelet(sigma=sigma, order=order, bvec=bvec)
    shapelet.withFlux(23.).drawImage(im, method='no_pixel')
    np.testing.assert_array_almost_equal(
        im.array, ref_im.array, 6,
        err_msg="Shapelet withFlux disagrees with GSObject withFlux")

    # Test that scaling the Shapelet flux does the same thing as the GSObject scaling
    (alt_shapelet * 0.23).drawImage(ref_im, method='no_pixel')
    (shapelet * 0.23).drawImage(im, method='no_pixel')
    np.testing.assert_array_almost_equal(
        im.array, ref_im.array, 6,
        err_msg="Shapelet *= 0.23 disagrees with GSObject *= 0.23")

    # Test that the Shapelet rotate does the same thing as the GSObject rotate
    alt_shapelet.rotate(23. * galsim.degrees).drawImage(ref_im, method='no_pixel')
    shapelet.rotate(23. * galsim.degrees).drawImage(im, method='no_pixel')
    np.testing.assert_array_almost_equal(
        im.array, ref_im.array, 6,
        err_msg="Shapelet rotate disagrees with GSObject rotate")

    # Test that the Shapelet dilate does the same thing as the GSObject dilate
    alt_shapelet.dilate(1.3).drawImage(ref_im, method='no_pixel')
    shapelet.dilate(1.3).drawImage(im, method='no_pixel')
    np.testing.assert_array_almost_equal(
        im.array, ref_im.array, 6,
        err_msg="Shapelet dilate disagrees with GSObject dilate")

    # Test that the Shapelet expand does the same thing as the GSObject expand
    alt_shapelet.expand(1.7).drawImage(ref_im, method='no_pixel')
    shapelet.expand(1.7).drawImage(im, method='no_pixel')
    np.testing.assert_array_almost_equal(
        im.array, ref_im.array, 6,
        err_msg="Shapelet expand disagrees with GSObject expand")

    # Test that the Shapelet magnify does the same thing as the GSObject magnify
    alt_shapelet.magnify(0.8).drawImage(ref_im, method='no_pixel')
    shapelet.magnify(0.8).drawImage(im, method='no_pixel')
    np.testing.assert_array_almost_equal(
        im.array, ref_im.array, 6,
        err_msg="Shapelet magnify disagrees with GSObject magnify")

    # Test that lens works on Shapelet
    alt_shapelet.lens(-0.05, 0.15, 1.1).drawImage(ref_im, method='no_pixel')
    shapelet.lens(-0.05, 0.15, 1.1).drawImage(im, method='no_pixel')
    np.testing.assert_array_almost_equal(
        im.array, ref_im.array, 6,
        err_msg="Shapelet lens disagrees with GSObject lens")


@timer
def test_ne():
    """ Check that inequality works as expected."""
    gsp = galsim.GSParams(maxk_threshold=5.1e-3, folding_threshold=1.1e-3)
    objs = [galsim.Shapelet(1., 2),
            galsim.Shapelet(1., 3),
            galsim.Shapelet(2., 2),
            galsim.Shapelet(1., 2, bvec=[1, 0, 0, 0.2, 0.3, -0.1]),
            galsim.Shapelet(1., 2, gsparams=gsp)]
    all_obj_diff(objs)


if __name__ == "__main__":
    test_shapelet_gaussian()
    test_shapelet_drawImage()
    test_shapelet_properties()
    test_shapelet_fit()
    test_shapelet_adjustments()
    test_ne()<|MERGE_RESOLUTION|>--- conflicted
+++ resolved
@@ -157,11 +157,7 @@
     # Check flux
     flux = bvec[0] + bvec[5] + bvec[14]
     np.testing.assert_almost_equal(shapelet.flux, flux, 10)
-<<<<<<< HEAD
-    # The maxSB is not very accurate for Shapelet, but in this case it is still ok (matching
-=======
     # The max_sb is not very accurate for Shapelet, but in this case it is still ok (matching
->>>>>>> 6488d49a
     # xValue(0,0), which isn't actually the maximum) to 2 digits.
     np.testing.assert_almost_equal(
             shapelet.xValue(0,0), shapelet.max_sb, 2,
@@ -181,11 +177,6 @@
 
     # Check picklability
     do_pickle(shapelet)
-<<<<<<< HEAD
-=======
-    do_pickle(shapelet._sbp)
-    do_pickle(shapelet._sbp.getBVec())
->>>>>>> 6488d49a
 
 
 @timer
@@ -204,11 +195,7 @@
 
         sigma = 1.2  # Match half-light-radius as a decent first approximation.
         shapelet = galsim.Shapelet.fit(sigma, 10, im1, normalization=norm)
-<<<<<<< HEAD
         print('fitted shapelet coefficients = ',shapelet.bvec)
-=======
-        #print('fitted shapelet coefficients = ',shapelet.bvec)
->>>>>>> 6488d49a
 
         # Check flux
         print('flux = ',shapelet.flux,'  cf. ',flux)
@@ -248,11 +235,7 @@
         offset = galsim.PositionD(0.3,1.4)
         shapelet.drawImage(im2, method=method, offset=offset)
         shapelet2 = galsim.Shapelet.fit(sigma, 10, im2, normalization=norm,
-<<<<<<< HEAD
-                                        center=im2.trueCenter() + offset)
-=======
                                         center=im2.true_center + offset)
->>>>>>> 6488d49a
         np.testing.assert_equal(shapelet.sigma, shapelet2.sigma,
                 err_msg="Second fitted shapelet has the wrong sigma")
         np.testing.assert_equal(shapelet.order, shapelet2.order,
@@ -298,13 +281,8 @@
 
     # Test that the Shapelet withFlux does the same thing as the GSObject withFlux
     # Make it opaque to the Shapelet versions
-<<<<<<< HEAD
     alt_shapelet = ref_shapelet + 0. * galsim.Gaussian(sigma=1)
     alt_shapelet.withFlux(23.).drawImage(ref_im, method='no_pixel')
-=======
-    gsref_shapelet = galsim.Add([ref_shapelet])
-    gsref_shapelet.withFlux(23.).drawImage(ref_im, method='no_pixel')
->>>>>>> 6488d49a
     shapelet = galsim.Shapelet(sigma=sigma, order=order, bvec=bvec)
     shapelet.withFlux(23.).drawImage(im, method='no_pixel')
     np.testing.assert_array_almost_equal(
