--- conflicted
+++ resolved
@@ -41,2121 +41,5 @@
     assert issubclass(w[0].category, galsim.GalSimDeprecationWarning)
     return res
 
-<<<<<<< HEAD
-=======
-def check_dep_tuple2(rhs):
-    """Check that (x,y) = rhs raises a GalSimDeprecationWarning as a warning, but not an error.
-    """
-    #print('check dep tuple2: ',rhs)
-    import warnings
-    # Cause all warnings to always be triggered.
-    # Important in case we want to trigger the same one twice in the test suite.
-    warnings.simplefilter("always")
-
-    with warnings.catch_warnings(record=True) as w:
-        x,y = rhs
-    #print('x,y = ',x,y)
-    #print('w = ',w)
-    assert len(w) >= 1, "Converting %s to a tuple did not raise a warning"%str(rhs)
-    #print([ str(wk.message) for wk in w ])
-    assert issubclass(w[0].category, galsim.GalSimDeprecationWarning)
-    return x,y
-
-
-@timer
-def test_dep_bandpass():
-    """Test the deprecated methods in galsim/deprecated/bandpass.py.
-    """
-    b = galsim.Bandpass(galsim.LookupTable([1.1,2.2,3.0,4.4,5.5], [1.11,2.22,3.33,4.44,5.55]), 'nm')
-    d = lambda w: w**2
-
-    check_dep(b.copy)
-
-    # fn / Bandpass
-    #e = d/b
-    e = check_dep(b.__rdiv__, d)
-    np.testing.assert_almost_equal(e(3.0), 3.0**2 / 3.33, 10,
-                                   err_msg="Found wrong value in Bandpass.__rdiv__")
-    np.testing.assert_array_almost_equal(e.wave_list, [1.1, 2.2, 3.0, 4.4, 5.5],
-                                         err_msg="wrong wave_list in Bandpass.__rdiv__")
-
-    # scalar / Bandpass
-    #f = 1.21 / b
-    f = check_dep(b.__rdiv__, 1.21)
-    np.testing.assert_almost_equal(f(3.0), 1.21 / 3.33, 10,
-                                   err_msg="Found wrong value in Bandpass.__rdiv__")
-    np.testing.assert_array_almost_equal(f.wave_list, [1.1, 2.2, 3.0, 4.4, 5.5],
-                                         err_msg="wrong wave_list in Bandpass.__rdiv__")
-
-    check_dep(galsim.Bandpass, os.path.join(galsim.meta_data.share_dir, 'LSST_r.dat'), 'nm')
-
-
-@timer
-def test_dep_base():
-    """Test the deprecated methods in galsim/deprecated/base.py
-    """
-    g = galsim.Gaussian(sigma=0.34)
-
-    np.testing.assert_almost_equal(check_dep(g.nyquistDx), check_dep(g.nyquistScale))
-
-    check_dep(g.setFlux,flux=1.7)
-    np.testing.assert_almost_equal(check_dep(g.getFlux), 1.7)
-
-    g2 = g.withScaledFlux(1.9)
-    check_dep(g.scaleFlux,flux_ratio=1.9)
-    np.testing.assert_almost_equal(check_dep(g.getFlux), g2.flux)
-    assert check_dep(g2.getFluxRatio) == g2.flux_ratio
-
-    g2 = g.expand(4.3)
-    g3 = check_dep(g.createExpanded,scale=4.3)
-    gsobject_compare(g3,g2)
-
-    check_dep(g.applyExpansion,scale=4.3)
-    gsobject_compare(g,g2)
-
-    g2 = g.shear(g1=0.3, g2=-0.13)
-    g3 = check_dep(g.createSheared,g1=0.3, g2=-0.13)
-    gsobject_compare(g3,g2)
-
-    check_dep(g.applyShear,g1=0.3, g2=-0.13)
-    gsobject_compare(g,g2)
-
-    g2 = g.dilate(0.54)
-    g3 = check_dep(g.createDilated,scale=0.54)
-    gsobject_compare(g3,g2)
-
-    check_dep(g.applyDilation,scale=0.54)
-    gsobject_compare(g,g2)
-
-    g2 = g.magnify(1.1)
-    g3 = check_dep(g.createMagnified,mu=1.1)
-    gsobject_compare(g3,g2)
-
-    check_dep(g.applyMagnification,mu=1.1)
-    gsobject_compare(g,g2)
-
-    g2 = g.lens(g1=0.31, g2=0.48, mu=0.22)
-    g3 = check_dep(g.createLensed,g1=0.31, g2=0.48, mu=0.22)
-    gsobject_compare(g3,g2)
-
-    check_dep(g.applyLensing,g1=0.31, g2=0.48, mu=0.22)
-    gsobject_compare(g,g2)
-
-    g2 = g.rotate(38.4 * galsim.degrees)
-    g3 = check_dep(g.createRotated,38.4 * galsim.degrees)
-    gsobject_compare(g3,g2)
-
-    check_dep(g.applyRotation,theta=38.4 * galsim.degrees)
-    gsobject_compare(g,g2)
-
-    g2 = g.transform(0.1, 1.09, -1.32, -0.09)
-    g3 = check_dep(g.createTransformed, dudx=0.1, dudy=1.09, dvdx=-1.32, dvdy=-0.09)
-    gsobject_compare(g3,g2)
-
-    check_dep(g.applyTransformation, dudx=0.1, dudy=1.09, dvdx=-1.32, dvdy=-0.09)
-    gsobject_compare(g,g2)
-    np.testing.assert_array_equal(check_dep(g2.getJac), g2.jac.ravel())
-
-    g2 = g.shift(0.16, -0.79)
-    g3 = check_dep(g.createShifted,dx=0.16, dy=-0.79)
-    gsobject_compare(g3,g2)
-    assert check_dep(g2.getOffset) == g2.offset
-
-    check_dep(g.applyShift,dx=0.16, dy=-0.79)
-    gsobject_compare(g,g2)
-
-    im1 = check_dep(g.draw)
-    im2 = g.drawImage(method='no_pixel')
-    np.testing.assert_almost_equal(im1.scale, im2.scale)
-    np.testing.assert_equal(im1.bounds, im2.bounds)
-    np.testing.assert_array_almost_equal(im1.array, im2.array)
-
-    im1 = check_dep(g.draw,normalization='sb')
-    im2 = g.drawImage(method='sb')
-    np.testing.assert_almost_equal(im1.scale, im2.scale)
-    np.testing.assert_equal(im1.bounds, im2.bounds)
-    np.testing.assert_array_almost_equal(im1.array, im2.array)
-
-    rng = galsim.BaseDeviate(123)
-    im1 = check_dep(g.drawShoot,n_photons=1000, rng=rng.duplicate())
-    im2 = g.drawImage(method='phot', n_photons=1000, rng=rng.duplicate())
-    np.testing.assert_almost_equal(im1.scale, im2.scale)
-    np.testing.assert_equal(im1.bounds, im2.bounds)
-    np.testing.assert_array_almost_equal(im1.array, im2.array)
-
-    im1, im1b = check_dep_tuple2(check_dep(g.drawK))
-    im2, im2b = check_dep_tuple2(g.drawKImage())
-    np.testing.assert_almost_equal(im1.scale, im2.scale)
-    np.testing.assert_almost_equal(im1b.scale, im2b.scale)
-    np.testing.assert_equal(im1.bounds, im2.bounds)
-    np.testing.assert_equal(im1b.bounds, im2b.bounds)
-    np.testing.assert_array_almost_equal(im1.array, im2.array)
-    np.testing.assert_array_almost_equal(im1b.array, im2b.array)
-
-    gsp1 = check_dep(galsim.GSParams, alias_threshold=0.1)
-    gsp2 = galsim.GSParams(folding_threshold=0.1)
-    np.testing.assert_equal(gsp1.folding_threshold, gsp2.folding_threshold)
-    np.testing.assert_equal(gsp1.folding_threshold, check_dep(getattr, gsp2, 'alias_threshold'))
-
-    test_gal = galsim.Gaussian(flux=1.7, half_light_radius = test_hlr)
-    test_gal_copy = check_dep(test_gal.copy)
-    assert check_dep(test_gal.getFlux) == test_gal.flux
-    assert check_dep(test_gal.getGSParams) == test_gal.gsparams
-    assert check_dep(test_gal.getSigma) == test_gal.sigma
-    assert check_dep(test_gal.getFWHM) == test_gal.fwhm
-    assert check_dep(test_gal.getHalfLightRadius) == test_gal.half_light_radius
-
-    assert check_dep(test_gal.maxK) == test_gal.maxk
-    assert check_dep(test_gal.nyquistScale) == test_gal.nyquist_scale
-    assert check_dep(test_gal.stepK) == test_gal.stepk
-    assert check_dep(test_gal.hasHardEdges) == test_gal.has_hard_edges
-    assert check_dep(test_gal.isAxisymmetric) == test_gal.is_axisymmetric
-    assert check_dep(test_gal.isAnalyticX) == test_gal.is_analytic_x
-    assert check_dep(test_gal.isAnalyticK) == test_gal.is_analytic_k
-    assert check_dep(test_gal.getPositiveFlux) == test_gal.positive_flux
-    assert check_dep(test_gal.getNegativeFlux) == test_gal.negative_flux
-    assert check_dep(test_gal.maxSB) == test_gal.max_sb
-    assert check_dep(test_gal.centroid) == test_gal.centroid
-
-    test_gal = galsim.Exponential(flux=1.7, scale_radius = test_scale[0])
-    test_gal_copy = check_dep(test_gal.copy)
-    assert check_dep(test_gal.getFlux) == test_gal.flux
-    assert check_dep(test_gal.getGSParams) == test_gal.gsparams
-    assert check_dep(test_gal.getScaleRadius) == test_gal.scale_radius
-    assert check_dep(test_gal.getHalfLightRadius) == test_gal.half_light_radius
-
-    for n, scale in zip(test_sersic_n, test_scale) :
-        if n == -4:
-            test_gal = galsim.DeVaucouleurs(half_light_radius=test_hlr, flux=1.7)
-        else:
-            test_gal = galsim.Sersic(n=n, half_light_radius=test_hlr, flux=1.7)
-        test_gal_copy = check_dep(test_gal.copy)
-        assert check_dep(test_gal.getFlux) == test_gal.flux
-        assert check_dep(test_gal.getGSParams) == test_gal.gsparams
-        if n > 0:
-            assert check_dep(test_gal.getN) == test_gal.n
-        assert check_dep(test_gal.getScaleRadius) == test_gal.scale_radius
-        assert check_dep(test_gal.getHalfLightRadius) == test_gal.half_light_radius
-        assert check_dep(test_gal.getTrunc) == test_gal.trunc
-
-    test_gal = galsim.Airy(lam_over_diam= 1./0.8, flux=1.7)
-    test_gal_copy = check_dep(test_gal.copy)
-    assert check_dep(test_gal.getFlux) == test_gal.flux
-    assert check_dep(test_gal.getGSParams) == test_gal.gsparams
-    assert check_dep(test_gal.getFWHM) == test_gal.fwhm
-    assert check_dep(test_gal.getLamOverD) == test_gal.lam_over_diam
-    assert check_dep(test_gal.getHalfLightRadius) == test_gal.half_light_radius
-    assert check_dep(test_gal.getObscuration) == test_gal.obscuration
-
-    test_beta = 2.
-    test_gal = galsim.Moffat(flux=1.7, beta=test_beta, trunc=2.*test_fwhm,
-                             fwhm = test_fwhm)
-    test_gal_copy = check_dep(test_gal.copy)
-    assert check_dep(test_gal.getFlux) == test_gal.flux
-    assert check_dep(test_gal.getGSParams) == test_gal.gsparams
-    assert check_dep(test_gal.getBeta) == test_gal.beta
-    assert check_dep(test_gal.getScaleRadius) == test_gal.scale_radius
-    assert check_dep(test_gal.getFWHM) == test_gal.fwhm
-    assert check_dep(test_gal.getHalfLightRadius) == test_gal.half_light_radius
-    assert check_dep(test_gal.getTrunc) == test_gal.trunc
-
-    test_gal = galsim.Kolmogorov(flux=1.7, fwhm = test_fwhm)
-    test_gal_copy = check_dep(test_gal.copy)
-    assert check_dep(test_gal.getFlux) == test_gal.flux
-    assert check_dep(test_gal.getGSParams) == test_gal.gsparams
-    assert check_dep(test_gal.getLamOverR0) == test_gal.lam_over_r0
-    assert check_dep(test_gal.getFWHM) == test_gal.fwhm
-    assert check_dep(test_gal.getHalfLightRadius) == test_gal.half_light_radius
-
-    test_gal = galsim.Box(flux=1.7, width=0.5, height=0.9)
-    test_gal_copy = check_dep(test_gal.copy)
-    assert check_dep(test_gal.getFlux) == test_gal.flux
-    assert check_dep(test_gal.getGSParams) == test_gal.gsparams
-    assert check_dep(test_gal.getWidth) == test_gal.width
-    assert check_dep(test_gal.getHeight) == test_gal.height
-
-    test_gal = galsim.Pixel(flux=1.7, scale=0.3)
-    test_gal_copy = check_dep(test_gal.copy)
-    assert check_dep(test_gal.getFlux) == test_gal.flux
-    assert check_dep(test_gal.getGSParams) == test_gal.gsparams
-    assert check_dep(test_gal.getScale) == test_gal.scale
-
-    test_gal = galsim.TopHat(flux=1.7, radius=0.8)
-    test_gal_copy = check_dep(test_gal.copy)
-    assert check_dep(test_gal.getFlux) == test_gal.flux
-    assert check_dep(test_gal.getGSParams) == test_gal.gsparams
-    assert check_dep(test_gal.getRadius) == test_gal.radius
-
-    for nu, scale in zip(test_spergel_nu, test_spergel_scale) :
-        test_gal = galsim.Spergel(nu=nu, half_light_radius=test_hlr, flux=1.7)
-        test_gal_copy = check_dep(test_gal.copy)
-        assert check_dep(test_gal.getFlux) == test_gal.flux
-        assert check_dep(test_gal.getGSParams) == test_gal.gsparams
-        assert check_dep(test_gal.getNu) == test_gal.nu
-        assert check_dep(test_gal.getScaleRadius) == test_gal.scale_radius
-        assert check_dep(test_gal.getHalfLightRadius) == test_gal.half_light_radius
-
-    test_gal = galsim.InclinedExponential(flux=1.7, scale_radius=test_scale[0],
-                                          inclination=17*galsim.degrees, scale_height=0.4)
-    test_gal_copy = check_dep(test_gal.copy)
-    assert check_dep(test_gal.getFlux) == test_gal.flux
-    assert check_dep(test_gal.getGSParams) == test_gal.gsparams
-    assert check_dep(test_gal.getScaleRadius) == test_gal.scale_radius
-    assert check_dep(test_gal.getScaleHeight) == test_gal.scale_height
-    assert check_dep(test_gal.getHalfLightRadius) == test_gal.half_light_radius
-    assert check_dep(test_gal.getInclination) == test_gal.inclination
-    assert check_dep(test_gal.getScaleHOverR) == test_gal.scale_h_over_r
-
-    test_gal = galsim.InclinedSersic(flux=1.7, n=1.5, scale_radius=test_scale[0],
-                                     inclination=17*galsim.degrees, scale_height=0.4)
-    test_gal_copy = check_dep(test_gal.copy)
-    assert check_dep(test_gal.getFlux) == test_gal.flux
-    assert check_dep(test_gal.getGSParams) == test_gal.gsparams
-    assert check_dep(test_gal.getScaleRadius) == test_gal.scale_radius
-    assert check_dep(test_gal.getN) == test_gal.n
-    assert check_dep(test_gal.getScaleHeight) == test_gal.scale_height
-    assert check_dep(test_gal.getHalfLightRadius) == test_gal.half_light_radius
-    assert check_dep(test_gal.getInclination) == test_gal.inclination
-    assert check_dep(test_gal.getScaleHOverR) == test_gal.scale_h_over_r
-    assert check_dep(test_gal.getTrunc) == test_gal.trunc
-
-    # Check that GSObject(sbp) works but raises a deprecation warning
-    gso = check_dep(galsim.GSObject, g._sbp)
-    sbp = check_dep(getattr, gso, 'SBProfile')
-    sbp = check_dep(getattr, g, 'SBProfile')
-    do_pickle(gso, irreprable=True)
-    do_pickle(sbp)
-
-@timer
-def test_dep_bounds():
-    """Test the deprecated methods in galsim/deprecated/bounds.py
-    """
-    bi = galsim.BoundsI(123,345,234,567)
-    bf = galsim.BoundsD(123.,345.,234.,567.)
-
-    for b in [bi, bf]:
-
-        check_dep(b.setXMin,101)
-        np.testing.assert_almost_equal(b.xmin, 101)
-        np.testing.assert_almost_equal(b.xmax, 345)
-        np.testing.assert_almost_equal(b.ymin, 234)
-        np.testing.assert_almost_equal(b.ymax, 567)
-
-        check_dep(b.setXMax,401)
-        np.testing.assert_almost_equal(b.xmin, 101)
-        np.testing.assert_almost_equal(b.xmax, 401)
-        np.testing.assert_almost_equal(b.ymin, 234)
-        np.testing.assert_almost_equal(b.ymax, 567)
-
-        check_dep(b.setYMin,201)
-        np.testing.assert_almost_equal(b.xmin, 101)
-        np.testing.assert_almost_equal(b.xmax, 401)
-        np.testing.assert_almost_equal(b.ymin, 201)
-        np.testing.assert_almost_equal(b.ymax, 567)
-
-        check_dep(b.setYMax,501)
-        np.testing.assert_almost_equal(b.xmin, 101)
-        np.testing.assert_almost_equal(b.xmax, 401)
-        np.testing.assert_almost_equal(b.ymin, 201)
-        np.testing.assert_almost_equal(b.ymax, 501)
-
-        b2 = check_dep(b.addBorder,2)
-        np.testing.assert_almost_equal(b.xmin, 101)
-        np.testing.assert_almost_equal(b.xmax, 401)
-        np.testing.assert_almost_equal(b.ymin, 201)
-        np.testing.assert_almost_equal(b.ymax, 501)
-        np.testing.assert_almost_equal(b2.xmin,  99)
-        np.testing.assert_almost_equal(b2.xmax, 403)
-        np.testing.assert_almost_equal(b2.ymin, 199)
-        np.testing.assert_almost_equal(b2.ymax, 503)
-
-        assert check_dep(b.center) == b.center
-        assert check_dep(b.origin) == b.origin
-        assert check_dep(b.trueCenter) == b.true_center
-        do_pickle(b.center)
-
-        p1 = b.center
-        p2 = galsim.PositionI(p1.x,p1.y) if b == bi else galsim.PositionD(p1.x, p1.y)
-        assert p1 + p1 == p2 + p2
-        assert p1 + p2 == p2 + p2
-        assert p2 + p1 == p2 + p2
-        assert p1 - p1 == p2 - p2
-        assert p1 - p2 == p2 - p2
-        assert p2 - p1 == p2 - p2
-        assert p1 / 2 == p2 / 2
-        assert p1 * 2 == p2 * 2
-        assert 2 * p1 == 2 * p2
-
-@timer
-def test_dep_chromatic():
-    """Test the deprecated methods in galsim/deprecated/chromatic.py
-    """
-    g = galsim.Gaussian(sigma=0.34)
-    sed = galsim.SED('wave**3', 'nm', 'flambda')
-    obj = g * sed
-    check_dep(obj.copy)
-    band = galsim.Bandpass('1-((wave-700)/100)**2', 'nm', blue_limit=600., red_limit=800.)
-
-    im1 = check_dep(obj.draw, bandpass=band)
-    im2 = obj.drawImage(band, method='no_pixel')
-    np.testing.assert_almost_equal(im1.scale, im2.scale)
-    np.testing.assert_equal(im1.bounds, im2.bounds)
-    np.testing.assert_array_almost_equal(im1.array, im2.array)
-
-    im1 = check_dep(obj.draw, bandpass=band, normalization='sb')
-    im2 = obj.drawImage(band, method='sb')
-    np.testing.assert_almost_equal(im1.scale, im2.scale)
-    np.testing.assert_equal(im1.bounds, im2.bounds)
-    np.testing.assert_array_almost_equal(im1.array, im2.array)
-
-    # Test that deprecated integrator rules yield same results as new integrator rules.
-    # Make obj non-separable to trigger ImageIntegrator
-    obj = obj.dilate(lambda w:(w/700.0**1.05))
-
-    integrator1 = check_dep(galsim.integ.ContinuousIntegrator, rule=np.trapz, N=10)
-    integrator2 = galsim.integ.ContinuousIntegrator(rule=galsim.integ.trapzRule, N=10)
-    np.testing.assert_array_almost_equal(
-        obj.drawImage(band, integrator=integrator1).array,
-        obj.drawImage(band, integrator=integrator2).array
-    )
-
-    integrator1 = check_dep(galsim.integ.ContinuousIntegrator, rule=galsim.integ.midpt, N=10)
-    integrator2 = galsim.integ.ContinuousIntegrator(rule=galsim.integ.midptRule, N=10)
-    np.testing.assert_array_almost_equal(
-        obj.drawImage(band, integrator=integrator1).array,
-        obj.drawImage(band, integrator=integrator2).array
-    )
-
-    # Artificially add wave_list so we can check SampleIntegrator
-    band.wave_list = np.array([600.0, 700.0, 800.0])
-    integrator1 = check_dep(galsim.integ.SampleIntegrator, rule=np.trapz)
-    integrator2 = galsim.integ.SampleIntegrator(rule=galsim.integ.trapzRule)
-    np.testing.assert_array_almost_equal(
-        obj.drawImage(band, integrator=integrator1).array,
-        obj.drawImage(band, integrator=integrator2).array
-    )
-
-    integrator1 = check_dep(galsim.integ.SampleIntegrator, rule=galsim.integ.midpt)
-    integrator2 = galsim.integ.SampleIntegrator(rule=galsim.integ.midptRule)
-    np.testing.assert_array_almost_equal(
-        obj.drawImage(band, integrator=integrator1).array,
-        obj.drawImage(band, integrator=integrator2).array
-    )
-
-    cgal = galsim.ChromaticObject(g)
-    assert check_dep(getattr, cgal, 'obj') == cgal._obj
-    csum = galsim.ChromaticSum(cgal)
-    assert check_dep(getattr, csum, 'objlist') == csum.obj_list
-    cconv = galsim.ChromaticConvolution(cgal)
-    assert check_dep(getattr, cconv, 'objlist') == cconv.obj_list
-
-    # Check centroid -> calculateCentroid
-    sed = galsim.SED('wave', wave_type='nm', flux_type='fphotons')
-    bp = galsim.Bandpass('wave', 'nm', blue_limit=0, red_limit=1)
-    shift_fn = lambda w: (w, 0)
-    gal = sed * galsim.Gaussian(fwhm=1)
-    gal = gal.shift(shift_fn)
-    cen = check_dep(gal.centroid, bp)
-    np.testing.assert_almost_equal(cen.x, 0.75, 5, "ChromaticObject.centroid() failed")
-    np.testing.assert_almost_equal(cen.y, 0.0, 5, "ChromaticObject.centroid() failed")
-
-
-@timer
-def test_dep_correlatednoise():
-    """Test the deprecated methods in galsim/deprecated/correlatednoise.py
-    """
-    rng = galsim.BaseDeviate(123)
-    n1 = galsim.UncorrelatedNoise(variance=0.01, scale=1.3, rng=rng.duplicate())
-    n2 = galsim.UncorrelatedNoise(variance=0.01, scale=1.3, rng=rng.duplicate())
-
-    b = galsim.BoundsI(1,3,1,3)
-    mat = check_dep(n1.calculateCovarianceMatrix,bounds=b, scale=1.9)
-    # No replacement, so nothing to compare with.
-
-    check_dep(n1.setVariance,variance=1.7)
-    np.testing.assert_almost_equal(n1.getVariance(), 1.7)
-
-    check_dep(n1.scaleVariance,variance_ratio=1.9)
-    np.testing.assert_almost_equal(n1.getVariance(), 1.7 * 1.9)
-
-    n2 = n2.withVariance(1.7 * 1.9)
-
-    n2 = n2.expand(4.3)
-    n3 = check_dep(n1.createExpanded,scale=4.3)
-    gsobject_compare(n3,n2)
-
-    check_dep(n1.applyExpansion,scale=4.3)
-    gsobject_compare(n1,n2)
-
-    n2 = n2.shear(g1=0.3, g2=-0.13)
-    n3 = check_dep(n1.createSheared,g1=0.3, g2=-0.13)
-    gsobject_compare(n3,n2)
-
-    check_dep(n1.applyShear,g1=0.3, g2=-0.13)
-    gsobject_compare(n1,n2)
-
-    n2 = n2.dilate(0.54)
-    n3 = check_dep(n1.createDilated,scale=0.54)
-    gsobject_compare(n3,n2)
-
-    check_dep(n1.applyDilation,scale=0.54)
-    gsobject_compare(n1,n2)
-
-    n2 = n2.magnify(1.1)
-    n3 = check_dep(n1.createMagnified,mu=1.1)
-    gsobject_compare(n3,n2)
-
-    check_dep(n1.applyMagnification,mu=1.1)
-    gsobject_compare(n1,n2)
-
-    n2 = n2.lens(g1=0.31, g2=0.48, mu=0.22)
-    n3 = check_dep(n1.createLensed,g1=0.31, g2=0.48, mu=0.22)
-    gsobject_compare(n3,n2)
-
-    check_dep(n1.applyLensing,g1=0.31, g2=0.48, mu=0.22)
-    gsobject_compare(n1,n2)
-
-    n2 = n2.rotate(38.4 * galsim.degrees)
-    n3 = check_dep(n1.createRotated,38.4 * galsim.degrees)
-    gsobject_compare(n3,n2)
-
-    check_dep(n1.applyRotation,theta=38.4 * galsim.degrees)
-    gsobject_compare(n1,n2)
-
-    n2 = n2.transform(0.1, 1.09, -1.32, -0.09)
-    n3 = check_dep(n1.createTransformed, dudx=0.1, dudy=1.09, dvdx=-1.32, dvdy=-0.09)
-    gsobject_compare(n3,n2)
-
-    check_dep(n1.applyTransformation, dudx=0.1, dudy=1.09, dvdx=-1.32, dvdy=-0.09)
-    gsobject_compare(n1,n2)
-
-    g = galsim.Gaussian(sigma=0.34)
-    n2 = n2.convolvedWith(g)
-    check_dep(n1.convolveWith,g)
-    gsobject_compare(n1,n2)
-
-    im1 = n1.drawImage()
-    im2 = check_dep(n2.draw)
-    np.testing.assert_almost_equal(im1.scale, im2.scale)
-    np.testing.assert_equal(im1.bounds, im2.bounds)
-    np.testing.assert_array_almost_equal(im1.array, im2.array)
-
-    n1.whitenImage(im1)
-    check_dep(n2.applyWhiteningTo,im2)
-    np.testing.assert_array_almost_equal(im1.array, im2.array)
-
-
-@timer
-def test_dep_gsobject_ring():
-    """Test building a GSObject from a ring test:
-    """
-    config = {
-        'gal' : {
-            'type' : 'Ring' ,
-            'num' : 2,
-            'first' : {
-                'type' : 'Gaussian' ,
-                'sigma' : 2 ,
-                'ellip' : {
-                    'type' : 'E1E2',
-                    'e1' : { 'type' : 'List' ,
-                             'items' : [ 0.3, 0.2, 0.8 ],
-                             'index' : { 'type' : 'Sequence', 'repeat' : 2 }
-                           },
-                    'e2' : 0.1
-                }
-            }
-        }
-    }
-
-    gauss = galsim.Gaussian(sigma=2)
-    e1_list = [ 0.3, -0.3, 0.2, -0.2, 0.8, -0.8 ]
-    e2_list = [ 0.1, -0.1, 0.1, -0.1, 0.1, -0.1 ]
-
-    for k in range(6):
-        config['obj_num'] = k
-        gal1a = check_dep(galsim.config.BuildGSObject, config, 'gal')[0]
-        gal1b = gauss.shear(e1=e1_list[k], e2=e2_list[k])
-        gsobject_compare(gal1a, gal1b)
-
-    config = {
-        'gal' : {
-            'type' : 'Ring' ,
-            'num' : 10,
-            'first' : { 'type' : 'Exponential', 'half_light_radius' : 2,
-                        'ellip' : galsim.Shear(e2=0.3)
-                      },
-        }
-    }
-
-    disk = galsim.Exponential(half_light_radius=2).shear(e2=0.3)
-
-    for k in range(25):
-        config['obj_num'] = k
-        gal2a = check_dep(galsim.config.BuildGSObject, config, 'gal')[0]
-        gal2b = disk.rotate(theta = k * 18 * galsim.degrees)
-        gsobject_compare(gal2a, gal2b)
-
-    config = {
-        'gal' : {
-            'type' : 'Ring' ,
-            'num' : 5,
-            'full_rotation' : 360. * galsim.degrees,
-            'first' : {
-                'type' : 'Sum',
-                'items' : [
-                    { 'type' : 'Exponential', 'half_light_radius' : 2,
-                      'ellip' : galsim.Shear(e2=0.3)
-                    },
-                    { 'type' : 'Sersic', 'n' : 3, 'half_light_radius' : 1.3,
-                      'ellip' : galsim.Shear(e1=0.12,e2=-0.08)
-                    }
-                ]
-            },
-            'index' : { 'type' : 'Sequence', 'repeat' : 4 }
-        }
-    }
-
-    disk = galsim.Exponential(half_light_radius=2).shear(e2=0.3)
-    bulge = galsim.Sersic(n=3, half_light_radius=1.3).shear(e1=0.12,e2=-0.08)
-    sum = disk + bulge
-
-    for k in range(25):
-        config['obj_num'] = k
-        index = k // 4  # make sure we use integer division
-        gal3a = check_dep(galsim.config.BuildGSObject, config, 'gal')[0]
-        gal3b = sum.rotate(theta = index * 72 * galsim.degrees)
-        gsobject_compare(gal3a, gal3b)
-
-    # Check that the ring items correctly inherit their gsparams from the top level
-    config = {
-        'gal' : {
-            'type' : 'Ring' ,
-            'num' : 20,
-            'full_rotation' : 360. * galsim.degrees,
-            'first' : {
-                'type' : 'Sum',
-                'items' : [
-                    { 'type' : 'Exponential', 'half_light_radius' : 2,
-                      'ellip' : galsim.Shear(e2=0.3)
-                    },
-                    { 'type' : 'Sersic', 'n' : 3, 'half_light_radius' : 1.3,
-                      'ellip' : galsim.Shear(e1=0.12,e2=-0.08)
-                    }
-                ]
-            },
-            'gsparams' : { 'maxk_threshold' : 1.e-2,
-                           'folding_threshold' : 1.e-2,
-                           'stepk_minimum_hlr' : 3 }
-        }
-    }
-
-    config['obj_num'] = 0
-    gal4a = check_dep(galsim.config.BuildGSObject, config, 'gal')[0]
-    gsparams = galsim.GSParams(maxk_threshold=1.e-2, folding_threshold=1.e-2, stepk_minimum_hlr=3)
-    disk = galsim.Exponential(half_light_radius=2, gsparams=gsparams).shear(e2=0.3)
-    bulge = galsim.Sersic(n=3,half_light_radius=1.3, gsparams=gsparams).shear(e1=0.12,e2=-0.08)
-    gal4b = disk + bulge
-    gsobject_compare(gal4a, gal4b, conv=galsim.Gaussian(sigma=1))
-
-    # Make sure they don't match when using the default GSParams
-    disk = galsim.Exponential(half_light_radius=2).shear(e2=0.3)
-    bulge = galsim.Sersic(n=3,half_light_radius=1.3).shear(e1=0.12,e2=-0.08)
-    gal4c = disk + bulge
-    with assert_raises(AssertionError):
-        gsobject_compare(gal4a, gal4c, conv=galsim.Gaussian(sigma=1))
-
-
-@timer
-def test_dep_image():
-    """Test that the old obsolete syntax still works (for now)
-    """
-    # This is the old version of the test_Image_basic function from version 1.0
-
-    ntypes = 4  # Note: Most tests below only run through the first 4 types.
-                # test_Image_basic tests all 6 types including the aliases.
-    types = [np.int16, np.int32, np.float32, np.float64, int, float]
-    tchar = ['S', 'I', 'F', 'D', 'I', 'D']
-
-    ncol = 7
-    nrow = 5
-    test_shape = (ncol, nrow)  # shape of image arrays for all tests
-    ref_array = np.array([
-        [11, 21, 31, 41, 51, 61, 71],
-        [12, 22, 32, 42, 52, 62, 72],
-        [13, 23, 33, 43, 53, 63, 73],
-        [14, 24, 34, 44, 54, 64, 74],
-        [15, 25, 35, 45, 55, 65, 75] ]).astype(np.int16)
-
-    check_dep(galsim.ImageViewS, ref_array.astype(np.int16))
-    check_dep(galsim.ImageViewI, ref_array.astype(np.int32))
-    check_dep(galsim.ImageViewF, ref_array.astype(np.float32))
-    check_dep(galsim.ImageViewD, ref_array.astype(np.float64))
-    check_dep(galsim.ConstImageViewS, ref_array.astype(np.int16))
-    check_dep(galsim.ConstImageViewI, ref_array.astype(np.int32))
-    check_dep(galsim.ConstImageViewF, ref_array.astype(np.float32))
-    check_dep(galsim.ConstImageViewD, ref_array.astype(np.float64))
-
-    for i in range(ntypes):
-        array_type = types[i]
-        check_dep(galsim.ImageView[array_type], ref_array.astype(array_type))
-        check_dep(galsim.ConstImageView[array_type], ref_array.astype(array_type))
-        # This next one is normally executed as im = galsim.Image[type]
-        check_dep(galsim.image.MetaImage.__getitem__, galsim.Image, array_type)
-
-    # The rest of this is taken from an older version of the Image class test suite that
-    # tests the old syntax.  Might as well keep it.
-    for i in range(ntypes):
-        # Check basic constructor from ncol, nrow
-        array_type = types[i]
-        im1 = check_dep(galsim.image.MetaImage.__getitem__, galsim.Image, array_type)(ncol,nrow)
-        bounds = galsim.BoundsI(1,ncol,1,nrow)
-
-        assert check_dep(im1.getXMin) == 1
-        assert check_dep(im1.getXMax) == ncol
-        assert check_dep(im1.getYMin) == 1
-        assert check_dep(im1.getYMax) == nrow
-        assert check_dep(im1.getBounds) == bounds
-        assert im1.bounds == bounds
-        assert check_dep(im1.center) == im1.center
-        assert check_dep(im1.origin) == im1.origin
-        assert check_dep(im1.trueCenter) == im1.true_center
-        assert check_dep(im1.bounds.center) == im1.bounds.center
-        assert check_dep(im1.bounds.origin) == im1.bounds.origin
-        assert check_dep(im1.bounds.trueCenter) == im1.bounds.true_center
-
-        # Check basic constructor from ncol, nrow
-        # Also test alternate name of image type: ImageD, ImageF, etc.
-        image_type = eval("galsim.Image"+tchar[i]) # Use handy eval() mimics use of ImageSIFD
-        im2 = image_type(bounds)
-        im2_view = im2.view()
-
-        assert check_dep(im2_view.getXMin) == 1
-        assert check_dep(im2_view.getXMax) == ncol
-        assert check_dep(im2_view.getYMin) == 1
-        assert check_dep(im2_view.getYMax) == nrow
-        assert im2_view.bounds == bounds
-
-        # Check various ways to set and get values
-        for y in range(1,nrow):
-            for x in range(1,ncol):
-                im1.setValue(x,y, 100 + 10*x + y)
-                im2_view.setValue(x,y, 100 + 10*x + y)
-
-        for y in range(1,nrow):
-            for x in range(1,ncol):
-                assert check_dep(im1.at,x,y) == 100+10*x+y
-                assert check_dep(im1.view().at,x,y) == 100+10*x+y
-                assert check_dep(im2.at,x,y) == 100+10*x+y
-                assert check_dep(im2_view.at,x,y) == 100+10*x+y
-                im1.setValue(x,y, 10*x + y)
-                im2_view.setValue(x,y, 10*x + y)
-                assert im1(x,y) == 10*x+y
-                assert im1.view()(x,y) == 10*x+y
-                assert im2(x,y) == 10*x+y
-                assert im2_view(x,y) == 10*x+y
-
-                assert check_dep(getattr, im1, 'image')(x,y) == 10*x+y
-                assert check_dep(getattr, im1.view(), 'image')(x,y) == 10*x+y
-                assert check_dep(getattr, im2, 'image')(x,y) == 10*x+y
-                assert check_dep(getattr, im2_view, 'image')(x,y) == 10*x+y
-
-        # Check view of given data
-        im3_view = check_dep(galsim.ImageView[array_type], ref_array.astype(array_type))
-        for y in range(1,nrow):
-            for x in range(1,ncol):
-                assert im3_view(x,y) == 10*x+y
-
-        # Check shift ops
-        im1_view = im1.view() # View with old bounds
-        dx = 31
-        dy = 16
-        im1.shift(dx,dy)
-        im2_view.setOrigin( 1+dx , 1+dy )
-        im3_view.setCenter( (ncol+1)/2+dx , (nrow+1)/2+dy )
-        shifted_bounds = galsim.BoundsI(1+dx, ncol+dx, 1+dy, nrow+dy)
-
-        assert im1.bounds == shifted_bounds
-        assert im2_view.bounds == shifted_bounds
-        assert im3_view.bounds == shifted_bounds
-        # Others shouldn't have changed
-        assert im1_view.bounds == bounds
-        assert im2.bounds == bounds
-        for y in range(1,nrow):
-            for x in range(1,ncol):
-                assert im1(x+dx,y+dy) == 10*x+y
-                assert im1_view(x,y) == 10*x+y
-                assert im2(x,y) == 10*x+y
-                assert im2_view(x+dx,y+dy) == 10*x+y
-                assert im3_view(x+dx,y+dy) == 10*x+y
-
-
-@timer
-def test_dep_noise():
-    """Test the deprecated methods in galsim/deprecated/noise.py
-    """
-    rng = galsim.BaseDeviate(123)
-    gn = galsim.GaussianNoise(rng=rng, sigma=0.3)
-
-    rng2 = galsim.BaseDeviate(999)
-    check_dep(gn.setRNG, rng2)
-    assert gn.rng is rng2
-
-    check_dep(gn.setVariance, 1.7)
-    np.testing.assert_almost_equal(gn.getVariance(), 1.7)
-    check_dep(gn.scaleVariance, 1.9)
-    np.testing.assert_almost_equal(gn.getVariance(), 1.7 * 1.9)
-
-    check_dep(gn.setSigma, 2.3)
-    np.testing.assert_almost_equal(check_dep(gn.getSigma), 2.3)
-
-    pn = galsim.PoissonNoise(rng=rng, sky_level=0.3)
-    check_dep(pn.setSkyLevel, 2.3)
-    np.testing.assert_almost_equal(check_dep(pn.getSkyLevel), 2.3)
-
-    cn = galsim.CCDNoise(rng=rng, gain=1.7, read_noise=0.5, sky_level=0.3)
-    np.testing.assert_almost_equal(check_dep(cn.getSkyLevel), 0.3)
-    np.testing.assert_almost_equal(check_dep(cn.getGain), 1.7)
-    np.testing.assert_almost_equal(check_dep(cn.getReadNoise), 0.5)
-
-    check_dep(cn.setSkyLevel, 2.3)
-    np.testing.assert_almost_equal(check_dep(cn.getSkyLevel), 2.3)
-    np.testing.assert_almost_equal(check_dep(cn.getGain), 1.7)
-    np.testing.assert_almost_equal(check_dep(cn.getReadNoise), 0.5)
-
-    check_dep(cn.setGain, 0.9)
-    np.testing.assert_almost_equal(check_dep(cn.getSkyLevel), 2.3)
-    np.testing.assert_almost_equal(check_dep(cn.getGain), 0.9)
-    np.testing.assert_almost_equal(check_dep(cn.getReadNoise), 0.5)
-
-    check_dep(cn.setReadNoise, 11)
-    np.testing.assert_almost_equal(check_dep(cn.getSkyLevel), 2.3)
-    np.testing.assert_almost_equal(check_dep(cn.getGain), 0.9)
-    np.testing.assert_almost_equal(check_dep(cn.getReadNoise), 11)
-
-    noise_image = galsim.Image(10,10, init_value=12)
-    vn = galsim.VariableGaussianNoise(rng, noise_image)
-    np.testing.assert_almost_equal(check_dep(vn.getVarImage).array, noise_image.array)
-
-    im1 = galsim.Image(10,10)
-    im2 = galsim.Image(10,10)
-    gn1 = galsim.GaussianNoise(rng.duplicate(), sigma=0.3)
-    gn2 = galsim.GaussianNoise(rng.duplicate(), sigma=0.3)
-    check_dep(gn1.applyToView, im1._image.view())
-    gn2.applyTo(im2)
-    np.testing.assert_almost_equal(im1.array, im2.array)
-
-    vn1 = galsim.VariableGaussianNoise(rng.duplicate(), noise_image)
-    vn2 = galsim.VariableGaussianNoise(rng.duplicate(), noise_image)
-    check_dep(vn1.applyToView, im1._image.view())
-    vn2.applyTo(im2)
-    np.testing.assert_almost_equal(im1.array, im2.array)
-
-@timer
-def test_dep_random():
-    """Test the deprecated methods in galsim/deprecated/random.py
-    """
-    rng = galsim.BaseDeviate(123)
-
-    gd = galsim.GaussianDeviate(rng, mean=0.5, sigma=1.7)
-    np.testing.assert_almost_equal(check_dep(gd.getMean), 0.5)
-    np.testing.assert_almost_equal(check_dep(gd.getSigma), 1.7)
-
-    check_dep(gd.setMean, 0.9)
-    np.testing.assert_almost_equal(check_dep(gd.getMean), 0.9)
-    np.testing.assert_almost_equal(check_dep(gd.getSigma), 1.7)
-
-    check_dep(gd.setSigma, 2.3)
-    np.testing.assert_almost_equal(check_dep(gd.getMean), 0.9)
-    np.testing.assert_almost_equal(check_dep(gd.getSigma), 2.3)
-
-
-    bd = galsim.BinomialDeviate(rng, N=7, p=0.7)
-    np.testing.assert_almost_equal(check_dep(bd.getN), 7)
-    np.testing.assert_almost_equal(check_dep(bd.getP), 0.7)
-
-    check_dep(bd.setN, 9)
-    np.testing.assert_almost_equal(check_dep(bd.getN), 9)
-    np.testing.assert_almost_equal(check_dep(bd.getP), 0.7)
-
-    check_dep(bd.setP, 0.3)
-    np.testing.assert_almost_equal(check_dep(bd.getN), 9)
-    np.testing.assert_almost_equal(check_dep(bd.getP), 0.3)
-
-
-    pd = galsim.PoissonDeviate(rng, mean=0.5)
-    np.testing.assert_almost_equal(check_dep(pd.getMean), 0.5)
-
-    check_dep(pd.setMean, 0.9)
-    np.testing.assert_almost_equal(check_dep(pd.getMean), 0.9)
-
-
-    wd = galsim.WeibullDeviate(rng, a=0.5, b=1.7)
-    np.testing.assert_almost_equal(check_dep(wd.getA), 0.5)
-    np.testing.assert_almost_equal(check_dep(wd.getB), 1.7)
-
-    check_dep(wd.setA, 0.9)
-    np.testing.assert_almost_equal(check_dep(wd.getA), 0.9)
-    np.testing.assert_almost_equal(check_dep(wd.getB), 1.7)
-
-    check_dep(wd.setB, 2.3)
-    np.testing.assert_almost_equal(check_dep(wd.getA), 0.9)
-    np.testing.assert_almost_equal(check_dep(wd.getB), 2.3)
-
-
-    gd = galsim.GammaDeviate(rng, k=0.5, theta=1.7)
-    np.testing.assert_almost_equal(check_dep(gd.getK), 0.5)
-    np.testing.assert_almost_equal(check_dep(gd.getTheta), 1.7)
-
-    check_dep(gd.setK, 0.9)
-    np.testing.assert_almost_equal(check_dep(gd.getK), 0.9)
-    np.testing.assert_almost_equal(check_dep(gd.getTheta), 1.7)
-
-    check_dep(gd.setTheta, 2.3)
-    np.testing.assert_almost_equal(check_dep(gd.getK), 0.9)
-    np.testing.assert_almost_equal(check_dep(gd.getTheta), 2.3)
-
-
-    cd = galsim.Chi2Deviate(rng, n=5)
-    np.testing.assert_almost_equal(check_dep(cd.getN), 5)
-
-    check_dep(cd.setN, 9)
-    np.testing.assert_almost_equal(check_dep(cd.getN), 9)
-
-
-@timer
-def test_dep_scene():
-    """Test the deprecated exclude_bad and exclude_fail args to COSMOSCatalog
-    """
-    path, filename = os.path.split(__file__)
-    datapath = os.path.abspath(os.path.join(path, "../examples/data/"))
-
-    # Initialize one that doesn't exclude failures.  It should be >= the previous one in length.
-    cat2 = check_dep(galsim.COSMOSCatalog,
-                     file_name='real_galaxy_catalog_23.5_example.fits',
-                     dir=datapath, exclude_fail=False, exclude_bad=False)
-    # Initialize a COSMOSCatalog with all defaults.
-    cat = galsim.COSMOSCatalog(file_name='real_galaxy_catalog_23.5_example.fits',
-                               dir=datapath)
-    assert cat2.nobjects>=cat.nobjects
-    # Equivalent to current exclusion_level='none'
-    cat3 = galsim.COSMOSCatalog(file_name='real_galaxy_catalog_23.5_example.fits',
-                                dir=datapath, exclusion_level='none')
-    assert cat2.nobjects==cat3.nobjects
-
-    # Just exclude_bad=True
-    cat2 = check_dep(galsim.COSMOSCatalog,
-                     file_name='real_galaxy_catalog_23.5_example.fits',
-                     dir=datapath, exclude_fail=False)  # i.e. leave exclude_bad=True
-    assert cat2.nobjects>=cat.nobjects
-    # Equivalent to current exclusion_level='bad_stamp'
-    cat3 = galsim.COSMOSCatalog(file_name='real_galaxy_catalog_23.5_example.fits',
-                                dir=datapath, exclusion_level='bad_stamp')
-    assert cat2.nobjects==cat3.nobjects
-
-    # Just exclude_fail=True
-    cat2 = check_dep(galsim.COSMOSCatalog,
-                     file_name='real_galaxy_catalog_23.5_example.fits',
-                     dir=datapath, exclude_bad=False)  # i.e. leave exclude_fail=True
-    assert cat2.nobjects>=cat.nobjects
-    # Equivalent to current exclusion_level='bad_fits'
-    cat3 = galsim.COSMOSCatalog(file_name='real_galaxy_catalog_23.5_example.fits',
-                                dir=datapath, exclusion_level='bad_fits')
-    assert cat2.nobjects==cat3.nobjects
-
-    # Both=True
-    cat2 = check_dep(galsim.COSMOSCatalog,
-                     file_name='real_galaxy_catalog_23.5_example.fits',
-                     dir=datapath, exclude_fail=True, exclude_bad=True)
-    assert cat2.nobjects>=cat.nobjects
-    # Equivalent to current exclusion_level='marginal'
-    cat3 = galsim.COSMOSCatalog(file_name='real_galaxy_catalog_23.5_example.fits',
-                                dir=datapath, exclusion_level='marginal')
-    assert cat2.nobjects==cat3.nobjects
-
-
-@timer
-def test_dep_sed():
-    """Test the deprecated methods in galsim/deprecated/sed.py.
-    """
-    z = 0.4
-    a = galsim.SED(galsim.LookupTable([1,2,3,4,5], [1.1,2.2,3.3,4.4,5.5]),
-                   wave_type='nm', flux_type='fphotons', redshift=0.4)
-    b = lambda w: w**2
-
-    check_dep(a.copy)
-
-    # function divided by SED
-    #c = b/a
-    c = check_dep(a.__rdiv__, b)
-    x = 3.0
-    np.testing.assert_almost_equal(c(x), b(x)/a(x), 10,
-                                   err_msg="Found wrong value in SED.__rdiv__")
-
-    # number divided by SED
-    #d = x/a
-    d = check_dep(a.__rdiv__, x)
-    np.testing.assert_almost_equal(d(x), x/a(x), 10,
-                                   err_msg="Found wrong value in SED.__rdiv__")
-
-    sed = galsim.SED(lambda x: np.exp(-x**2), wave_type='nm', flux_type='fphotons')
-    boloflux = check_dep(sed.calculateFlux, None)
-    np.testing.assert_almost_equal(boloflux, np.sqrt(np.pi)/2)
-
-
-@timer
-def test_dep_shapelet():
-    """Test the deprecated methods in galsim/deprecated/shapelet.py
-    """
-    np.testing.assert_almost_equal(check_dep(galsim.LVectorSize,12), galsim.Shapelet.size(12))
-    np.testing.assert_almost_equal(check_dep(galsim.ShapeletSize,12), galsim.Shapelet.size(12))
-
-    # The next bit is from the old test_shapelet_adjustments() test
-
-    ftypes = [np.float32, np.float64]
-
-    nx = 128
-    ny = 128
-    scale = 0.2
-    im = galsim.ImageF(nx,ny, scale=scale)
-
-    sigma = 1.8
-    order = 6
-    bvec = [1.3,                                            # n = 0
-            0.02, 0.03,                                     # n = 1
-            0.23, -0.19, 0.08,                              # n = 2
-            0.01, 0.02, 0.04, -0.03,                        # n = 3
-            -0.09, 0.07, -0.11, -0.08, 0.11,                # n = 4
-            -0.03, -0.02, -0.08, 0.01, -0.06, -0.03,        # n = 5
-            0.06, -0.02, 0.00, -0.05, -0.04, 0.01, 0.09 ]   # n = 6
-
-    ref_shapelet = galsim.Shapelet(sigma=sigma, order=order, bvec=bvec)
-    ref_im = galsim.ImageF(nx,ny)
-    ref_shapelet.drawImage(ref_im, scale=scale, method='no_pixel')
-
-    # test deprecated LVector
-    lvec = check_dep(galsim.shapelet.LVector, order, np.array(bvec))
-    np.testing.assert_array_equal(lvec.array, ref_shapelet.bvec)
-    np.testing.assert_array_equal(lvec.order, ref_shapelet.order)
-
-    # test setsigma
-    shapelet = galsim.Shapelet(sigma=1., order=order, bvec=bvec)
-    check_dep(shapelet.setSigma,sigma)
-    shapelet.drawImage(im, method='no_pixel')
-    np.testing.assert_array_almost_equal(
-        im.array, ref_im.array, 6,
-        err_msg="Shapelet set with setSigma disagrees with reference Shapelet")
-    assert check_dep(shapelet.getSigma) == shapelet.sigma
-    assert check_dep(shapelet.getFlux) == shapelet.flux
-    assert check_dep(shapelet.getGSParams) == shapelet.gsparams
-
-    # Test setBVec
-    shapelet = galsim.Shapelet(sigma=sigma, order=order)
-    check_dep(shapelet.setBVec,bvec)
-    shapelet.drawImage(im, method='no_pixel')
-    np.testing.assert_array_almost_equal(
-        im.array, ref_im.array, 6,
-        err_msg="Shapelet set with setBVec disagrees with reference Shapelet")
-    np.testing.assert_array_equal(check_dep(shapelet.getBVec), shapelet.bvec)
-
-    # Test setOrder
-    shapelet = galsim.Shapelet(sigma=sigma, order=2)
-    check_dep(shapelet.setOrder,order)
-    check_dep(shapelet.setBVec,bvec)
-    shapelet.drawImage(im, method='no_pixel')
-    np.testing.assert_array_almost_equal(
-        im.array, ref_im.array, 6,
-        err_msg="Shapelet set with setOrder disagrees with reference Shapelet")
-    assert check_dep(shapelet.getOrder) == shapelet.order
-
-    # Test that changing the order preserves the values to the extent possible.
-    shapelet = galsim.Shapelet(sigma=sigma, order=order, bvec=bvec)
-    check_dep(shapelet.setOrder,10)
-    np.testing.assert_array_equal(
-        check_dep(shapelet.getBVec)[0:28], bvec,
-        err_msg="Shapelet setOrder to larger doesn't preserve existing values.")
-    np.testing.assert_array_equal(
-        check_dep(shapelet.getBVec)[28:66], np.zeros(66-28),
-        err_msg="Shapelet setOrder to larger doesn't fill with zeros.")
-    check_dep(shapelet.setOrder,6)
-    np.testing.assert_array_equal(
-        check_dep(shapelet.getBVec), bvec,
-        err_msg="Shapelet setOrder back to original from larger doesn't preserve existing values.")
-    check_dep(shapelet.setOrder,3)
-    np.testing.assert_array_equal(
-        check_dep(shapelet.getBVec)[0:10], bvec[0:10],
-        err_msg="Shapelet setOrder to smaller doesn't preserve existing values.")
-    check_dep(shapelet.setOrder,6)
-    np.testing.assert_array_equal(
-        check_dep(shapelet.getBVec)[0:10], bvec[0:10],
-        err_msg="Shapelet setOrder back to original from smaller doesn't preserve existing values.")
-    check_dep(shapelet.setOrder,6)
-    np.testing.assert_array_equal(
-        check_dep(shapelet.getBVec)[10:28], np.zeros(28-10),
-        err_msg="Shapelet setOrder back to original from smaller doesn't fill with zeros.")
-
-    # Test that setting a Shapelet with setNM gives the right profile
-    shapelet = galsim.Shapelet(sigma=sigma, order=order)
-    i = 0
-    for n in range(order+1):
-        for m in range(n,-1,-2):
-            if m == 0:
-                check_dep(shapelet.setNM,n,m,bvec[i])
-                i = i+1
-            else:
-                check_dep(shapelet.setNM,n,m,bvec[i],bvec[i+1])
-                i = i+2
-    shapelet.drawImage(im, method='no_pixel')
-    np.testing.assert_array_almost_equal(
-        im.array, ref_im.array, 6,
-        err_msg="Shapelet set with setNM disagrees with reference Shapelet")
-
-    # Test that setting a Shapelet with setPQ gives the right profile
-    shapelet = galsim.Shapelet(sigma=sigma, order=order)
-    i = 0
-    for n in range(order+1):
-        for m in range(n,-1,-2):
-            p = (n+m)//2
-            q = (n-m)//2
-            if m == 0:
-                check_dep(shapelet.setPQ,p,q,bvec[i])
-                i = i+1
-            else:
-                check_dep(shapelet.setPQ,p,q,bvec[i],bvec[i+1])
-                i = i+2
-    shapelet.drawImage(im, method='no_pixel')
-    np.testing.assert_array_almost_equal(
-        im.array, ref_im.array, 6,
-        err_msg="Shapelet set with setPQ disagrees with reference Shapelet")
-
-    # Check fitImage
-    s1 = galsim.Shapelet(sigma=sigma, order=10)
-    check_dep(s1.fitImage, image=im)
-    s2 = check_dep(galsim.FitShapelet, sigma=sigma, order=10, image=im)
-    np.testing.assert_array_almost_equal(check_dep(s1.getBVec), check_dep(s2.getBVec))
-
-
-@timer
-def test_dep_shapelet_fit():
-    """Test fitting a Shapelet decomposition of an image
-    """
-    for method, norm in [('no_pixel','f'), ('sb','sb')]:
-        # We fit a shapelet approximation of a distorted Moffat profile:
-        flux = 20
-        psf = galsim.Moffat(beta=3.4, half_light_radius=1.2, flux=flux)
-        psf = psf.shear(g1=0.11,g2=0.07).shift(0.03,0.04)
-        scale = 0.2
-        pixel = galsim.Pixel(scale)
-        conv = galsim.Convolve([psf,pixel])
-        im1 = conv.drawImage(scale=scale, method=method)
-
-        sigma = 1.2  # Match half-light-radius as a decent first approximation.
-        shapelet = check_dep(galsim.FitShapelet, sigma, 10, im1, normalization=norm)
-        #print('fitted shapelet coefficients = ',shapelet.bvec)
-
-        # Check flux
-        print('flux = ',shapelet.flux,'  cf. ',flux)
-        np.testing.assert_almost_equal(check_dep(shapelet.getFlux) / flux, 1., 1,
-                err_msg="Fitted shapelet has the wrong flux")
-
-        # Test centroid
-        print('centroid = ',check_dep(shapelet.centroid),'  cf. ',check_dep(conv.centroid))
-        np.testing.assert_almost_equal(check_dep(shapelet.centroid).x, check_dep(conv.centroid).x, 2,
-                err_msg="Fitted shapelet has the wrong centroid (x)")
-        np.testing.assert_almost_equal(check_dep(shapelet.centroid).y, check_dep(conv.centroid).y, 2,
-                err_msg="Fitted shapelet has the wrong centroid (y)")
-
-        # Test drawing image from shapelet
-        im2 = im1.copy()
-        shapelet.drawImage(im2, method=method)
-        # Check that images are close to the same:
-        print('norm(diff) = ',np.sum((im1.array-im2.array)**2))
-        print('norm(im) = ',np.sum(im1.array**2))
-        print('max(diff) = ',np.max(np.abs(im1.array-im2.array)))
-        print('max(im) = ',np.max(np.abs(im1.array)))
-        peak_scale = np.max(np.abs(im1.array))*3  # Check agreement to within 3% of peak value.
-        np.testing.assert_almost_equal(im2.array/peak_scale, im1.array/peak_scale, decimal=2,
-                err_msg="Shapelet version not a good match to original")
-
-        # Remeasure -- should now be very close to the same.
-        shapelet2 = check_dep(galsim.FitShapelet, sigma, 10, im2, normalization=norm)
-        np.testing.assert_equal(shapelet.sigma, shapelet2.sigma,
-                err_msg="Second fitted shapelet has the wrong sigma")
-        np.testing.assert_equal(shapelet.order, shapelet2.order,
-                err_msg="Second fitted shapelet has the wrong order")
-        np.testing.assert_almost_equal(shapelet.bvec, shapelet2.bvec, 6,
-                err_msg="Second fitted shapelet coefficients do not match original")
-
-        # Test drawing off center
-        im2 = im1.copy()
-        offset = galsim.PositionD(0.3,1.4)
-        shapelet.drawImage(im2, method=method, offset=offset)
-        shapelet2 = check_dep(galsim.FitShapelet, sigma, 10, im2, normalization=norm,
-                                       center=check_dep(im2.trueCenter) + offset)
-        np.testing.assert_equal(shapelet.sigma, shapelet2.sigma,
-                err_msg="Second fitted shapelet has the wrong sigma")
-        np.testing.assert_equal(shapelet.order, shapelet2.order,
-                err_msg="Second fitted shapelet has the wrong order")
-        np.testing.assert_almost_equal(shapelet.bvec, shapelet2.bvec, 6,
-                err_msg="Second fitted shapelet coefficients do not match original")
-
-
-
-@timer
-def test_dep_shear():
-    """Test the deprecated methods in galsim/deprecated/shear.py
-    """
-    s = galsim.Shear(g1=0.17, g2=0.23)
-
-    np.testing.assert_almost_equal(s.g1, 0.17)
-    np.testing.assert_almost_equal(s.g2, 0.23)
-
-    check_dep(s.setE1E2,e1=0.4, e2=0.1)
-    np.testing.assert_almost_equal(s.e1, 0.4)
-    np.testing.assert_almost_equal(s.e2, 0.1)
-
-    check_dep(s.setEBeta,e=0.17, beta=39 * galsim.degrees)
-    np.testing.assert_almost_equal(s.e, 0.17)
-    np.testing.assert_almost_equal(s.beta / galsim.degrees, 39)
-
-    check_dep(s.setG1G2,g1=-0.23, g2=0.87)
-    np.testing.assert_almost_equal(s.g1, -0.23)
-    np.testing.assert_almost_equal(s.g2, 0.87)
-
-    check_dep(s.setEta1Eta2,eta1=1.8, eta2=-1.1)
-    np.testing.assert_almost_equal(s.e1 * s.eta/s.e, 1.8)
-    np.testing.assert_almost_equal(s.e2 * s.eta/s.e, -1.1)
-
-    check_dep(s.setEtaBeta,eta=0.19, beta=52 * galsim.degrees)
-    np.testing.assert_almost_equal(s.eta, 0.19)
-    np.testing.assert_almost_equal(s.beta / galsim.degrees, 52)
-
-    assert check_dep(s.getG1) == s.g1
-    assert check_dep(s.getG2) == s.g2
-    assert check_dep(s.getG) == s.g
-    assert check_dep(s.getBeta) == s.beta
-
-    assert check_dep(s.getE1) == s.e1
-    assert check_dep(s.getE2) == s.e2
-    assert check_dep(s.getE) == s.e
-    assert check_dep(s.getESq) == s.esq
-
-    assert check_dep(s.getEta) == s.eta
-    assert check_dep(s.getShear) == s.shear
-
-
-@timer
-def test_dep_optics():
-    """Test the deprecated module galsim/deprecated/optics.py
-    """
-    testshape = (512, 512)  # shape of image arrays for all tests
-    decimal = 6     # Last decimal place used for checking equality of float arrays, see
-                    # np.testing.assert_array_almost_equal(), low since many are ImageF
-
-    decimal_dft = 3  # Last decimal place used for checking near equality of DFT product matrices to
-                     # continuous-result derived check values... note this is not as stringent as
-                     # decimal, because this is tough, because the DFT representation of a function is
-                     # not precisely equivalent to its continuous counterpart.
-
-    # def test_check_all_contiguous():
-    """Test all galsim.optics outputs are C-contiguous as required by the galsim.Image class.
-    """
-    # Check basic outputs from wavefront, psf and mtf (array contents won't matter, so we'll use
-    # a pure circular pupil)
-    test_obj, _ = check_dep(galsim.optics.wavefront, array_shape=testshape)
-    assert test_obj.flags.c_contiguous
-    test_obj, _ = check_dep(galsim.optics.psf, array_shape=testshape)
-    assert test_obj.flags.c_contiguous
-    assert check_dep(galsim.optics.otf, array_shape=testshape).flags.c_contiguous
-    assert check_dep(galsim.optics.mtf, array_shape=testshape).flags.c_contiguous
-    assert check_dep(galsim.optics.ptf, array_shape=testshape).flags.c_contiguous
-
-
-    # def test_simple_wavefront():
-    """Test the wavefront of a pure circular pupil against the known result.
-    """
-    kx, ky = galsim.utilities.kxky(testshape)
-    dx_test = 3.  # } choose some properly-sampled, yet non-unit / trival, input params
-    lod_test = 8. # }
-    kmax_test = 2. * np.pi * dx_test / lod_test  # corresponding INTERNAL kmax used in optics code
-    kmag = np.sqrt(kx**2 + ky**2) / kmax_test # Set up array of |k| in units of kmax_test
-    # Simple pupil wavefront should merely be unit ordinate tophat of radius kmax / 2:
-    in_pupil = kmag < .5
-    wf_true = np.zeros(kmag.shape)
-    wf_true[in_pupil] = 1.
-    # Compare
-    wf, _ = check_dep(galsim.optics.wavefront,
-                      array_shape=testshape, scale=dx_test, lam_over_diam=lod_test)
-    np.testing.assert_array_almost_equal(wf, wf_true, decimal=decimal)
-
-    # def test_simple_mtf():
-    """Test the MTF of a pure circular pupil against the known result.
-    """
-    kx, ky = galsim.utilities.kxky(testshape)
-    dx_test = 3.  # } choose some properly-sampled, yet non-unit / trival, input params
-    lod_test = 8. # }
-    kmax_test = 2. * np.pi * dx_test / lod_test  # corresponding INTERNAL kmax used in optics code
-    kmag = np.sqrt(kx**2 + ky**2) / kmax_test # Set up array of |k| in units of kmax_test
-    in_pupil = kmag < 1.
-    # Then use analytic formula for MTF of circ pupil (fun to derive)
-    mtf_true = np.zeros(kmag.shape)
-    mtf_true[in_pupil] = (np.arccos(kmag[in_pupil]) - kmag[in_pupil] *
-                          np.sqrt(1. - kmag[in_pupil]**2)) * 2. / np.pi
-    # Compare
-    mtf = check_dep(galsim.optics.mtf, array_shape=testshape, scale=dx_test, lam_over_diam=lod_test)
-    np.testing.assert_array_almost_equal(mtf, mtf_true, decimal=decimal_dft)
-
-    # def test_simple_ptf():
-    """Test the PTF of a pure circular pupil against the known result (zero).
-    """
-    ptf_true = np.zeros(testshape)
-    # Compare
-    ptf = check_dep(galsim.optics.ptf, array_shape=testshape)
-    # Test via median absolute deviation, since occasionally things around the edge of the OTF get
-    # hairy when dividing a small number by another small number
-    nmad_ptfdiff = np.median(np.abs(ptf - np.median(ptf_true)))
-    assert nmad_ptfdiff <= 10.**(-decimal)
-
-    # def test_consistency_psf_mtf():
-    """Test that the MTF of a pure circular pupil is |FT{PSF}|.
-    """
-    kx, ky = galsim.utilities.kxky(testshape)
-    dx_test = 3.  # } choose some properly-sampled, yet non-unit / trival, input params
-    lod_test = 8. # }
-    kmax_test = 2. * np.pi * dx_test / lod_test  # corresponding INTERNAL kmax used in optics code
-    psf, _ = check_dep(galsim.optics.psf,
-                       array_shape=testshape, scale=dx_test, lam_over_diam=lod_test)
-    psf *= dx_test**2 # put the PSF into flux units rather than SB for comparison
-    mtf_test = np.abs(np.fft.fft2(psf))
-    # Compare
-    mtf = check_dep(galsim.optics.mtf, array_shape=testshape, scale=dx_test, lam_over_diam=lod_test)
-    np.testing.assert_array_almost_equal(mtf, mtf_test, decimal=decimal_dft)
-
-    # def test_wavefront_image_view():
-    """Test that the ImageF.array view of the wavefront is consistent with the wavefront array.
-    """
-    array, _ = check_dep(galsim.optics.wavefront, array_shape=testshape)
-    (real, imag), _ = check_dep(galsim.optics.wavefront_image, array_shape=testshape)
-    np.testing.assert_array_almost_equal(array.real.astype(np.float32), real.array, decimal)
-    np.testing.assert_array_almost_equal(array.imag.astype(np.float32), imag.array, decimal)
-
-    # def test_psf_image_view():
-    """Test that the ImageF.array view of the PSF is consistent with the PSF array.
-    """
-    array, _ = check_dep(galsim.optics.psf, array_shape=testshape)
-    image = check_dep(galsim.optics.psf_image, array_shape=testshape)
-    np.testing.assert_array_almost_equal(array.astype(np.float32), image.array, decimal)
-
-    # def test_otf_image_view():
-    """Test that the ImageF.array view of the OTF is consistent with the OTF array.
-    """
-    array = check_dep(galsim.optics.otf, array_shape=testshape)
-    (real, imag) = check_dep(galsim.optics.otf_image, array_shape=testshape)
-    np.testing.assert_array_almost_equal(array.real.astype(np.float32), real.array, decimal)
-    np.testing.assert_array_almost_equal(array.imag.astype(np.float32), imag.array, decimal)
-
-    # def test_mtf_image_view():
-    """Test that the ImageF.array view of the MTF is consistent with the MTF array.
-    """
-    array = check_dep(galsim.optics.mtf, array_shape=testshape)
-    image = check_dep(galsim.optics.mtf_image, array_shape=testshape)
-    np.testing.assert_array_almost_equal(array.astype(np.float32), image.array)
-
-    # def test_ptf_image_view():
-    """Test that the ImageF.array view of the OTF is consistent with the OTF array.
-    """
-    array = check_dep(galsim.optics.ptf, array_shape=testshape)
-    image = check_dep(galsim.optics.ptf_image, array_shape=testshape)
-    np.testing.assert_array_almost_equal(array.astype(np.float32), image.array)
-
-@timer
-def test_dep_phase_psf():
-    """Test deprecated input in PhaseScreenPSF"""
-    import time
-    NPSFs = 10
-    exptime = 0.3
-    rng = galsim.BaseDeviate(1234)
-    atm = galsim.Atmosphere(screen_size=10.0, altitude=10.0, alpha=0.997, time_step=0.01, rng=rng)
-    theta = [(i*galsim.arcsec, i*galsim.arcsec) for i in range(NPSFs)]
-
-    kwargs = dict(lam=1000.0, exptime=exptime, diam=1.0)
-
-    t1 = time.time()
-    psfs = check_dep(atm.makePSF, theta=theta, **kwargs)
-    imgs = [psf.drawImage() for psf in psfs]
-    print('time for {0} PSFs in batch: {1:.2f} s'.format(NPSFs, time.time() - t1))
-
-    t2 = time.time()
-    more_imgs = []
-    for th in theta:
-        psf = atm.makePSF(theta=th, **kwargs)
-        more_imgs.append(psf.drawImage())
-
-    print('time for {0} PSFs in serial: {1:.2f} s'.format(NPSFs, time.time() - t2))
-
-    for img1, img2 in zip(imgs, more_imgs):
-        np.testing.assert_array_equal(
-            img1, img2,
-            "Individually generated AtmosphericPSF differs from AtmosphericPSF generated in batch")
-
-    optical_screen = galsim.OpticalScreen(diam=1.0)
-    assert check_dep(getattr, optical_screen, 'coef_array') == optical_screen._zernike._coef_array
-    optical_screen = galsim.OpticalScreen(diam=2.0)
-    assert check_dep(getattr, optical_screen, 'coef_array') == optical_screen._zernike._coef_array
-
-@timer
-def test_dep_wmult():
-    """Test drawImage with wmult parameter.
-
-    (A subset of the test_drawImage function in test_draw.py.)
-    """
-    test_flux = 1.8
-    obj = galsim.Exponential(flux=test_flux, scale_radius=2)
-    im1 = obj.drawImage(method='no_pixel')
-    obj2 = galsim.Convolve([ obj, galsim.Pixel(im1.scale) ])
-    nyq_scale = check_dep(obj2.nyquistScale)
-    scale = 0.51   # Just something different from 1 or dx_nyq
-    im3 = galsim.ImageD(56,56)
-    im5 = galsim.ImageD()
-    obj.drawImage(im5)
-
-    # Test if we provide wmult.  It should:
-    #   - create a new image that is wmult times larger in each direction.
-    #   - return the new image
-    #   - set the scale to obj2.nyquistScale()
-    im6 = check_dep(obj.drawImage, wmult=3.)
-    np.testing.assert_almost_equal(im6.scale, nyq_scale, 9,
-                                   "obj.drawImage(wmult) produced image with wrong scale")
-    # Can assert accuracy to 4 decimal places now, since we're capturing much more
-    # of the flux on the image.
-    np.testing.assert_almost_equal(im6.array.astype(float).sum(), test_flux, 4,
-                                   "obj.drawImage(wmult) produced image with wrong flux")
-    np.testing.assert_almost_equal(CalculateScale(im6), 2, 2,
-                                   "Measured wrong scale after obj.drawImage(wmult)")
-    assert im6.bounds == galsim.BoundsI(1,166,1,166),(
-            "obj.drawImage(wmult) produced image with wrong bounds")
-
-    # Test if we provide an image argument and wmult.  It should:
-    #   - write to the existing image
-    #   - also return that image
-    #   - set the scale to obj2.nyquistScale()
-    #   - zero out any existing data
-    #   - the calculation of the convolution should be slightly more accurate than for im3
-    im3.setZero()
-    im5.setZero()
-    check_dep(obj.drawImage, im3, wmult=4.)
-    obj.drawImage(im5)
-    np.testing.assert_almost_equal(im3.scale, nyq_scale, 9,
-                                   "obj.drawImage(im3) produced image with wrong scale")
-    np.testing.assert_almost_equal(im3.array.sum(), test_flux, 2,
-                                   "obj.drawImage(im3,wmult) produced image with wrong flux")
-    np.testing.assert_almost_equal(CalculateScale(im3), 2, 1,
-                                   "Measured wrong scale after obj.drawImage(im3,wmult)")
-    assert ((im3.array-im5.array)**2).sum() > 0, (
-            "obj.drawImage(im3,wmult) produced the same image as without wmult")
-
-    # Test with dx and wmult.  It should:
-    #   - create a new image using that dx for the scale
-    #   - set the size a factor of wmult times larger in each direction.
-    #   - return the new image
-    im8 = check_dep(obj.drawImage, scale=scale, wmult=4.)
-    np.testing.assert_almost_equal(im8.scale, scale, 9,
-                                   "obj.drawImage(dx,wmult) produced image with wrong scale")
-    np.testing.assert_almost_equal(im8.array.astype(float).sum(), test_flux, 4,
-                                   "obj.drawImage(dx,wmult) produced image with wrong flux")
-    np.testing.assert_almost_equal(CalculateScale(im8), 2, 2,
-                                   "Measured wrong scale after obj.drawImage(dx,wmult)")
-    assert im8.bounds == galsim.BoundsI(1,270,1,270),(
-            "obj.drawImage(dx,wmult) produced image with wrong bounds")
-
-@timer
-def test_dep_drawKImage():
-    """Test the various optional parameters to the drawKImage function.
-       In particular test the parameters image, and scale in various combinations.
-    """
-    # We use a Moffat profile with beta = 1.5, since its real-space profile is
-    #    flux / (2 pi rD^2) * (1 + (r/rD)^2)^3/2
-    # and the 2-d Fourier transform of that is
-    #    flux * exp(-rD k)
-    # So this should draw in Fourier space the same image as the Exponential drawn in
-    # test_drawImage().
-    test_flux = 1.8
-    obj = galsim.Moffat(flux=test_flux, beta=1.5, scale_radius=0.5)
-
-    # First test drawKImage() with no kwargs.  It should:
-    #   - create new images
-    #   - return the new images
-    #   - set the scale to 2pi/(N*obj.nyquistScale())
-    re1, im1 = check_dep_tuple2(obj.drawKImage())
-    re1.setOrigin(1,1)  # Go back to old convention on bounds
-    im1.setOrigin(1,1)
-    N = 1163
-    assert re1.bounds == galsim.BoundsI(1,N,1,N),(
-            "obj.drawKImage() produced image with wrong bounds")
-    assert im1.bounds == galsim.BoundsI(1,N,1,N),(
-            "obj.drawKImage() produced image with wrong bounds")
-    nyq_scale = check_dep(obj.nyquistScale)
-    stepk = check_dep(obj.stepK)
-    np.testing.assert_almost_equal(re1.scale, stepk, 9,
-                                   "obj.drawKImage() produced real image with wrong scale")
-    np.testing.assert_almost_equal(im1.scale, stepk, 9,
-                                   "obj.drawKImage() produced imag image with wrong scale")
-    np.testing.assert_almost_equal(CalculateScale(re1), 2, 1,
-                                   "Measured wrong scale after obj.drawKImage()")
-
-    # The flux in Fourier space is just the value at k=0
-    np.testing.assert_almost_equal(re1(check_dep(re1.bounds.center)), test_flux, 2,
-                                   "obj.drawKImage() produced real image with wrong flux")
-    # Imaginary component should all be 0.
-    np.testing.assert_almost_equal(im1.array.sum(), 0., 3,
-                                   "obj.drawKImage() produced non-zero imaginary image")
-
-    # Test if we provide an image argument.  It should:
-    #   - write to the existing image
-    #   - also return that image
-    #   - set the scale to obj.stepK()
-    #   - zero out any existing data
-    re3 = galsim.ImageD(1149,1149)
-    im3 = galsim.ImageD(1149,1149)
-    re4, im4 = check_dep_tuple2(check_dep(obj.drawKImage, re3, im3))
-    np.testing.assert_almost_equal(re3.scale, stepk, 9,
-                                   "obj.drawKImage(re3,im3) produced real image with wrong scale")
-    np.testing.assert_almost_equal(im3.scale, stepk, 9,
-                                   "obj.drawKImage(re3,im3) produced imag image with wrong scale")
-    np.testing.assert_almost_equal(re3(check_dep(re3.bounds.center)), test_flux, 2,
-                                   "obj.drawKImage(re3,im3) produced real image with wrong flux")
-    np.testing.assert_almost_equal(im3.array.sum(), 0., 3,
-                                   "obj.drawKImage(re3,im3) produced non-zero imaginary image")
-    np.testing.assert_almost_equal(CalculateScale(re3), 2, 1,
-                                   "Measured wrong scale after obj.drawKImage(re3,im3)")
-    np.testing.assert_array_equal(re3.array, re4.array,
-                                  "re4, im4 = obj.drawKImage(re3,im3) produced re4 != re3")
-    np.testing.assert_array_equal(im3.array, im4.array,
-                                  "re4, im4 = obj.drawKImage(re3,im3) produced im4 != im3")
-    re3.fill(9.8)
-    im3.fill(9.8)
-    np.testing.assert_array_equal(re3.array, re4.array,
-                                  "re4, im4 = obj.drawKImage(re3,im3) produced re4 is not re3")
-    np.testing.assert_array_equal(im3.array, im4.array,
-                                  "re4, im4 = obj.drawKImage(re3,im3) produced im4 is not im3")
-
-    # Test if we provide an image with undefined bounds.  It should:
-    #   - resize the provided image
-    #   - also return that image
-    #   - set the scale to obj.stepK()
-    re5 = galsim.ImageD()
-    im5 = galsim.ImageD()
-    check_dep(obj.drawKImage, re5, im5)
-    np.testing.assert_almost_equal(re5.scale, stepk, 9,
-                                   "obj.drawKImage(re5,im5) produced real image with wrong scale")
-    np.testing.assert_almost_equal(im5.scale, stepk, 9,
-                                   "obj.drawKImage(re5,im5) produced imag image with wrong scale")
-    np.testing.assert_almost_equal(re5(check_dep(re5.bounds.center)), test_flux, 2,
-                                   "obj.drawKImage(re5,im5) produced real image with wrong flux")
-    np.testing.assert_almost_equal(im5.array.sum(), 0., 3,
-                                   "obj.drawKImage(re5,im5) produced non-zero imaginary image")
-    np.testing.assert_almost_equal(CalculateScale(re5), 2, 1,
-                                   "Measured wrong scale after obj.drawKImage(re5,im5)")
-    im5.setOrigin(1,1)
-    assert im5.bounds == galsim.BoundsI(1,N,1,N),(
-            "obj.drawKImage(re5,im5) produced image with wrong bounds")
-
-    # Test if we provide a scale to use.  It should:
-    #   - create a new image using that scale for the scale
-    #   - return the new image
-    #   - set the size large enough to contain 99.5% of the flux
-    scale = 0.51   # Just something different from 1 or dx_nyq
-    re7, im7 = check_dep_tuple2(obj.drawKImage(scale=scale))
-    np.testing.assert_almost_equal(re7.scale, scale, 9,
-                                   "obj.drawKImage(dx) produced real image with wrong scale")
-    np.testing.assert_almost_equal(im7.scale, scale, 9,
-                                   "obj.drawKImage(dx) produced imag image with wrong scale")
-    np.testing.assert_almost_equal(re7(check_dep(re7.bounds.center)), test_flux, 2,
-                                   "obj.drawKImage(dx) produced real image with wrong flux")
-    np.testing.assert_almost_equal(im7.array.astype(float).sum(), 0., 2,
-                                   "obj.drawKImage(dx) produced non-zero imaginary image")
-    np.testing.assert_almost_equal(CalculateScale(re7), 2, 1,
-                                   "Measured wrong scale after obj.drawKImage(dx)")
-    # This image is smaller because not using nyquist scale for stepk
-    im7.setOrigin(1,1)
-    assert im7.bounds == galsim.BoundsI(1,73,1,73),(
-            "obj.drawKImage(dx) produced image with wrong bounds")
-
-    # Test if we provide an image with a defined scale.  It should:
-    #   - write to the existing image
-    #   - use the image's scale
-    nx = 401
-    re9 = galsim.ImageD(nx,nx, scale=scale)
-    im9 = galsim.ImageD(nx,nx, scale=scale)
-    check_dep(obj.drawKImage, re9, im9)
-    np.testing.assert_almost_equal(re9.scale, scale, 9,
-                                   "obj.drawKImage(re9,im9) produced real image with wrong scale")
-    np.testing.assert_almost_equal(im9.scale, scale, 9,
-                                   "obj.drawKImage(re9,im9) produced imag image with wrong scale")
-    np.testing.assert_almost_equal(re9(check_dep(re9.bounds.center)), test_flux, 4,
-                                   "obj.drawKImage(re9,im9) produced real image with wrong flux")
-    np.testing.assert_almost_equal(im9.array.sum(), 0., 5,
-                                   "obj.drawKImage(re9,im9) produced non-zero imaginary image")
-    np.testing.assert_almost_equal(CalculateScale(re9), 2, 1,
-                                   "Measured wrong scale after obj.drawKImage(re9,im9)")
-
-    # Test if we provide an image with a defined scale <= 0.  It should:
-    #   - write to the existing image
-    #   - set the scale to obj.stepK()
-    re3.scale = -scale
-    im3.scale = -scale
-    re3.setZero()
-    check_dep(obj.drawKImage, re3, im3)
-    np.testing.assert_almost_equal(re3.scale, stepk, 9,
-                                   "obj.drawKImage(re3,im3) produced real image with wrong scale")
-    np.testing.assert_almost_equal(im3.scale, stepk, 9,
-                                   "obj.drawKImage(re3,im3) produced imag image with wrong scale")
-    np.testing.assert_almost_equal(re3(check_dep(re3.bounds.center)), test_flux, 4,
-                                   "obj.drawKImage(re3,im3) produced real image with wrong flux")
-    np.testing.assert_almost_equal(im3.array.sum(), 0., 5,
-                                   "obj.drawKImage(re3,im3) produced non-zero imaginary image")
-    np.testing.assert_almost_equal(CalculateScale(re3), 2, 1,
-                                   "Measured wrong scale after obj.drawKImage(re3,im3)")
-    re3.scale = 0
-    im3.scale = 0
-    re3.setZero()
-    check_dep(obj.drawKImage, re3, im3)
-    np.testing.assert_almost_equal(re3.scale, stepk, 9,
-                                   "obj.drawKImage(re3,im3) produced real image with wrong scale")
-    np.testing.assert_almost_equal(im3.scale, stepk, 9,
-                                   "obj.drawKImage(re3,im3) produced imag image with wrong scale")
-    np.testing.assert_almost_equal(re3(check_dep(re3.bounds.center)), test_flux, 4,
-                                   "obj.drawKImage(re3,im3) produced real image with wrong flux")
-    np.testing.assert_almost_equal(im3.array.sum(), 0., 5,
-                                   "obj.drawKImage(re3,im3) produced non-zero imaginary image")
-    np.testing.assert_almost_equal(CalculateScale(re3), 2, 1,
-                                   "Measured wrong scale after obj.drawKImage(re3,im3)")
-
-    # Test if we provide an image and dx.  It should:
-    #   - write to the existing image
-    #   - use the provided dx
-    #   - write the new dx value to the image's scale
-    re9.scale = scale + 0.3  # Just something other than scale
-    im9.scale = scale + 0.3
-    re9.setZero()
-    check_dep(obj.drawKImage, re9, im9, scale=scale)
-    np.testing.assert_almost_equal(
-            re9.scale, scale, 9,
-            "obj.drawKImage(re9,im9,scale) produced real image with wrong scale")
-    np.testing.assert_almost_equal(
-            im9.scale, scale, 9,
-            "obj.drawKImage(re9,im9,scale) produced imag image with wrong scale")
-    np.testing.assert_almost_equal(
-            re9(check_dep(re9.bounds.center)), test_flux, 4,
-            "obj.drawKImage(re9,im9,scale) produced real image with wrong flux")
-    np.testing.assert_almost_equal(
-            im9.array.sum(), 0., 5,
-            "obj.drawKImage(re9,im9,scale) produced non-zero imaginary image")
-    np.testing.assert_almost_equal(CalculateScale(re9), 2, 1,
-                                   "Measured wrong scale after obj.drawKImage(re9,im9,scale)")
-
-    # Test if we provide an image and scale <= 0.  It should:
-    #   - write to the existing image
-    #   - set the scale to obj.stepK()
-    re3.scale = scale + 0.3
-    im3.scale = scale + 0.3
-    re3.setZero()
-    check_dep(obj.drawKImage, re3, im3, scale=-scale)
-    np.testing.assert_almost_equal(
-            re3.scale, stepk, 9,
-            "obj.drawKImage(re3,im3,scale<0) produced real image with wrong scale")
-    np.testing.assert_almost_equal(
-            im3.scale, stepk, 9,
-            "obj.drawKImage(re3,im3,scale<0) produced imag image with wrong scale")
-    np.testing.assert_almost_equal(
-            re3(check_dep(re3.bounds.center)), test_flux, 4,
-            "obj.drawKImage(re3,im3,scale<0) produced real image with wrong flux")
-    np.testing.assert_almost_equal(
-            im3.array.sum(), 0., 5,
-            "obj.drawKImage(re3,im3,scale<0) produced non-zero imaginary image")
-    np.testing.assert_almost_equal(CalculateScale(re3), 2, 1,
-                                   "Measured wrong scale after obj.drawKImage(re3,im3,scale<0)")
-    re3.scale = scale + 0.3
-    im3.scale = scale + 0.3
-    re3.setZero()
-    check_dep(obj.drawKImage, re3, im3, scale=0)
-    np.testing.assert_almost_equal(
-        re3.scale, stepk, 9,
-        "obj.drawKImage(re3,im3,scale=0) produced real image with wrong scale")
-    np.testing.assert_almost_equal(
-        im3.scale, stepk, 9,
-        "obj.drawKImage(re3,im3,scale=0) produced imag image with wrong scale")
-    np.testing.assert_almost_equal(
-        re3(check_dep(re3.bounds.center)), test_flux, 4,
-        "obj.drawKImage(re3,im3,scale=0) produced real image with wrong flux")
-    np.testing.assert_almost_equal(
-        im3.array.sum(), 0., 5,
-        "obj.drawKImage(re3,im3,scale=0) produced non-zero imaginary image")
-    np.testing.assert_almost_equal(CalculateScale(re3), 2, 1,
-                                   "Measured wrong scale after obj.drawKImage(re3,im3,scale=0)")
-
-    # Test if we provide nx, ny, and scale.  It should:
-    #   - create a new image with the right size
-    #   - set the scale
-    nx = 200  # Some randome non-square size
-    ny = 100
-    re4, im4 = check_dep_tuple2(obj.drawKImage(nx=nx, ny=ny, scale=scale))
-    np.testing.assert_almost_equal(
-        re4.scale, scale, 9,
-        "obj.drawKImage(nx,ny,scale) produced real image with wrong scale")
-    np.testing.assert_almost_equal(
-        im4.scale, scale, 9,
-        "obj.drawKImage(nx,ny,scale) produced imag image with wrong scale")
-    np.testing.assert_almost_equal(
-        re4.array.shape, (ny, nx), 9,
-        "obj.drawKImage(nx,ny,scale) produced real image with wrong shape")
-    np.testing.assert_almost_equal(
-        im4.array.shape, (ny, nx), 9,
-        "obj.drawKImage(nx,ny,scale) produced imag image with wrong shape")
-
-    # Test if we provide bounds and scale.  It should:
-    #   - create a new image with the right size
-    #   - set the scale
-    bounds = galsim.BoundsI(1,nx,1,ny)
-    re4, im4 = check_dep_tuple2(obj.drawKImage(bounds=bounds, scale=stepk))
-    np.testing.assert_almost_equal(
-        re4.scale, stepk, 9,
-        "obj.drawKImage(bounds,scale) produced real image with wrong scale")
-    np.testing.assert_almost_equal(
-        im4.scale, stepk, 9,
-        "obj.drawKImage(bounds,scale) produced imag image with wrong scale")
-    np.testing.assert_almost_equal(
-        re4.array.shape, (ny, nx), 9,
-        "obj.drawKImage(bounds,scale) produced real image with wrong shape")
-    np.testing.assert_almost_equal(
-        im4.array.shape, (ny, nx), 9,
-        "obj.drawKImage(bounds,scale) produced imag image with wrong shape")
-
-@timer
-def test_dep_drawKImage_Gaussian():
-    """Test the drawKImage function using known symmetries of the Gaussian Hankel transform.
-
-    See http://en.wikipedia.org/wiki/Hankel_transform.
-    """
-    test_flux = 2.3     # Choose a non-unity flux
-    test_sigma = 17.    # ...likewise for sigma
-    test_imsize = 45    # Dimensions of comparison image, doesn't need to be large
-
-    # Define a Gaussian GSObject
-    gal = galsim.Gaussian(sigma=test_sigma, flux=test_flux)
-    # Then define a related object which is in fact the opposite number in the Hankel transform pair
-    # For the Gaussian this is straightforward in our definition of the Fourier transform notation,
-    # and has sigma -> 1/sigma and flux -> flux * 2 pi / sigma**2
-    gal_hankel = galsim.Gaussian(sigma=1./test_sigma, flux=test_flux*2.*np.pi/test_sigma**2)
-
-    # Do a basic flux test: the total flux of the gal should equal gal_Hankel(k=(0, 0))
-    np.testing.assert_almost_equal(
-        check_dep(gal.getFlux), gal_hankel.xValue(galsim.PositionD(0., 0.)), decimal=12,
-        err_msg="Test object flux does not equal k=(0, 0) mode of its Hankel transform conjugate.")
-
-    image_test = galsim.ImageD(test_imsize, test_imsize)
-    rekimage_test = galsim.ImageD(test_imsize, test_imsize)
-    imkimage_test = galsim.ImageD(test_imsize, test_imsize)
-
-    # Then compare these two objects at a couple of different scale (reasonably matched for size)
-    for scale_test in (0.03 / test_sigma, 0.4 / test_sigma):
-        check_dep(gal.drawKImage,re=rekimage_test, im=imkimage_test, scale=scale_test)
-        gal_hankel.drawImage(image_test, scale=scale_test, use_true_center=False, method='sb')
-        np.testing.assert_array_almost_equal(
-            rekimage_test.array, image_test.array, decimal=12,
-            err_msg="Test object drawKImage() and drawImage() from Hankel conjugate do not match "
-            "for grid spacing scale = "+str(scale_test))
-        np.testing.assert_array_almost_equal(
-            imkimage_test.array, np.zeros_like(imkimage_test.array), decimal=12,
-            err_msg="Non-zero imaginary part for drawKImage from test object that is purely "
-            "centred on the origin.")
-
-@timer
-def test_dep_kroundtrip():
-    KXVALS = np.array((1.30, 0.71, -4.30)) * np.pi / 2.
-    KYVALS = np.array((0.80, -0.02, -0.31,)) * np.pi / 2.
-    g1 = galsim.Gaussian(sigma = 3.1, flux=2.4).shear(g1=0.2,g2=0.1)
-    g2 = galsim.Gaussian(sigma = 1.9, flux=3.1).shear(g1=-0.4,g2=0.3).shift(-0.3,0.5)
-    g3 = galsim.Gaussian(sigma = 4.1, flux=1.6).shear(g1=0.1,g2=-0.1).shift(0.7,-0.2)
-    final = g1 + g2 + g3
-    a = final
-    real_a, imag_a = check_dep_tuple2(a.drawKImage())
-    b = check_dep(galsim.InterpolatedKImage, real_a, imag_a)
-
-    # Check picklability
-    do_pickle(b)
-    do_pickle(b, lambda x: x.drawImage())
-    do_pickle(check_dep(getattr, b, 'SBProfile'))
-    do_pickle(check_dep(getattr, b, 'SBProfile'), lambda x: repr(x))
-
-    for kx, ky in zip(KXVALS, KYVALS):
-        np.testing.assert_almost_equal(a.kValue(kx, ky), b.kValue(kx, ky), 3,
-            err_msg=("InterpolatedKImage evaluated incorrectly at ({0:},{1:})"
-                     .format(kx, ky)))
-
-    np.testing.assert_almost_equal(check_dep(a.getFlux), check_dep(b.getFlux), 6) #Fails at 7th decimal
-
-    real_b, imag_b = check_dep_tuple2(check_dep(b.drawKImage, real_a.copy(), imag_a.copy()))
-    # Fails at 4th decimal
-    np.testing.assert_array_almost_equal(real_a.array, real_b.array, 3,
-                                         "InterpolatedKImage kimage drawn incorrectly.")
-    # Fails at 4th decimal
-    np.testing.assert_array_almost_equal(imag_a.array, imag_b.array, 3,
-                                         "InterpolatedKImage kimage drawn incorrectly.")
-
-    img_a = a.drawImage()
-    img_b = b.drawImage(img_a.copy())
-    # This is the one that matters though; fails at 6th decimal
-    np.testing.assert_array_almost_equal(img_a.array, img_b.array, 5,
-                                         "InterpolatedKImage image drawn incorrectly.")
-
-    # Try some (slightly larger maxk) non-even kimages:
-    for dx, dy in zip((2,3,3), (3,2,3)):
-        shape = real_a.array.shape
-        real_a, imag_a = check_dep_tuple2(a.drawKImage(nx=shape[1]+dx, ny=shape[0]+dy,
-                                          scale=real_a.scale))
-        b = check_dep(galsim.InterpolatedKImage, real_a, imag_a)
-
-        np.testing.assert_almost_equal(check_dep(a.getFlux), check_dep(b.getFlux), 6) #Fails at 7th decimal
-        img_b = b.drawImage(img_a.copy())
-        # One of these fails at 6th decimal
-        np.testing.assert_array_almost_equal(img_a.array, img_b.array, 5)
-
-    # Try some additional transformations:
-    a = a.shear(g1=0.2, g2=-0.2).shift(1.1, -0.2).dilate(0.7)
-    b = b.shear(g1=0.2, g2=-0.2).shift(1.1, -0.2).dilate(0.7)
-    img_a = a.drawImage()
-    img_b = b.drawImage(img_a.copy())
-    # Fails at 6th decimal
-    np.testing.assert_array_almost_equal(img_a.array, img_b.array, 5,
-                                         "Transformed InterpolatedKImage image drawn incorrectly.")
-
-    # Does the stepk parameter do anything?
-    a = final
-    b = check_dep(galsim.InterpolatedKImage, *check_dep_tuple2(a.drawKImage()))
-    c = check_dep(galsim.InterpolatedKImage, *check_dep_tuple2(a.drawKImage()), stepk=2*check_dep(b.stepK))
-    np.testing.assert_almost_equal(2*check_dep(b.stepK), check_dep(c.stepK))
-    np.testing.assert_almost_equal(check_dep(b.maxK), check_dep(c.maxK))
-
-    # Test centroid
-    for dx, dy in zip(KXVALS, KYVALS):
-        a = final.shift(dx, dy)
-        b = check_dep(galsim.InterpolatedKImage, *check_dep_tuple2(a.drawKImage()))
-        np.testing.assert_almost_equal(check_dep(a.centroid).x, check_dep(b.centroid).x, 4) #Fails at 5th decimal
-        np.testing.assert_almost_equal(check_dep(a.centroid).y, check_dep(b.centroid).y, 4)
-
-    # Test convolution with another object.
-    a = final
-    b = check_dep(galsim.InterpolatedKImage, *check_dep_tuple2(a.drawKImage()))
-    c = galsim.Kolmogorov(fwhm=0.8).shear(e1=0.01, e2=0.02).shift(0.01, 0.02)
-    a_conv_c = galsim.Convolve(a, c)
-    b_conv_c = galsim.Convolve(b, c)
-    a_conv_c_img = a_conv_c.drawImage()
-    b_conv_c_img = b_conv_c.drawImage(image=a_conv_c_img.copy())
-    # Fails at 6th decimal.
-    np.testing.assert_array_almost_equal(a_conv_c_img.array, b_conv_c_img.array, 5,
-                                         "Convolution of InterpolatedKImage drawn incorrectly.")
-
-@timer
-def test_dep_simreal():
-    """Test accuracy of various calculations with fake Gaussian RealGalaxy vs. ideal expectations
-    and stored results"""
-    image_dir = './real_comparison_images'
-    catalog_file = 'test_catalog.fits'
-
-    ind_fake = 1 # index of mock galaxy (Gaussian) in catalog
-    fake_gal_fwhm = 0.7 # arcsec
-    fake_gal_shear1 = 0.29 # shear representing intrinsic shape component 1
-    fake_gal_shear2 = -0.21 # shear representing intrinsic shape component 2
-    fake_gal_flux = 1000.0
-    fake_gal_orig_PSF_fwhm = 0.1 # arcsec
-    fake_gal_orig_PSF_shear1 = 0.0
-    fake_gal_orig_PSF_shear2 = -0.07
-
-    targ_pixel_scale = [0.18, 0.25] # arcsec
-    targ_PSF_fwhm = [0.7, 1.0] # arcsec
-    targ_PSF_shear1 = [-0.03, 0.0]
-    targ_PSF_shear2 = [0.05, -0.08]
-    targ_applied_shear1 = 0.06
-    targ_applied_shear2 = -0.04
-
-    sigma_to_fwhm = 2.0*np.sqrt(2.0*np.log(2.0)) # multiply sigma by this to get FWHM for Gaussian
-    fwhm_to_sigma = 1.0/sigma_to_fwhm
-
-    ind_real = 0 # index of real galaxy in catalog
-    shera_file = 'real_comparison_images/shera_result.fits'
-    shera_target_PSF_file = 'real_comparison_images/shera_target_PSF.fits'
-    shera_target_pixel_scale = 0.24
-    shera_target_flux = 1000.0
-
-    # read in faked Gaussian RealGalaxy from file
-    rgc = galsim.RealGalaxyCatalog(catalog_file, dir=image_dir)
-    rg = galsim.RealGalaxy(rgc, index=ind_fake)
-
-    ## for the generation of the ideal right answer, we need to add the intrinsic shape of the
-    ## galaxy and the lensing shear using the rule for addition of distortions which is ugly, but oh
-    ## well:
-    (d1, d2) = galsim.utilities.g1g2_to_e1e2(fake_gal_shear1, fake_gal_shear2)
-    (d1app, d2app) = galsim.utilities.g1g2_to_e1e2(targ_applied_shear1, targ_applied_shear2)
-    denom = 1.0 + d1*d1app + d2*d2app
-    dapp_sq = d1app**2 + d2app**2
-    d1tot = (d1 + d1app + d2app/dapp_sq*(1.0 - np.sqrt(1.0-dapp_sq))*(d2*d1app - d1*d2app))/denom
-    d2tot = (d2 + d2app + d1app/dapp_sq*(1.0 - np.sqrt(1.0-dapp_sq))*(d1*d2app - d2*d1app))/denom
-
-    # convolve with a range of Gaussians, with and without shear (note, for this test all the
-    # original and target ePSFs are Gaussian - there's no separate pixel response so that everything
-    # can be calculated analytically)
-    for tps in targ_pixel_scale:
-        for tpf in targ_PSF_fwhm:
-            for tps1 in targ_PSF_shear1:
-                for tps2 in targ_PSF_shear2:
-                    print('tps,tpf,tps1,tps2 = ',tps,tpf,tps1,tps2)
-                    # make target PSF
-                    targ_PSF = galsim.Gaussian(fwhm = tpf).shear(g1=tps1, g2=tps2)
-                    # simulate image
-                    sim_image = check_dep(galsim.simReal,
-                                          rg, targ_PSF, tps,
-                                          g1 = targ_applied_shear1,
-                                          g2 = targ_applied_shear2,
-                                          rand_rotate = False,
-                                          target_flux = fake_gal_flux)
-                    # galaxy sigma, in units of pixels on the final image
-                    sigma_ideal = (fake_gal_fwhm/tps)*fwhm_to_sigma
-                    # compute analytically the expected galaxy moments:
-                    mxx_gal, myy_gal, mxy_gal = ellip_to_moments(d1tot, d2tot, sigma_ideal)
-                    # compute analytically the expected PSF moments:
-                    targ_PSF_e1, targ_PSF_e2 = galsim.utilities.g1g2_to_e1e2(tps1, tps2)
-                    targ_PSF_sigma = (tpf/tps)*fwhm_to_sigma
-                    mxx_PSF, myy_PSF, mxy_PSF = ellip_to_moments(
-                            targ_PSF_e1, targ_PSF_e2, targ_PSF_sigma)
-                    # get expected e1, e2, sigma for the PSF-convolved image
-                    tot_e1, tot_e2, tot_sigma = moments_to_ellip(
-                            mxx_gal+mxx_PSF, myy_gal+myy_PSF, mxy_gal+mxy_PSF)
-
-                    # compare with images that are expected
-                    expected_gaussian = galsim.Gaussian(
-                            flux = fake_gal_flux, sigma = tps*tot_sigma)
-                    expected_gaussian = expected_gaussian.shear(e1 = tot_e1, e2 = tot_e2)
-                    expected_image = galsim.ImageD(
-                            sim_image.array.shape[0], sim_image.array.shape[1])
-                    expected_gaussian.drawImage(expected_image, scale=tps, method='no_pixel')
-                    printval(expected_image,sim_image)
-                    np.testing.assert_array_almost_equal(
-                        sim_image.array, expected_image.array, decimal = 3,
-                        err_msg = "Error in comparison of ideal Gaussian RealGalaxy calculations")
-
-    full_catalog_file = os.path.join(image_dir,catalog_file)
-    rgc = galsim.RealGalaxyCatalog(full_catalog_file)
-    rg = galsim.RealGalaxy(rgc, index=ind_real)
-
-    # read in expected result for some shear
-    shera_image = galsim.fits.read(shera_file)
-    shera_target_PSF_image = galsim.fits.read(shera_target_PSF_file)
-
-    # simulate the same galaxy with galsim.simReal
-    sim_image = check_dep(galsim.simReal, rg, shera_target_PSF_image,
-                          shera_target_pixel_scale, g1=targ_applied_shear1,
-                          g2=targ_applied_shear2, rand_rotate=False,
-                          target_flux=shera_target_flux)
-
-    # there are centroid issues when comparing Shera vs. SBProfile outputs, so compare 2nd moments
-    # instead of images
-    sbp_res = sim_image.FindAdaptiveMom()
-    shera_res = shera_image.FindAdaptiveMom()
-
-    np.testing.assert_almost_equal(sbp_res.observed_shape.e1,
-                                   shera_res.observed_shape.e1, 2,
-                                   err_msg = "Error in comparison with SHERA result: e1")
-    np.testing.assert_almost_equal(sbp_res.observed_shape.e2,
-                                   shera_res.observed_shape.e2, 2,
-                                   err_msg = "Error in comparison with SHERA result: e2")
-    np.testing.assert_almost_equal(sbp_res.moments_sigma, shera_res.moments_sigma, 2,
-                                   err_msg = "Error in comparison with SHERA result: sigma")
-
-@timer
-def test_dep_ecliptic():
-    """Test the conversion from equatorial to ecliptic coordinates."""
-    from numpy import pi
-    # Use locations of ecliptic poles from http://en.wikipedia.org/wiki/Ecliptic_pole
-    north_pole = galsim.CelestialCoord(
-        check_dep(galsim.HMS_Angle,'18:00:00.00'),
-        check_dep(galsim.DMS_Angle,'66:33:38.55'))
-    el, b = north_pole.ecliptic()
-    # North pole should have b=90 degrees, with el being completely arbitrary.
-    np.testing.assert_almost_equal(check_dep(b.rad), pi/2, decimal=6)
-
-    south_pole = galsim.CelestialCoord(
-        check_dep(galsim.HMS_Angle,'06:00:00.00'),
-        check_dep(galsim.DMS_Angle,'-66:33:38.55'))
-    el, b = south_pole.ecliptic()
-    # South pole should have b=-90 degrees, with el being completely arbitrary.
-    np.testing.assert_almost_equal(check_dep(b.rad), -pi/2, decimal=6)
-
-    # Also confirm that positions that should be the same in equatorial and ecliptic coordinates are
-    # actually the same:
-    vernal_equinox = galsim.CelestialCoord(0.*galsim.radians, 0.*galsim.radians)
-    el, b = vernal_equinox.ecliptic()
-    np.testing.assert_almost_equal(check_dep(b.rad), 0., decimal=6)
-    np.testing.assert_almost_equal(check_dep(el.rad), 0., decimal=6)
-    autumnal_equinox = galsim.CelestialCoord(pi*galsim.radians, 0.*galsim.radians)
-    el, b = autumnal_equinox.ecliptic()
-    np.testing.assert_almost_equal(check_dep(el.rad), pi, decimal=6)
-    np.testing.assert_almost_equal(check_dep(b.rad), 0., decimal=6)
-
-    # Finally, test the results of using a date to get ecliptic coordinates with respect to the sun,
-    # instead of absolute ones. For this, use dates and times of vernal and autumnal equinox
-    # in 2014 from
-    # http://wwp.greenwichmeantime.com/longest-day/
-    # and the conversion to Julian dates from
-    # http://www.aavso.org/jd-calculator
-    import datetime
-    vernal_eq_date = datetime.datetime(2014,3,20,16,57,0)
-    el, b = vernal_equinox.ecliptic(epoch=2014)
-    el_rel, b_rel = vernal_equinox.ecliptic(epoch=2014, date=vernal_eq_date)
-    # Vernal equinox: should have (el, b) = (el_rel, b_rel) = 0.0
-    np.testing.assert_almost_equal(check_dep(el_rel.rad), check_dep(el.rad), decimal=3)
-    np.testing.assert_almost_equal(check_dep(b_rel.rad), check_dep(b.rad), decimal=6)
-    # Now do the autumnal equinox: should have (el, b) = (pi, 0) = (el_rel, b_rel) when we look at
-    # the time of the vernal equinox.
-    el, b = autumnal_equinox.ecliptic(epoch=2014)
-    el_rel, b_rel = autumnal_equinox.ecliptic(epoch=2014, date=vernal_eq_date)
-    np.testing.assert_almost_equal(check_dep(el_rel.rad), check_dep(el.rad), decimal=3)
-    np.testing.assert_almost_equal(check_dep(b_rel.rad), check_dep(b.rad), decimal=6)
-    # And check that if it's the date of the autumnal equinox (sun at (180, 0)) but we're looking at
-    # the position of the vernal equinox (0, 0), then (el_rel, b_rel) = (-180, 0)
-    autumnal_eq_date = datetime.datetime(2014,9,23,2,29,0)
-    el_rel, b_rel = vernal_equinox.ecliptic(epoch=2014, date=autumnal_eq_date)
-    np.testing.assert_almost_equal(check_dep(el_rel.rad), -pi, decimal=3)
-    np.testing.assert_almost_equal(check_dep(b_rel.rad), 0., decimal=6)
-    # And check that if it's the date of the vernal equinox (sun at (0, 0)) but we're looking at
-    # the position of the autumnal equinox (180, 0), then (el_rel, b_rel) = (180, 0)
-    el_rel, b_rel = autumnal_equinox.ecliptic(epoch=2014, date=vernal_eq_date)
-    np.testing.assert_almost_equal(check_dep(el_rel.rad), pi, decimal=3)
-    np.testing.assert_almost_equal(check_dep(b_rel.rad), 0., decimal=6)
-
-    # Check round-trips: go from CelestialCoord to ecliptic back to equatorial, and make sure
-    # results are the same.  This includes use of a function that isn't available to users, but we
-    # use it for a few things so we should still make sure it's working properly.
-    from galsim.celestial import _ecliptic_to_equatorial
-    north_pole_2 = check_dep(_ecliptic_to_equatorial, north_pole.ecliptic(epoch=2014), 2014)
-    np.testing.assert_almost_equal(check_dep(north_pole.ra.rad),
-                                   check_dep(north_pole_2.ra.rad), decimal=6)
-    np.testing.assert_almost_equal(check_dep(north_pole.dec.rad),
-                                   check_dep(north_pole_2.dec.rad), decimal=6)
-    south_pole_2 = check_dep(_ecliptic_to_equatorial, south_pole.ecliptic(epoch=2014), 2014)
-    np.testing.assert_almost_equal(check_dep(south_pole.ra.rad),
-                                   check_dep(south_pole_2.ra.rad), decimal=6)
-    np.testing.assert_almost_equal(check_dep(south_pole.dec.rad),
-                                   check_dep(south_pole_2.dec.rad), decimal=6)
-    vernal_equinox_2 = check_dep(_ecliptic_to_equatorial, vernal_equinox.ecliptic(epoch=2014), 2014)
-    np.testing.assert_almost_equal(check_dep(vernal_equinox.ra.rad),
-                                   check_dep(vernal_equinox_2.ra.rad), decimal=6)
-    np.testing.assert_almost_equal(check_dep(vernal_equinox.dec.rad),
-                                   check_dep(vernal_equinox_2.dec.rad), decimal=6)
-    autumnal_equinox_2 = check_dep(_ecliptic_to_equatorial, autumnal_equinox.ecliptic(epoch=2014), 2014)
-    np.testing.assert_almost_equal(check_dep(autumnal_equinox.ra.rad),
-                                   check_dep(autumnal_equinox_2.ra.rad), decimal=6)
-    np.testing.assert_almost_equal(check_dep(autumnal_equinox.dec.rad),
-                                   check_dep(autumnal_equinox_2.dec.rad), decimal=6)
-
-@timer
-def test_dep_interp():
-    im = galsim.Gaussian(sigma=4).drawImage()
-    test_func = lambda x : (
-        galsim.InterpolatedImage(im, x_interpolant=x).drawImage(method='no_pixel'))
-    do_pickle(check_dep(galsim.Interpolant, 'quintic'), test_func)
-    do_pickle(check_dep(galsim.Interpolant, 'lanczos7'), test_func)
-    do_pickle(check_dep(galsim.Interpolant, 'lanczos9F', 1.e-5), test_func)
-
-@timer
-def test_dep_photon_array():
-    nphotons = 1000
-    obj = galsim.Gaussian(flux=1.7, sigma=2.3)
-    rng = galsim.UniformDeviate(1234)
-
-    photon_array = obj.shoot(nphotons, rng)
-    print('total flux = ',photon_array.flux.sum())
-    np.testing.assert_almost_equal(photon_array.flux.sum(), 1.7)
-
-    im1 = galsim.Image(64,64,scale=1)
-    im1.setCenter(0,0)
-    check_dep(photon_array.addTo, im1._image.view())
-    print('sum = ',im1.array.sum())
-    np.testing.assert_almost_equal(im1.array.sum(), 1.7)
-
-    np.testing.assert_array_equal(check_dep(photon_array.getXArray), photon_array.x)
-    np.testing.assert_array_equal(check_dep(photon_array.getYArray), photon_array.y)
-    np.testing.assert_array_equal(check_dep(photon_array.getFluxArray), photon_array.flux)
-    np.testing.assert_array_equal(check_dep(photon_array.getDXDZArray), photon_array.dxdz)
-    np.testing.assert_array_equal(check_dep(photon_array.getDYDZArray), photon_array.dydz)
-    np.testing.assert_array_equal(check_dep(photon_array.getWavelengthArray),
-                                  photon_array.wavelength)
-
-    np.testing.assert_array_equal(check_dep(photon_array.getX, 0), photon_array.x[0])
-    np.testing.assert_array_equal(check_dep(photon_array.getY, 0), photon_array.y[0])
-    np.testing.assert_array_equal(check_dep(photon_array.getFlux, 0), photon_array.flux[0])
-    np.testing.assert_array_equal(check_dep(photon_array.getDXDZ, 0), photon_array.dxdz[0])
-    np.testing.assert_array_equal(check_dep(photon_array.getDYDZ, 0), photon_array.dydz[0])
-    np.testing.assert_array_equal(check_dep(photon_array.getWavelength, 0),
-                                  photon_array.wavelength[0])
-
-    check_dep(photon_array.setPhoton, 8, 17, 34, 1.8)
-    assert photon_array.x[8] == 17
-    assert photon_array.y[8] == 34
-    assert photon_array.flux[8] == 1.8
-
-
-@timer
-def test_dep_table():
-    file_name = '../examples/data/cosmo-fid.zmed1.00_smoothed.out'
-    tab1 = check_dep(galsim.LookupTable, file=file_name)
-    tab2 = galsim.LookupTable.from_file(file_name)
-    np.testing.assert_array_equal(tab1.x, tab2.x)
-    np.testing.assert_array_equal(tab1.f, tab2.f)
-    assert tab1 == tab2
-
-def test_dep_kaiser():
-    """Test that our Kaiser-Squires inversion routine correctly recovers the convergence map
-    for a field containing known Gaussian-profile halos.
-    """
-    def kappa_gaussian(theta1_array, theta2_array, sigma, pos, amp=1.):
-        sigma2 = sigma * sigma
-        theta2 = (theta1_array - pos.x)**2 + (theta2_array - pos.y)**2
-        return amp * np.exp(-.5 * theta2 / sigma2)
-
-    def shear_gaussian(theta1_array, theta2_array, sigma, pos, amp=1.):
-        sigma2 = sigma * sigma
-        t1 = theta1_array - pos.x
-        t2 = theta2_array - pos.y
-        theta2 = t1 * t1 + t2 * t2
-        gammat = 2. * amp * sigma2 * (
-            1. - (1. + .5 * theta2 / sigma2) * np.exp(-.5 * theta2 / sigma2)) / theta2
-        g1 = -gammat * (t1**2 - t2**2) / theta2
-        g2 = -gammat * 2. * t1 * t2 / theta2
-        return g1, g2
-
-    # This is just the start of the test_kappa_gauss function in test_lensing.py
-    grid_spacing_arcsec = 1
-    grid_extent_arcsec = 100.
-    ngrid = int(grid_extent_arcsec / grid_spacing_arcsec)
-    grid_side = (np.arange(ngrid, dtype=float) + .5) * grid_spacing_arcsec - .5 * grid_extent_arcsec
-    x, y = np.meshgrid(grid_side, grid_side)
-    k_big = kappa_gaussian(x, y, sigma=5., pos=galsim.PositionD(-6., -6.), amp=.5)
-    k_sml = kappa_gaussian(x, y, sigma=4., pos=galsim.PositionD(6., 6.), amp=.2)
-    g1_big, g2_big = shear_gaussian(x, y, sigma=5., pos=galsim.PositionD(-6., -6.), amp=.5)
-    g1_sml, g2_sml = shear_gaussian(x, y, sigma=4., pos=galsim.PositionD(6., 6.), amp=.2)
-    g1 = galsim.Image(g1_big + g1_sml)
-    g2 = galsim.Image(g2_big + g2_sml)
-    k_ref = k_big + k_sml
-    k_testE, k_testB = check_dep(galsim.lensing_ps.kappaKaiserSquires,g1, g2)
-    icent = np.arange(ngrid // 2) + ngrid // 4
-    np.testing.assert_array_almost_equal(
-        k_testE[np.ix_(icent, icent)], k_ref[np.ix_(icent, icent)], decimal=2,
-        err_msg="Reconstructed kappa does not match input to 2 decimal places.")
-    np.testing.assert_array_almost_equal(
-        k_testB[np.ix_(icent, icent)], np.zeros((ngrid // 2, ngrid // 2)), decimal=3,
-        err_msg="Reconstructed B-mode kappa is non-zero at greater than 3 decimal places.")
-
->>>>>>> 3d689f6f
 if __name__ == "__main__":
     pass