--- conflicted
+++ resolved
@@ -156,21 +156,8 @@
             decimal=decimal_precise,
             err_msg="Non-zero distance noise correlation values not two-fold rotationally "+
             "symmetric.")
-<<<<<<< HEAD
     # Then test that CorrelatedNoise rotation methods produces the same output as initializing 
     # with a 90 degree-rotated input field
-=======
-    t2 = time.time()
-    print 'time for %s = %.2f'%(funcname(), t2 - t1)
-
-def test_uncorrelated_noise_90degree_rotation():
-    """Test that the ImageCorrFunc rotation method produces the same output as initializing with a
-    90 degree-rotated input field.
-    """
-    t1 = time.time()
-    ncf = galsim.ImageCorrFunc(uncorr_noise_large, dx=1.)
-    ks = [1, 2, 3, 4]
->>>>>>> 3031580e
     angles = [
         90. * galsim.degrees, 180. * galsim.degrees, 270. * galsim.degrees, 360. * galsim.degrees]
     # loop over rotation angles and check
@@ -822,12 +809,15 @@
     cn_test /= float(nsum_test)
     testim = galsim.ImageD(smallim_size, smallim_size)
     cn_test.draw(testim, dx=1.)
-    import matplotlib.pyplot as plt
-    print testim.at(9, 9), refim.at(9, 9), testim.at(9, 9) / refim.at(9, 9)
-    plt.pcolor(convimage.array); plt.colorbar()
-    cosimage.setZero()
-    conv_cn.applyTo(cosimage)
-    plt.figure(); plt.pcolor(cosimage.array); plt.colorbar(); plt.show()
+    try:
+        import matplotlib.pyplot as plt
+        print testim.at(9, 9), refim.at(9, 9), testim.at(9, 9) / refim.at(9, 9)
+        plt.pcolor(convimage.array); plt.colorbar()
+        cosimage.setZero()
+        conv_cn.applyTo(cosimage)
+        plt.figure(); plt.pcolor(cosimage.array); plt.colorbar(); plt.show()
+    except: 
+        pass
 
 if __name__ == "__main__":
     #test_uncorrelated_noise_zero_lag()
