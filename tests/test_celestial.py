--- conflicted
+++ resolved
@@ -52,11 +52,7 @@
     theta3 = 3 * galsim.hours
     theta4 = 45 * 60 * galsim.arcmin
     theta5 = galsim.Angle(45 * 3600 , galsim.arcsec) # Check explicit installation too.
-<<<<<<< HEAD
     theta6 = galsim._Angle(pi/4.)  # Underscore constructor implicitly uses radians
-=======
-    theta6 = galsim._Angle(numpy.pi/4.)  # Underscore constructor implicitly uses radians
->>>>>>> 6488d49a
 
     assert theta1.rad == pi/4.
     numpy.testing.assert_almost_equal(theta2.rad, pi/4., decimal=12)
@@ -633,10 +629,6 @@
         galsim.Angle.from_dms('-28:56:10.2207'))
     print('center.galactic = ',center.galactic())
     el,b = center.galactic()
-<<<<<<< HEAD
-
-=======
->>>>>>> 6488d49a
     np.testing.assert_almost_equal(el.wrap().rad, 0., decimal=8)
     np.testing.assert_almost_equal(b.rad, 0., decimal=8)
 
@@ -749,14 +741,6 @@
     numpy.testing.assert_almost_equal(b_rel.rad, 0., decimal=6)
 
     # Check round-trips: go from CelestialCoord to ecliptic back to equatorial, and make sure
-<<<<<<< HEAD
-    # results are the same.  This includes use of a function that isn't available to users, but we
-    # use it for a few things so we should still make sure it's working properly.
-
-
-    # Check round-trips: go from CelestialCoord to ecliptic back to equatorial, and make sure
-=======
->>>>>>> 6488d49a
     # results are the same.
     north_pole_2 = galsim.CelestialCoord.from_ecliptic(*north_pole.ecliptic(epoch=2014), epoch=2014)
     numpy.testing.assert_almost_equal(north_pole.ra.rad, north_pole_2.ra.rad, decimal=6)
