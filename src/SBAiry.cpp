// -*- c++ -*-
/*
 * Copyright 2012, 2013 The GalSim developers:
 * https://github.com/GalSim-developers
 *
 * This file is part of GalSim: The modular galaxy image simulation toolkit.
 *
 * GalSim is free software: you can redistribute it and/or modify
 * it under the terms of the GNU General Public License as published by
 * the Free Software Foundation, either version 3 of the License, or
 * (at your option) any later version.
 *
 * GalSim is distributed in the hope that it will be useful,
 * but WITHOUT ANY WARRANTY; without even the implied warranty of
 * MERCHANTABILITY or FITNESS FOR A PARTICULAR PURPOSE.  See the
 * GNU General Public License for more details.
 *
 * You should have received a copy of the GNU General Public License
 * along with GalSim.  If not, see <http://www.gnu.org/licenses/>
 */

//#define DEBUGLOGGING

// To enable some extra debugging statements
//#define AIRY_DEBUG

#include "SBAiry.h"
#include "SBAiryImpl.h"

#ifdef DEBUGLOGGING
#include <fstream>
std::ostream* dbgout = new std::ofstream("debug.out");
int verbose_level = 2;
#endif

namespace galsim {

    // Specialize the NewValue function used by LRUCache:
    template <>
    struct LRUCacheHelper< AiryInfo, std::pair< double, GSParamsPtr > >
    {
        static AiryInfo* NewValue(const std::pair<double, GSParamsPtr >& key)
        {
            const double obscuration = key.first;
            const GSParamsPtr& gsparams = key.second;
            if (obscuration == 0.0)
                return new AiryInfoNoObs(gsparams);
            else
                return new AiryInfoObs(obscuration, gsparams);
        }
    };

    SBAiry::SBAiry(double lam_over_D, double obscuration, double flux,
                   const GSParamsPtr& gsparams) :
        SBProfile(new SBAiryImpl(lam_over_D, obscuration, flux, gsparams)) {}

    SBAiry::SBAiry(const SBAiry& rhs) : SBProfile(rhs) {}

    SBAiry::~SBAiry() {}

    double SBAiry::getLamOverD() const 
    {
        assert(dynamic_cast<const SBAiryImpl*>(_pimpl.get()));
        return static_cast<const SBAiryImpl&>(*_pimpl).getLamOverD(); 
    }

    double SBAiry::getObscuration() const 
    {
        assert(dynamic_cast<const SBAiryImpl*>(_pimpl.get()));
        return static_cast<const SBAiryImpl&>(*_pimpl).getObscuration(); 
    }

    SBAiry::SBAiryImpl::SBAiryImpl(double lam_over_D, double obscuration, double flux,
                                   const GSParamsPtr& gsparams) :
        SBProfileImpl(gsparams),
        _lam_over_D(lam_over_D), 
        _D(1. / lam_over_D), 
        _obscuration(obscuration), 
        _flux(flux), 
        _Dsq(_D*_D), _obssq(_obscuration*_obscuration),
        _inv_D_pi(1. / (_D * M_PI)),
        _inv_Dsq_pisq(_inv_D_pi * _inv_D_pi),
        _xnorm(flux * _Dsq),
        _knorm(flux / (M_PI * (1.-_obssq))),
        _info(cache.get(std::make_pair(_obscuration, this->gsparams)))
    {
        xdbg<<"SBAiryImpl constructor: gsparams = "<<gsparams.get()<<std::endl;
        xdbg<<"this->gsparams = "<<this->gsparams.get()<<std::endl;
        xdbg<<*this->gsparams<<std::endl;
    }

<<<<<<< HEAD
    const int MAX_AIRY_INFO = 100;

    LRUCache< std::pair< double, GSParamsPtr >, AiryInfo >
        SBAiry::SBAiryImpl::cache(MAX_AIRY_INFO);
=======
    LRUCache<std::pair<double, const GSParams*>, AiryInfo>
        SBAiry::SBAiryImpl::cache(sbp::max_airy_cache);
>>>>>>> b72e8b35

    // This is a scale-free version of the Airy radial function.
    // Input radius is in units of lambda/D.  Output normalized
    // to integrate to unity over input units.
    double AiryInfoObs::RadialFunction::operator()(double radius) const 
    {
        double nu = radius*M_PI;
        // Taylor expansion of j1(u)/u = 1/2 - 1/16 x^2 + ...
        // We can truncate this to 1/2 when neglected term is less than xvalue_accuracy
        // (relative error, so divide by 1/2)
        // xvalue_accuracy = 1/8 x^2
        const double thresh = sqrt(8.*_gsparams->xvalue_accuracy);
        double xval;
        if (nu < thresh) {
            // lim j1(u)/u = 1/2
            xval =  0.5 * (1.-_obssq);
        } else {
            // See Schroeder eq (10.1.10)
            xval = ( j1(nu) - _obscuration*j1(_obscuration*nu) ) / nu ; 
        }
        xval *= xval;
        // Normalize to give unit flux integrated over area.
        xval *= _norm;
        return xval;
    }

    double SBAiry::SBAiryImpl::xValue(const Position<double>& p) const 
    {
        double r = sqrt(p.x*p.x+p.y*p.y) * _D;
        return _xnorm * _info->xValue(r);
    }

    double AiryInfoObs::xValue(double r) const 
    { return _radial(r); }

    std::complex<double> SBAiry::SBAiryImpl::kValue(const Position<double>& k) const
    {
        double ksq_over_pisq = (k.x*k.x+k.y*k.y) * _inv_Dsq_pisq;
        // calculate circular FT(PSF) on p'=(x',y')
        return _knorm * _info->kValue(ksq_over_pisq);
    }

    void SBAiry::SBAiryImpl::fillXValue(tmv::MatrixView<double> val,
                                        double x0, double dx, int ix_zero,
                                        double y0, double dy, int iy_zero) const
    {
        dbg<<"SBAiry fillXValue\n";
        dbg<<"x = "<<x0<<" + ix * "<<dx<<", ix_zero = "<<ix_zero<<std::endl;
        dbg<<"y = "<<y0<<" + iy * "<<dy<<", iy_zero = "<<iy_zero<<std::endl;
        if (ix_zero != 0 || iy_zero != 0) {
            xdbg<<"Use Quadrant\n";
            fillXValueQuadrant(val,x0,dx,ix_zero,y0,dy,iy_zero);
        } else {
            xdbg<<"Non-Quadrant\n";
            assert(val.stepi() == 1);
            const int m = val.colsize();
            const int n = val.rowsize();
            typedef tmv::VIt<double,1,tmv::NonConj> It;

            x0 *= _D;
            dx *= _D;
            y0 *= _D;
            dy *= _D;

            for (int j=0;j<n;++j,y0+=dy) {
                double x = x0;
                double ysq = y0*y0;
                It valit = val.col(j).begin();
                for (int i=0;i<m;++i,x+=dx) 
                    *valit++ = _xnorm * _info->xValue(sqrt(x*x + ysq));
            }
        }
    }

    void SBAiry::SBAiryImpl::fillKValue(tmv::MatrixView<std::complex<double> > val,
                                        double x0, double dx, int ix_zero,
                                        double y0, double dy, int iy_zero) const
    {
        dbg<<"SBAiry fillKValue\n";
        dbg<<"x = "<<x0<<" + ix * "<<dx<<", ix_zero = "<<ix_zero<<std::endl;
        dbg<<"y = "<<y0<<" + iy * "<<dy<<", iy_zero = "<<iy_zero<<std::endl;
        if (ix_zero != 0 || iy_zero != 0) {
            xdbg<<"Use Quadrant\n";
            fillKValueQuadrant(val,x0,dx,ix_zero,y0,dy,iy_zero);
        } else {
            xdbg<<"Non-Quadrant\n";
            assert(val.stepi() == 1);
            const int m = val.colsize();
            const int n = val.rowsize();
            typedef tmv::VIt<std::complex<double>,1,tmv::NonConj> It;

            x0 *= _inv_D_pi;
            dx *= _inv_D_pi;
            y0 *= _inv_D_pi;
            dy *= _inv_D_pi;

            for (int j=0;j<n;++j,y0+=dy) {
                double x = x0;
                double ysq = y0*y0;
                It valit(val.col(j).begin().getP(),1);
                for (int i=0;i<m;++i,x+=dx) 
                    *valit++ = _knorm * _info->kValue(x*x + ysq);
            }
        }
    }

    void SBAiry::SBAiryImpl::fillXValue(tmv::MatrixView<double> val,
                                        double x0, double dx, double dxy,
                                        double y0, double dy, double dyx) const
    {
        dbg<<"SBAiry fillXValue\n";
        dbg<<"x = "<<x0<<" + ix * "<<dx<<" + iy * "<<dxy<<std::endl;
        dbg<<"y = "<<y0<<" + ix * "<<dyx<<" + iy * "<<dy<<std::endl;
        assert(val.stepi() == 1);
        assert(val.canLinearize());
        const int m = val.colsize();
        const int n = val.rowsize();
        typedef tmv::VIt<double,1,tmv::NonConj> It;

        x0 *= _D;
        dx *= _D;
        dxy *= _D;
        y0 *= _D;
        dy *= _D;
        dyx *= _D;

        It valit = val.linearView().begin();
        for (int j=0;j<n;++j,x0+=dxy,y0+=dy) {
            double x = x0;
            double y = y0;
            for (int i=0;i<m;++i,x+=dx,y+=dyx) 
                *valit++ = _xnorm * _info->xValue(sqrt(x*x + y*y));
        }
    }

    void SBAiry::SBAiryImpl::fillKValue(tmv::MatrixView<std::complex<double> > val,
                                        double x0, double dx, double dxy,
                                        double y0, double dy, double dyx) const
    {
        dbg<<"SBAiry fillKValue\n";
        dbg<<"x = "<<x0<<" + ix * "<<dx<<" + iy * "<<dxy<<std::endl;
        dbg<<"y = "<<y0<<" + ix * "<<dyx<<" + iy * "<<dy<<std::endl;
        assert(val.stepi() == 1);
        assert(val.canLinearize());
        const int m = val.colsize();
        const int n = val.rowsize();
        typedef tmv::VIt<std::complex<double>,1,tmv::NonConj> It;

        x0 *= _inv_D_pi;
        dx *= _inv_D_pi;
        dxy *= _inv_D_pi;
        y0 *= _inv_D_pi;
        dy *= _inv_D_pi;
        dyx *= _inv_D_pi;

        It valit(val.linearView().begin().getP(),1);
        for (int j=0;j<n;++j,x0+=dxy,y0+=dy) {
            double x = x0;
            double y = y0;
            for (int i=0;i<m;++i,x+=dx,y+=dyx) 
                *valit++ = _knorm * _info->kValue(x*x + y*y);
        }
    }

    // Set maxK to hard limit for Airy disk.
    double SBAiry::SBAiryImpl::maxK() const 
    { return 2.*M_PI*_D; }

    // The amount of flux missed in a circle of radius pi/stepk should be at 
    // most alias_threshold of the flux.
    double SBAiry::SBAiryImpl::stepK() const
    { return _info->stepK() * _D; }

    double AiryInfoObs::chord(double r, double h, double rsq, double hsq) const 
    {
        if (r==0.) 
            return 0.;
#ifdef AIRY_DEBUG
        else if (r<h) 
            throw SBError("Airy calculation r<h");
        else if (h < 0.) 
            throw SBError("Airy calculation h<0");
#endif
        else
            return rsq*std::asin(h/r) - h*sqrt(rsq-hsq);
    }

    /* area inside intersection of 2 circles radii r & s, seperated by t*/
    double AiryInfoObs::circle_intersection(
        double r, double s, double rsq, double ssq, double tsq) const 
    {
        assert(r >= s);
        assert(s >= 0.);
        double rps_sq = (r+s)*(r+s);
        if (tsq >= rps_sq) return 0.;
        double rms_sq = (r-s)*(r-s);
        if (tsq <= rms_sq) return M_PI*ssq;

        /* in between we calculate half-height at intersection */
        double hsq = 0.5*(rsq + ssq) - (tsq*tsq + rps_sq*rms_sq)/(4.*tsq);
#ifdef AIRY_DEBUG
        if (hsq<0.) throw SBError("Airy calculation half-height invalid");
#endif
        double h = sqrt(hsq);

        if (tsq < rsq - ssq) 
            return M_PI*ssq - chord(s,h,ssq,hsq) + chord(r,h,rsq,hsq);
        else
            return chord(s,h,ssq,hsq) + chord(r,h,rsq,hsq);
    }

    /* area inside intersection of 2 circles both with radius r, seperated by t*/
    double AiryInfoObs::circle_intersection(
        double r, double rsq, double tsq) const 
    {
        assert(r >= 0.);
        if (tsq >= 4.*rsq) return 0.;
        if (tsq == 0.) return M_PI*rsq;

        /* in between we calculate half-height at intersection */
        double hsq = rsq - tsq/4.;
#ifdef AIRY_DEBUG
        if (hsq<0.) throw SBError("Airy calculation half-height invalid");
#endif
        double h = sqrt(hsq);

        return 2.*chord(r,h,rsq,hsq);
    }

    /* area of two intersecting identical annuli */
    double AiryInfoObs::annuli_intersect(
        double r1, double r2, double r1sq, double r2sq, double tsq) const 
    {
        assert(r1 >= r2);
        return circle_intersection(r1,r1sq,tsq)
            - 2. * circle_intersection(r1,r2,r1sq,r2sq,tsq)
            +  circle_intersection(r2,r2sq,tsq);
    }

    // Beam pattern of annular aperture, in k space, which is just the
    // autocorrelation of two annuli.
    // Unnormalized -- value at k=0 is Pi * (1-obs^2)
    double AiryInfoObs::kValue(double ksq_over_pisq) const 
    { return annuli_intersect(1.,_obscuration,1.,_obssq,ksq_over_pisq); }

    // Constructor to initialize Airy constants and k lookup table
    AiryInfoObs::AiryInfoObs(double obscuration, const GSParamsPtr& gsparams) : 
        _obscuration(obscuration), 
        _obssq(obscuration * obscuration),
        _radial(_obscuration, _obssq, gsparams),
        _gsparams(gsparams)
    {
        dbg<<"Initializing AiryInfo for obs = "<<obscuration<<std::endl;
        xdbg<<"gsparams = "<<_gsparams.get()<<std::endl;
        xdbg<<*_gsparams<<std::endl;
        // Calculate stepK:
        // Schroeder (10.1.18) gives limit of EE at large radius.
        // This stepK could probably be relaxed, it makes overly accurate FFTs.
        double R = 1. / (_gsparams->alias_threshold * 0.5 * M_PI * M_PI * (1.-_obscuration));
        // Use at least 5 lam/D
        R = std::max(R,5.);
        this->_stepk = M_PI / R;
    }

    boost::shared_ptr<PhotonArray> SBAiry::SBAiryImpl::shoot(int N, UniformDeviate u) const
    {
        dbg<<"Airy shoot: N = "<<N<<std::endl;
        dbg<<"Target flux = "<<getFlux()<<std::endl;
        boost::shared_ptr<PhotonArray> result=_info->shoot(N, u);
        // Then rescale for this flux & size
        result->scaleFlux(_flux);
        result->scaleXY(1./_D);
        dbg<<"Airy Realized flux = "<<result->getTotalFlux()<<std::endl;
        return result;
    }

    boost::shared_ptr<PhotonArray> AiryInfo::shoot(
        int N, UniformDeviate u) const
    {
        // Use the OneDimensionalDeviate to sample from scale-free distribution
        checkSampler();
        assert(_sampler.get());
        return _sampler->shoot(N, u);
    }

    void AiryInfoObs::checkSampler() const 
    {
        if (this->_sampler.get()) return;
        dbg<<"Airy sampler\n";
        dbg<<"obsc = "<<_obscuration<<std::endl;
        std::vector<double> ranges(1,0.);
        // Break Airy function into ranges that will not have >1 extremum:
        double rmin = 1.1 - 0.5*_obscuration;
        // Use Schroeder (10.1.18) limit of EE at large radius.
        // to stop sampler at radius with EE>(1-shoot_accuracy)
        double rmax = 2./(_gsparams->shoot_accuracy * M_PI*M_PI * (1.-_obscuration));
        dbg<<"rmin = "<<rmin<<std::endl;
        dbg<<"rmax = "<<rmax<<std::endl;
        // NB: don't need floor, since rhs is positive, so floor is superfluous.
        ranges.reserve(int((rmax-rmin+2)/0.5+0.5));
        for(double r=rmin; r<=rmax; r+=0.5) ranges.push_back(r);
        this->_sampler.reset(new OneDimensionalDeviate(_radial, ranges, true, _gsparams));
    }

    // Now the specializations for when obs = 0
    double AiryInfoNoObs::xValue(double r) const 
    { return _radial(r); }

    double AiryInfoNoObs::kValue(double ksq_over_pisq) const 
    {
        if (ksq_over_pisq >= 4.) return 0.;
        if (ksq_over_pisq == 0.) return M_PI;

        /* in between we calculate half-height at intersection */
        double hsq = 1. - ksq_over_pisq/4.;
#ifdef AIRY_DEBUG
        if (hsq<0.) throw SBError("Airy calculation half-height invalid");
#endif
        double h = sqrt(hsq);

        return 2. * (std::asin(h) - h*sqrt(1.-hsq));
    }

    double AiryInfoNoObs::RadialFunction::operator()(double radius) const 
    {
        double nu = radius*M_PI;
        // Taylor expansion of j1(u)/u = 1/2 - 1/16 x^2 + ...
        // We can truncate this to 1/2 when neglected term is less than xvalue_accuracy
        // (relative error, so divide by 1/2)
        // xvalue_accuracy = 1/8 x^2
        const double thresh = sqrt(8.*_gsparams->xvalue_accuracy);
        double xval;
        if (nu < thresh) {
            // lim j1(u)/u = 1/2
            xval = 0.5;
        } else {
            xval = j1(nu) / nu ; 
        }
        xval *= xval;
        // Normalize to give unit flux integrated over area.
        xval *= M_PI;
        return xval;
    }

    // Constructor to initialize Airy constants and k lookup table
    AiryInfoNoObs::AiryInfoNoObs(const GSParamsPtr& gsparams) :
        _radial(gsparams),
        _gsparams(gsparams)
    {
        dbg<<"Initializing AiryInfoNoObs\n";
        xdbg<<"gsparams = "<<_gsparams.get()<<std::endl;
        xdbg<<*_gsparams<<std::endl;
        // Calculate stepK:
        double R = 1. / (_gsparams->alias_threshold * 0.5 * M_PI * M_PI);
        // Use at least 5 lam/D
        R = std::max(R,5.);
        this->_stepk = M_PI / R;
    }

    void AiryInfoNoObs::checkSampler() const 
    {
        if (this->_sampler.get()) return;
        dbg<<"AiryNoObs sampler\n";
        std::vector<double> ranges(1,0.);
        double rmin = 1.1;
        double rmax = 2./(_gsparams->shoot_accuracy * M_PI*M_PI);
        dbg<<"rmin = "<<rmin<<std::endl;
        dbg<<"rmax = "<<rmax<<std::endl;
        // NB: don't need floor, since rhs is positive, so floor is superfluous.
        ranges.reserve(int((rmax-rmin+2)/0.5+0.5));
        for(double r=rmin; r<=rmax; r+=0.5) ranges.push_back(r);
        this->_sampler.reset(new OneDimensionalDeviate(_radial, ranges, true, _gsparams));
    }
}<|MERGE_RESOLUTION|>--- conflicted
+++ resolved
@@ -89,15 +89,8 @@
         xdbg<<*this->gsparams<<std::endl;
     }
 
-<<<<<<< HEAD
-    const int MAX_AIRY_INFO = 100;
-
-    LRUCache< std::pair< double, GSParamsPtr >, AiryInfo >
-        SBAiry::SBAiryImpl::cache(MAX_AIRY_INFO);
-=======
-    LRUCache<std::pair<double, const GSParams*>, AiryInfo>
-        SBAiry::SBAiryImpl::cache(sbp::max_airy_cache);
->>>>>>> b72e8b35
+    LRUCache< std::pair<double, GSParamsPtr>, AiryInfo > SBAiry::SBAiryImpl::cache(
+        sbp::max_airy_cache);
 
     // This is a scale-free version of the Airy radial function.
     // Input radius is in units of lambda/D.  Output normalized
