// -*- c++ -*-
/*
 * Copyright 2012, 2013 The GalSim developers:
 * https://github.com/GalSim-developers
 *
 * This file is part of GalSim: The modular galaxy image simulation toolkit.
 *
 * GalSim is free software: you can redistribute it and/or modify
 * it under the terms of the GNU General Public License as published by
 * the Free Software Foundation, either version 3 of the License, or
 * (at your option) any later version.
 *
 * GalSim is distributed in the hope that it will be useful,
 * but WITHOUT ANY WARRANTY; without even the implied warranty of
 * MERCHANTABILITY or FITNESS FOR A PARTICULAR PURPOSE.  See the
 * GNU General Public License for more details.
 *
 * You should have received a copy of the GNU General Public License
 * along with GalSim.  If not, see <http://www.gnu.org/licenses/>
 */

//#define DEBUGLOGGING

#include "SBDeconvolve.h"
#include "SBDeconvolveImpl.h"

#ifdef DEBUGLOGGING
#include <fstream>
//std::ostream* dbgout = new std::ofstream("debug.out");
//int verbose_level = 2;
#endif

namespace galsim {

    SBDeconvolve::SBDeconvolve(const SBProfile& adaptee) :
        SBProfile(new SBDeconvolveImpl(adaptee)) {}

    SBDeconvolve::SBDeconvolve(const SBDeconvolve& rhs) : SBProfile(rhs) {}

    SBDeconvolve::~SBDeconvolve() {}

    SBDeconvolve::SBDeconvolveImpl::SBDeconvolveImpl(const SBProfile& adaptee) : _adaptee(adaptee) 
    {
        double maxk = maxK();
        _maxksq = maxk*maxk;
        dbg<<"SBDeconvolve constructor: _maxksq = "<<_maxksq<<std::endl;
    }

    SBDeconvolve::SBDeconvolveImpl::~SBDeconvolveImpl() {}

    // xValue() not implemented for SBDeconvolve.
    double SBDeconvolve::SBDeconvolveImpl::xValue(const Position<double>& p) const 
<<<<<<< HEAD
    { throw SBError("SBDeconvolve::xValue() not implemented"); }
=======
    { throw SBError("SBDeconvolve::xValue() not implemented (and not possible)"); }
>>>>>>> 5ddbc122

    std::complex<double> SBDeconvolve::SBDeconvolveImpl::kValue(const Position<double>& k) const 
    {
        return (k.x*k.x + k.y*k.y <= _maxksq) ? 1./_adaptee.kValue(k) : 0.;
    }

    void SBDeconvolve::SBDeconvolveImpl::fillKValue(tmv::MatrixView<std::complex<double> > val,
                                                    double x0, double dx, int ix_zero,
                                                    double y0, double dy, int iy_zero) const
    {
        dbg<<"SBDeconvolve fillKValue\n";
        dbg<<"x = "<<x0<<" + ix * "<<dx<<", ix_zero = "<<ix_zero<<std::endl;
        dbg<<"y = "<<y0<<" + iy * "<<dy<<", iy_zero = "<<iy_zero<<std::endl;
        GetImpl(_adaptee)->fillKValue(val,x0,dx,ix_zero,y0,dy,iy_zero);

        assert(val.stepi() == 1);
        assert(val.canLinearize());
        const int m = val.colsize();
        const int n = val.rowsize();
        typedef tmv::VIt<std::complex<double>,1,tmv::NonConj> It;
        It valit(val.linearView().begin().getP(),1);
        for (int j=0;j<n;++j,y0+=dy) {
            double x = x0;
            double ysq = y0*y0;
            for (int i=0;i<m;++i,x+=dx,++valit) 
                *valit = (x*x+ysq <= _maxksq) ? 1./(*valit) : 0.;
        }
    }

    void SBDeconvolve::SBDeconvolveImpl::fillKValue(tmv::MatrixView<std::complex<double> > val,
                                                    double x0, double dx, double dxy,
                                                    double y0, double dy, double dyx) const
    {
        dbg<<"SBDeconvolve fillKValue\n";
        dbg<<"x = "<<x0<<" + ix * "<<dx<<" + iy * "<<dxy<<std::endl;
        dbg<<"y = "<<y0<<" + ix * "<<dyx<<" + iy * "<<dy<<std::endl;
        GetImpl(_adaptee)->fillKValue(val,x0,dx,dxy,y0,dy,dyx);

        assert(val.stepi() == 1);
        assert(val.canLinearize());
        const int m = val.colsize();
        const int n = val.rowsize();
        typedef tmv::VIt<std::complex<double>,1,tmv::NonConj> It;
        It valit(val.linearView().begin().getP(),1);
        for (int j=0;j<n;++j,x0+=dxy,y0+=dy) {
            double x = x0;
            double y = y0;
            for (int i=0;i<m;++i,x+=dx,y+=dyx,++valit) 
                *valit = (x*x+y*y <= _maxksq) ? 1./(*valit) : 0.;
        }
    }

    Position<double> SBDeconvolve::SBDeconvolveImpl::centroid() const 
    { return -_adaptee.centroid(); }

    double SBDeconvolve::SBDeconvolveImpl::getFlux() const 
    { return 1./_adaptee.getFlux(); }

    boost::shared_ptr<PhotonArray> SBDeconvolve::SBDeconvolveImpl::shoot(
        int N, UniformDeviate u) const 
    {
        throw SBError("SBDeconvolve::shoot() not implemented");
        return boost::shared_ptr<PhotonArray>();
    }

}<|MERGE_RESOLUTION|>--- conflicted
+++ resolved
@@ -50,11 +50,7 @@
 
     // xValue() not implemented for SBDeconvolve.
     double SBDeconvolve::SBDeconvolveImpl::xValue(const Position<double>& p) const 
-<<<<<<< HEAD
-    { throw SBError("SBDeconvolve::xValue() not implemented"); }
-=======
     { throw SBError("SBDeconvolve::xValue() not implemented (and not possible)"); }
->>>>>>> 5ddbc122
 
     std::complex<double> SBDeconvolve::SBDeconvolveImpl::kValue(const Position<double>& k) const 
     {
