--- conflicted
+++ resolved
@@ -134,12 +134,7 @@
         _deltaAmplitude(exp(-0.5*magic4*_r0L0m53)),
         _deltaScale(1./(1.-_deltaAmplitude)),
         _lam_arcsec(_lam * ARCSEC2RAD / (2.*M_PI)),
-<<<<<<< HEAD
-        _doDelta(doDelta),
-        _gsparams(gsparams),
-=======
         _doDelta(doDelta), _gsparams(gsparams),
->>>>>>> afdae650
         _radial(TableDD::spline)
     {
         // determine maxK
