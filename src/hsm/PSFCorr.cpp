/* -*- c++ -*-
 * Copyright (c) 2012-2017 by the GalSim developers team on GitHub
 * https://github.com/GalSim-developers
 *
 * This file is part of GalSim: The modular galaxy image simulation toolkit.
 * https://github.com/GalSim-developers/GalSim
 *
 * GalSim is free software: redistribution and use in source and binary forms,
 * with or without modification, are permitted provided that the following
 * conditions are met:
 *
 * 1. Redistributions of source code must retain the above copyright notice, this
 *    list of conditions, and the disclaimer given in the accompanying LICENSE
 *    file.
 * 2. Redistributions in binary form must reproduce the above copyright notice,
 *    this list of conditions, and the disclaimer given in the documentation
 *    and/or other materials provided with the distribution.
 */

/****************************************************************
Copyright (c) 2003-2014 by Christopher Hirata (hirata.10@osu.edu),
Rachel Mandelbaum (rmandelb@andrew.cmu.edu), and Uros Seljak
(useljak@berkeley.edu)

Redistribution and use in source and binary forms, with or without
modification, are permitted provided that the following conditions are met:

1. Redistributions of source code must retain the above copyright notice, this
   list of conditions and the following disclaimer.
2. Redistributions in binary form must reproduce the above copyright notice,
   this list of conditions and the following disclaimer in the documentation
   and/or other materials provided with the distribution.

This software is made available to you on an ``as is'' basis with no
representations or warranties, express or implied, including but not
limited to any warranty of performance, merchantability, fitness for a
particular purpose, commercial utility, non-infringement or title.
Neither the authors nor the organizations providing the support under
which the work was developed will be liable to you or any third party
with respect to any claim arising from your further development of the
software or any products related to or derived from the software, or for
lost profits, business interruption, or indirect special or consequential
damages of any kind.
*******************************************************************/

//#define DEBUGLOGGING

#include <cstring>
#include <string>
#define TMV_NDEBUG
#include "TMV.h"
#include "hsm/PSFCorr.h"

#include "FFT.h"
#include "math/Nan.h"

namespace galsim {
namespace hsm {

    unsigned int general_shear_estimator(
        ConstImageView<double> gal_image, ConstImageView<double> PSF_image,
<<<<<<< HEAD
        ObjectData& gal_data, ObjectData& PSF_data, const std::string& shear_est,
        unsigned long flags, const HSMParams& hsmparams);
=======
        ObjectData& gal_data, ObjectData& PSF_data, const char* shear_est_c,
        unsigned long flags, boost::shared_ptr<HSMParams> hsmparams);
>>>>>>> 2d46509e

    void find_ellipmom_2(
        ConstImageView<double> data, double& A, double& x0, double& y0,
        double& Mxx, double& Mxy, double& Myy, double& rho4, double convergence_threshold,
        int& num_iter, const HSMParams& hsmparams);

    // Make a masked_image based on the input image and mask.  The returned ImageView is a
    // sub-image of the given masked_image.  It is the smallest sub-image that contains all the
    // non-zero elements in the masked_image, so subsequent operations can safely use this
    // instead of the full masked_image.
    template <typename T>
    ImageView<double> MakeMaskedImage(ImageAlloc<double>& masked_image,
                                      const BaseImage<T>& image,
                                      const BaseImage<int>& mask)
    {
        Bounds<int> b1 = image.nonZeroBounds();
        Bounds<int> b2 = mask.nonZeroBounds();
        Bounds<int> b = b1 & b2;

        // Make sure we have at least 1 pixel in the final mask.  Throw an exception if not.
        if (!b.isDefined())
            throw HSMError("Masked image is all 0's.");

        masked_image.resize(b);
        masked_image = image[b];
        masked_image *= mask[b];

        return masked_image.view();
    }

    // Carry out PSF correction directly using ImageViews, repackaging for general_shear_estimator.
    template <typename T, typename U>
    void EstimateShearView(
        ShapeData& results,
        const BaseImage<T>& gal_image, const BaseImage<U>& PSF_image,
        const BaseImage<int>& gal_mask_image,
        float sky_var, const char* shear_est, const char* recompute_flux_c,
        double guess_sig_gal, double guess_sig_PSF,
        double precision, galsim::Position<double> guess_centroid,
        const HSMParams& hsmparams)
    {
        // define variables, create output ShapeData struct, etc.
        ObjectData gal_data, PSF_data;
        double amp, m_xx, m_xy, m_yy;
        unsigned long flags=0;

<<<<<<< HEAD
=======
        const std::string recompute_flux = recompute_flux_c;

        if (!hsmparams.get()) hsmparams = hsm::default_hsmparams;

>>>>>>> 2d46509e
        dbg<<"Start EstimateShearView"<<std::endl;
        dbg<<"Setting defaults and so on before calling general_shear_estimator"<<std::endl;
        // Set defaults etc. and pass to general_shear_estimator
        if (guess_centroid.x != 1000.) {
            gal_data.x0 = guess_centroid.x;
            gal_data.y0 = guess_centroid.y;
        } else {
            Position<double> tc = gal_image.getBounds().trueCenter();
            gal_data.x0 = tc.x;
            gal_data.y0 = tc.y;
        }
        gal_data.sigma = guess_sig_gal;

        PSF_data.x0 = 0.5*(PSF_image.getXMin() + PSF_image.getXMax());
        PSF_data.y0 = 0.5*(PSF_image.getYMin() + PSF_image.getYMax());
        PSF_data.sigma = guess_sig_PSF;

        m_xx = guess_sig_gal*guess_sig_gal;
        m_yy = m_xx;
        m_xy = 0.0;

        // Need to set flag values for general_shear_estimator
        if (hsmparams.nsig_rg > 0) flags |= 0x4;
        if (hsmparams.nsig_rg2 > 0) flags |= 0x8;
        if (recompute_flux == "FIT") flags |= 0x2;
        else if (recompute_flux == "SUM") flags |= 0x1;
        else if (recompute_flux != "NONE") {
            throw HSMError("Unknown value for recompute_flux parameter!");
        }

        // Apply the mask
        ImageAlloc<double> full_masked_gal_image;
        ImageView<double> masked_gal_image =
            MakeMaskedImage(full_masked_gal_image,gal_image,gal_mask_image);
        ImageAlloc<double> masked_PSF_image(PSF_image);
        ConstImageView<double> masked_gal_image_cview = masked_gal_image.view();
        ConstImageView<double> masked_PSF_image_cview = masked_PSF_image.view();

        // call general_shear_estimator
        results.image_bounds = gal_image.getBounds();
        results.correction_method = shear_est;

        dbg<<"About to get moments using find_ellipmom_2"<<std::endl;
        find_ellipmom_2(masked_gal_image_cview, amp, gal_data.x0,
                        gal_data.y0, m_xx, m_xy, m_yy, results.moments_rho4,
                        precision, results.moments_n_iter, hsmparams);
        // repackage outputs to the output ShapeData struct
        dbg<<"Repackaging find_ellipmom_2 results"<<std::endl;
        results.moments_amp = 2.0*amp;
        results.moments_sigma = std::pow(m_xx*m_yy-m_xy*m_xy, 0.25);
        results.observed_e1 = (m_xx-m_yy) / (m_xx+m_yy);
        results.observed_e2 = 2.*m_xy / (m_xx+m_yy);
        results.moments_status = 0;

        // and if that worked, try doing PSF correction
        gal_data.sigma = results.moments_sigma;
        dbg<<"About to get shear using general_shear_estimator"<<std::endl;
        results.correction_status = general_shear_estimator(
            masked_gal_image_cview, masked_PSF_image_cview,
            gal_data, PSF_data, shear_est, flags, hsmparams);
        dbg<<"Repackaging general_shear_estimator results"<<std::endl;

        results.meas_type = gal_data.meas_type;
        if (gal_data.meas_type == 'e') {
            results.corrected_e1 = gal_data.e1;
            results.corrected_e2 = gal_data.e2;
        } else if (gal_data.meas_type == 'g') {
            results.corrected_g1 = gal_data.e1;
            results.corrected_g2 = gal_data.e2;
        } else {
            throw HSMError("Unknown shape measurement type!\n");
        }

        if (results.correction_status != 0) {
            throw HSMError("PSF correction status indicates failure!\n");
        }

        results.corrected_shape_err = std::sqrt(4. * M_PI * sky_var) * gal_data.sigma /
            (gal_data.resolution * gal_data.flux);
        results.moments_sigma = gal_data.sigma;
        results.moments_amp = gal_data.flux;
        results.resolution_factor = gal_data.resolution;
        results.psf_sigma = PSF_data.sigma;
        results.psf_e1 = PSF_data.e1;
        results.psf_e2 = PSF_data.e2;

        if (results.resolution_factor <= 0.) {
            throw HSMError("Unphysical situation: galaxy convolved with PSF is smaller than PSF!\n");
        }

        dbg<<"Exiting EstimateShearView"<<std::endl;
    }

    // Measure the adaptive moments of an object directly using ImageViews, repackaging for
    // find_ellipmom_2.
    template <typename T>
    void FindAdaptiveMomView(
        ShapeData& results,
        const BaseImage<T>& object_image, const BaseImage<int>& object_mask_image,
        double guess_sig, double precision, galsim::Position<double> guess_centroid,
        const HSMParams& hsmparams)
    {
        dbg<<"Start FindAdaptiveMomView"<<std::endl;
        dbg<<"Setting defaults and so on before calling find_ellipmom_2"<<std::endl;
        // define variables, create output ShapeData struct, etc.
        double amp, m_xx, m_xy, m_yy;

        // set some values for initial guesses
        if (guess_centroid.x != -1000.0) {
            results.moments_centroid = guess_centroid;
        }
        else {
            Position<double> tc = object_image.getBounds().trueCenter();
            results.moments_centroid.x = tc.x;
            results.moments_centroid.y = tc.y;
        }
        m_xx = guess_sig*guess_sig;
        m_yy = m_xx;
        m_xy = 0.0;

        // Apply the mask
        dbg<<"obj bounds = "<<object_image.getBounds()<<std::endl;
        dbg<<"mask bounds = "<<object_mask_image.getBounds()<<std::endl;
        ImageAlloc<double> full_masked_object_image;
        ImageView<double> masked_object_image =
            MakeMaskedImage(full_masked_object_image,object_image,object_mask_image);
        ConstImageView<double> masked_object_image_cview = masked_object_image.view();
        dbg<<"full masked obj bounds = "<<full_masked_object_image.getBounds()<<std::endl;
        dbg<<"masked obj bounds = "<<masked_object_image.getBounds()<<std::endl;

        // call find_ellipmom_2
        results.image_bounds = object_image.getBounds();
        try {
            dbg<<"About to get moments using find_ellipmom_2"<<std::endl;
            find_ellipmom_2(masked_object_image_cview, amp, results.moments_centroid.x,
                            results.moments_centroid.y, m_xx, m_xy, m_yy, results.moments_rho4,
                            precision, results.moments_n_iter, hsmparams);
            dbg<<"Repackaging find_ellipmom_2 results"<<std::endl;

            // repackage outputs from find_ellipmom_2 to the output ShapeData struct
            results.moments_amp = 2.0*amp;
            results.moments_sigma = std::pow(m_xx*m_yy-m_xy*m_xy, 0.25);
            results.observed_e1 = (m_xx-m_yy) / (m_xx+m_yy);
            results.observed_e2 = 2.*m_xy / (m_xx+m_yy);
            results.moments_status = 0;
        }
        catch (char *err_msg) {
            results.error_message = err_msg;
            results.moments_status = 1;
            results.moments_centroid.x = 0.0;
            results.moments_centroid.y = 0.0;
            results.moments_rho4 = -1.0;
            results.moments_n_iter = 0;
            dbg<<"Caught an error: "<<err_msg<<std::endl;
            throw HSMError(err_msg);
        }

        dbg<<"Exiting FindAdaptiveMomView"<<std::endl;
    }

    /* fourier_trans_1
     * *** FOURIER TRANSFORMS A DATA SET WITH LENGTH A POWER OF 2 ***
     *
     * This is a Fourier transform routine.  It has the same calling
     * interface as Numerical Recipes four1 and uses the same algorithm
     * as that routine.  This function is slightly faster than NR four1
     * because we have minimized the use of expensive array look-ups.
     *
     * Replaces data[1..2*nn] by its discrete Fourier transform, if
     * isign is input as 1; or replaces data[1..2*nn] by nn times its
     * inverse discrete Fourier transform, if isign is input as -1.
     * data is a complex array of length nn.
     *
     */

    void fourier_trans_1(double *data, long nn, int isign)
    {
#if 1
        // Allocate memory
        FFTW_Array<std::complex<double> > b1(nn);
        FFTW_Array<std::complex<double> > b2(nn);

        // Copy data to b1
        // Note: insert - sign for imag part because
        //       Num Rec FFT  uses exp(+i*2*pi*m*n/N) whereas
        //               FFTW uses exp(-i*2*pi*m*n/N)
        for (int i=0; i<nn; ++i){
            b1[i] =  std::complex<double>(data[2*i] , -data[2*i+1]);
        }

        // Make the fftw plan
        fftw_plan plan=fftw_plan_dft_1d(nn, b1.get_fftw(), b2.get_fftw(),
                                        isign == 1 ? FFTW_FORWARD : FFTW_BACKWARD,
                                        FFTW_ESTIMATE);
        if (plan == NULL) throw FFTInvalid();

        // Execute the plan.
        fftw_execute(plan);

        // Copy the data back to the data array.
        for (int i=0; i<nn; i++){
            data[2*i] =  real(b2[i]);
            data[2*i+1] = -imag(b2[i]);
        }

        // Destroy the plan.
        fftw_destroy_plan(plan);
#else

        double *data_i, *data_i1;
        double *data_j, *data_j1;
        double temp, theta, sintheta, oneminuscostheta;
        double wr, wi, wtemp;
        double tempr1, tempr2, tempr, tempi;

        unsigned long ndata; /* = 2*nn */
        unsigned long lcurrent; /* length of current FFT; will range from 2..n */
        unsigned long i,j,k,m,istep;

        ndata = (unsigned long)nn << 1;

        /* Bit reversal */
        data_i = data;
        for(i=0;i<(unsigned long)nn;i++) {

            /* Here we set data_j equal to data_null plus twice the bit-reverse of i */
            j=0;
            k=i;
            for(m=ndata>>2;m>=1;m>>=1) {
                if (k & 1) j+=m;
                k >>= 1;
            }

            /* If i<j, swap the i and j complex elements of data
             * Notice that these are the (2i,2i+1) and (2j,2j+1)
             * real elements.
             */
            if (i<j) {
                data_j = data + (j<<1);
                temp = *data_i; *data_i = *data_j; *data_j = temp;
                data_i++; data_j++;
                temp = *data_i; *data_i = *data_j; *data_j = temp;
            } else {
                data_i++;
            }

            /* Now increment data_i so it points to data[2i+1]; this is
             * important when we start the next iteration.
             */
            data_i++;
        }

        /* Now do successive FFTs */
        for(lcurrent=2;lcurrent<ndata;lcurrent<<=1) {

            /* Find the angle between successive points and its trig
             * functions, the sine and 1-cos. (Use 1-cos for stability.)
             */
            theta = 2.*M_PI/lcurrent * isign;
            sintheta = std::sin(theta);
            oneminuscostheta = std::sin(0.5*theta);
            oneminuscostheta = 2.0*oneminuscostheta*oneminuscostheta;

            /* FFT the individual length-lcurrent segments */
            wr = 1.0;
            wi = 0.0;
            istep = lcurrent<<1;
            for(m=0;m<lcurrent;m+=2) {
                for(i=m;i<ndata;i+=istep) {
                    /* Set the data pointers so we don't need to do
                     * time-consuming array lookups.
                     */
                    data_j1=data_j = (data_i1=data_i = data + i) + lcurrent;
                    data_i1++;
                    data_j1++;

                    /* Now apply Danielson-Lanczos formula */
                    tempr1 = wr*(*data_j);
                    tempr2 = wi*(*data_j1);
                    tempr = tempr1 - tempr2;
                    tempi = (wr+wi)*((*data_j)+(*data_j1)) - tempr1 - tempr2;
                    /*
                     * at this point, tempr + i*tempi is equal to the product of
                     * the jth complex array element and w.
                     */
                    *data_j = (*data_i) - tempr;
                    *data_j1 = (*data_i1) - tempi;
                    *data_i += tempr;
                    *data_i1 += tempi;

                }

                /* Now increment trig recurrence */
                wr -= (wtemp=wr)*oneminuscostheta + wi*sintheta;
                wi += wtemp*sintheta - wi*oneminuscostheta;
            }
        }
#endif
    }

    /* qho1d_wf_1
     * *** COMPUTES 1D QHO WAVE FUNCTIONS ***
     *
     * The QHO wavefunctions psi_0 ... psi_Nmax are computed
     * at points x=xmin ... xmin+xstep*(nx-1).  The ground
     * state is a Gaussian centered at x=0 of width sigma,
     * i.e. ~ exp(-x^2/(2*sigma^2)).  [NOT 4*sigma^2 as is
     * usual in QM, since we are using these wave functions
     * for classical image measurement.]
     *
     * Arguments:
     *   nx: number of x-coordinates at which to compute wavefunction
     *   xmin: minimum x at which to compute wavefunction
     *   xstep: change in x at each successive point
     *   Nmax: maximum-order wavefunction to calculate
     *   sigma: width of ground state
     * > psi: result; psi[n][j] = n th order wavefunction evaluated
     *      at x = xmin+xstep*j.
     */

    void qho1d_wf_1(long nx, double xmin, double xstep, long Nmax, double sigma,
                    tmv::Matrix<double>& psi)
    {

        double beta, beta2__2, norm0;
        double coef1, coef2;
        double x;
        long j,n;

#ifdef N_CHECKVAL
        if (nx<=0) {
            throw HSMError("Error: nx<=0 in qho1d_wf_1\n");
        }
        if (Nmax<0) {
            throw HSMError("Error: Nmax<0 in qho1d_wf_1\n");
        }
#endif

        /* Set up constants */
        beta = 1./sigma;
        beta2__2 = 0.5*beta*beta;

        /* Get ground state */
        norm0 = 0.75112554446494248285870300477623 * std::sqrt(beta);
        x=xmin;
        for(j=0;j<nx;j++) {
            psi(j,0) = norm0 * std::exp( -beta2__2 * x*x );
            if (Nmax>=1) psi(j,1) = std::sqrt(2.) * psi(j,0) * beta * x;
            x += xstep;
        }

        /* Return if we don't need 2nd order or higher wavefunctions */
        if (Nmax<2) return;

        /* Use recursion relation for QHO wavefunctions to generate
         * the higher-order functions
         */
        for(n=1;n<Nmax;n++) {

            /* Recursion relation coefficients */
            coef1 = beta * std::sqrt( 2. / (n+1.) );
            coef2 = -std::sqrt( (double)n / (n+1.) );

            x=xmin;
            for(j=0;j<nx;j++) {

                /* The recurrance */
                psi(j,n+1) = coef1 * x * psi(j,n) + coef2 * psi(j,n-1);

                x += xstep; /* Increment x */
            } /* End j loop */
        } /* End n loop */

    }

    /* find_mom_1
     * *** FINDS MOMENTS OF AN IMAGE ***
     *
     * Computes the shapelet moments of an image by integration of
     * int f(x,y) psi_m(x) psi_n(y) for the relevant weight
     *
     * Arguments:
     *   data: ImageView structure containing the image to be measured
     * > moments: moments(m,n) is the m:n coefficient
     *   max_order: maximum order of moments to compute
     *   x0: center around which to compute moments (x-coordinate)
     *   y0: " (y-coordinate)
     *   sigma: width of Gaussian to measure image
     */
    void find_mom_1(
        ConstImageView<double> data,
        tmv::Matrix<double>& moments, int max_order,
        double x0, double y0, double sigma)
    {

        /* Setup */
        int xmin = data.getXMin();
        int ymin = data.getYMin();
        int nx = data.getNCol();
        int ny = data.getNRow();
        int sx = data.getStep();
        int sy = data.getStride();
        tmv::Matrix<double> psi_x(nx, max_order+1);
        tmv::Matrix<double> psi_y(ny, max_order+1);

        /* Compute wavefunctions */
        qho1d_wf_1(nx, (double)xmin - x0, 1., max_order, sigma, psi_x);
        qho1d_wf_1(ny, (double)ymin - y0, 1., max_order, sigma, psi_y);

        tmv::ConstMatrixView<double> mdata(data.getData(),nx,ny,sx,sy,tmv::NonConj);

        moments = psi_x.transpose() * mdata * psi_y;
    }

    /* find_mom_2
     * *** FINDS ADAPTIVE CIRCULAR MOMENTS OF AN IMAGE ***
     *
     * Computes the center, 1sigma radius, and moments of an image.  "Guesses"
     * must be given for x0, y0, and sigma.
     *
     * Arguments:
     *   data: ImageView structure containing the image to be measured
     * > moments: moments(m,n) is the m:n coefficient
     *   max_order: maximum order of moments to compute
     * > x0: Gaussian-weighted centroid (x-coordinate)
     * > y0: " (y-coordinate)
     * > sigma: width of Gaussian to measure image (best fit 1sigma)
     *   convergence_threshold: accuracy (in x0, y0, and sigma as a fraction of sigma.
     *      The value of sigma used for the convergence criterion is the
     *      minimum of the "guessed" value and the "current" value.)
     * > num_iter: number of iterations required for convergence
     */

    void find_mom_2(
        ConstImageView<double> data,
        tmv::Matrix<double>& moments, int max_order,
        double& x0, double& y0, double& sigma, double convergence_threshold, int& num_iter,
        const HSMParams& hsmparams)
    {

        double sigma0 = sigma;
        double convergence_factor = 1; /* Ensure at least one iteration. */

        num_iter = 0;
        tmv::Matrix<double> iter_moments(hsmparams.adapt_order+1,hsmparams.adapt_order+1);

#ifdef N_CHECKVAL
        if (convergence_threshold <= 0) {
            throw HSMError("Error: convergence_threshold out of range in find_mom_2.\n");
        }
#endif

        /* Iterate until we converge */
        while(convergence_factor > convergence_threshold) {

            /* Get moments */
            find_mom_1(data,iter_moments,hsmparams.adapt_order,x0,y0,sigma);

            /* Get updates to weight function */
            double dx     = 1.414213562373 * iter_moments(1,0) / iter_moments(0,0);
            double dy     = 1.414213562373 * iter_moments(0,1) / iter_moments(0,0);
            double dsigma = 0.7071067811865
                * (iter_moments(2,0)+iter_moments(0,2)) / iter_moments(0,0);

            if (dx     >  hsmparams.bound_correct_wt) dx     =  hsmparams.bound_correct_wt;
            if (dx     < -hsmparams.bound_correct_wt) dx     = -hsmparams.bound_correct_wt;
            if (dy     >  hsmparams.bound_correct_wt) dy     =  hsmparams.bound_correct_wt;
            if (dy     < -hsmparams.bound_correct_wt) dy     = -hsmparams.bound_correct_wt;
            if (dsigma >  hsmparams.bound_correct_wt) dsigma =  hsmparams.bound_correct_wt;
            if (dsigma < -hsmparams.bound_correct_wt) dsigma = -hsmparams.bound_correct_wt;

            /* Convergence */
            convergence_factor = std::abs(dx)>std::abs(dy)? std::abs(dx): std::abs(dy);
            if (std::abs(dsigma)>convergence_factor) convergence_factor = std::abs(dsigma);
            if (sigma<sigma0) convergence_factor *= sigma0/sigma;

            /* Update numbers */
            x0    += dx     * sigma;
            y0    += dy     * sigma;
            sigma += dsigma * sigma;

            if (++num_iter > hsmparams.max_mom2_iter) {
                convergence_factor = 0.;
                num_iter = hsmparams.num_iter_default;
                throw HSMError("Warning: too many iterations in find_mom_2.\n");
            }
        }

        /* Now compute all of the moments that we want to return */
        find_mom_1(data,moments,max_order,x0,y0,sigma);
    }

    /* find_ellipmom_1
     * *** FINDS ELLIPTICAL GAUSSIAN MOMENTS OF AN IMAGE ***
     *
     * Returns the parameters:
     * A = int f(x,y) w(x,y)
     * B_i = int (r_i-r0_i) f(r) w(r)
     * C_ij = int (r_i-r0_i) (r_j-r0_j) f(r) w(r)
     * rho4 = int rho^4 f(r) w(r)
     *
     * where w(r) = exp(-rho^2/2), rho^2 = (x-x0) * M^{-1} * (y-y0),
     * M = adaptive covariance matrix, and note that the weight may be set to zero for rho^2 >
     * hsmparams.max_moment_nsig2 if that parameter is defined.
     *
     * Arguments:
     *   data: the input image (ImageView format)
     *   x0: weight centroid (x coordinate)
     *   y0: weight centroid (y coordinate)
     *   Mxx: xx element of adaptive covariance
     *   Mxy: xy element of adaptive covariance
     *   Myy: yy element of adaptive covariance
     * > A: amplitude
     * > Bx: weighted centroid displacement (x)
     * > By: weighted centroid displacement (y)
     * > Cxx: weighted covariance (xx)
     * > Cxy: weighted covariance (xy)
     * > Cyy: weighted covariance (yy)
     * > rho4w: weighted radial fourth moment
     */

    void find_ellipmom_1(
        ConstImageView<double> data, double x0, double y0, double Mxx,
        double Mxy, double Myy, double& A, double& Bx, double& By, double& Cxx,
        double& Cxy, double& Cyy, double& rho4w, const HSMParams& hsmparams)
    {
        long xmin = data.getXMin();
        long xmax = data.getXMax();
        long ymin = data.getYMin();
        long ymax = data.getYMax();
        dbg<<"Entering find_ellipmom_1 with Mxx, Myy, Mxy: "<<Mxx<<" "<<Myy<<" "<<Mxy<<std::endl;
        dbg<<"e1,e2 = "<<(Mxx-Myy)/(Mxx+Myy)<<" "<<2.*Mxy/(Mxx+Myy)<<std::endl;
        dbg<<"x0, y0: "<<x0<<" "<<y0<<std::endl;
        dbg<<"xmin, xmax: "<<xmin<<" "<<xmax<<std::endl;

        /* Compute M^{-1} for use in computing weights */
        double detM = Mxx * Myy - Mxy * Mxy;
        if (detM<=0 || Mxx<=0 || Myy<=0) {
            throw HSMError("Error: non positive definite adaptive moments!\n");
        }
        double Minv_xx    =  Myy/detM;
        double TwoMinv_xy = -Mxy/detM * 2.0;
        double Minv_yy    =  Mxx/detM;
        double Inv2Minv_xx = 0.5/Minv_xx; // Will be useful later...

        /* Generate Minv_xx__x_x0__x_x0 array */
        tmv::Vector<double> Minv_xx__x_x0__x_x0(xmax-xmin+1);
        for(int x=xmin;x<=xmax;x++) Minv_xx__x_x0__x_x0[x-xmin] = Minv_xx*(x-x0)*(x-x0);

        /* Now let's initialize the outputs and then sum
         * over all the pixels
         */
        A = Bx = By = Cxx = Cxy = Cyy = rho4w = 0.;

        // rho2 = Minv_xx(x-x0)^2 + 2Minv_xy(x-x0)(y-y0) + Minv_yy(y-y0)^2
        // The minimum/maximum y that have a solution rho2 = max_moment_nsig2 is at:
        //   2*Minv_xx*(x-x0) + 2Minv_xy(y-y0) = 0
        // rho2 = Minv_xx (Minv_xy(y-y0)/Minv_xx)^2 - 2Minv_xy(Minv_xy(y-y0)/Minv_xx)(y-y0)
        //           + Minv_yy(y-y0)^2
        //      = (Minv_xy^2/Minv_xx - 2Minv_xy^2/Minv_xx + Minv_yy) (y-y0)^2
        //      = (Minv_xx Minv_yy - Minv_xy^2)/Minv_xx (y-y0)^2
        //      = (1/detM) / Minv_xx (y-y0)^2
        //      = (1/Myy) (y-y0)^2
        double y2 = sqrt(hsmparams.max_moment_nsig2 * Myy);  // This still needs the +y0 bit.
        double y1 = -y2 + y0;
        y2 += y0;  // ok, now it's right.
        int iy1 = int(ceil(y1));
        int iy2 = int(floor(y2));
        if (iy1 < ymin) iy1 = ymin;
        if (iy2 > ymax) iy2 = ymax;
        dbg<<"y1,y2 = "<<y1<<','<<y2<<std::endl;
        dbg<<"iy1,iy2 = "<<iy1<<','<<iy2<<std::endl;
        if (iy1 > iy2) {
             throw HSMError("Bounds don't make sense");
        }

        //
        /* Use these pointers to speed up referencing arrays */
        for(int y=iy1;y<=iy2;y++) {
            double y_y0 = y-y0;
            double TwoMinv_xy__y_y0 = TwoMinv_xy * y_y0;
            double Minv_yy__y_y0__y_y0 = Minv_yy * y_y0 * y_y0;

            // Now for a particular value of y, we want to find the min/max x that satisfy
            // rho2 < max_moment_nsig2.
            //
            // 0 = Minv_xx(x-x0)^2 + 2Minv_xy(x-x0)(y-y0) + Minv_yy(y-y0)^2 - max_moment_nsig2
            // Simple quadratic formula:
            double a = Minv_xx;
            double b = TwoMinv_xy__y_y0;
            double c = Minv_yy__y_y0__y_y0 - hsmparams.max_moment_nsig2;
            double d = b*b-4.*a*c;
            if (d < 0.)
                throw HSMError("Failure in finding min/max x for some y!");
            double sqrtd = sqrt(d);
            double inv2a = Inv2Minv_xx;
            double x1 = inv2a*(-b - sqrtd) + x0;
            double x2 = inv2a*(-b + sqrtd) + x0;
            int ix1 = int(ceil(x1));
            int ix2 = int(floor(x2));
            if (ix1 < xmin) ix1 = xmin;
            if (ix2 > xmax) ix2 = xmax;
            if (ix1 > ix2) continue;  // rare, but it can happen after the ceil and floor.

            const double* imageptr = data.getPtr(ix1,y);
            const int step = data.getStep();
            double x_x0 = ix1 - x0;
            const double* mxxptr = Minv_xx__x_x0__x_x0.cptr() + ix1-xmin;
            for(int x=ix1;x<=ix2;++x,x_x0+=1.,imageptr+=step) {
                /* Compute displacement from weight centroid, then
                 * get elliptical radius and weight.
                 */
                double rho2 = Minv_yy__y_y0__y_y0 + TwoMinv_xy__y_y0*x_x0 + *mxxptr++;
                xdbg<<"Using pixel: "<<x<<" "<<y<<" with value "<<*(imageptr)<<" rho2 "<<rho2<<" x_x0 "<<x_x0<<" y_y0 "<<y_y0<<std::endl;
                xassert(rho2 < hsmparams.max_moment_nsig2 + 1.e-8); // allow some numerical error.

                double intensity = std::exp(-0.5 * rho2) * (*imageptr);

                /* Now do the addition */
                double intensity__x_x0 = intensity * x_x0;
                double intensity__y_y0 = intensity * y_y0;
                A    += intensity;
                Bx   += intensity__x_x0;
                By   += intensity__y_y0;
                Cxx  += intensity__x_x0 * x_x0;
                Cxy  += intensity__x_x0 * y_y0;
                Cyy  += intensity__y_y0 * y_y0;
                rho4w+= intensity * rho2 * rho2;
            }
        }
        dbg<<"Exiting find_ellipmom_1 with results: "<<A<<" "<<Bx<<" "<<By<<" "<<Cxx<<" "<<Cyy<<" "<<Cxy<<" "<<rho4w<<std::endl;
    }

    /* find_ellipmom_2
     * *** COMPUTES ADAPTIVE ELLIPTICAL MOMENTS OF AN IMAGE ***
     *
     * Finds the best-fit Gaussian:
     *
     * f ~ A / (pi*sqrt det M) * exp( - (r-r0) * M^-1 * (r-r0) )
     *
     * The fourth moment rho4 is also returned.
     * Note that the total image intensity for the Gaussian is 2A.
     *
     * Arguments:
     *   data: ImageView structure containing the image
     * > A: adaptive amplitude
     * > x0: adaptive centroid (x)
     * > y0: adaptive centroid (y)
     * > Mxx: adaptive covariance (xx)
     * > Mxy: adaptive covariance (xy)
     * > Myy: adaptive covariance (yy)
     * > rho4: rho4 moment
     *   convergence_threshold: required accuracy
     * > num_iter: number of iterations required to converge
     */

    void find_ellipmom_2(
        ConstImageView<double> data, double& A, double& x0, double& y0,
        double& Mxx, double& Mxy, double& Myy, double& rho4, double convergence_threshold,
        int& num_iter, const HSMParams& hsmparams)
    {

        double convergence_factor = 1.0;
        double Amp,Bx,By,Cxx,Cxy,Cyy;
        double semi_a2, semi_b2, two_psi;
        double dx, dy, dxx, dxy, dyy;
        double shiftscale, shiftscale0=0.;
        double x00 = x0;
        double y00 = y0;

        num_iter = 0;

#ifdef N_CHECKVAL
        if (convergence_threshold <= 0 || convergence_threshold >= convergence_factor) {
            throw HSMError("Error: convergence_threshold out of range in find_ellipmom_2.\n");
        }
#endif

        /*
         * Set Amp = -1000 as initial value just in case the while() block below is never triggered;
         * in this case we have at least *something* defined to divide by, and for which the output
         * will fairly clearly be junk.
         */
        Amp = -1000.;

        /* Iterate until we converge */
        while(convergence_factor > convergence_threshold) {

            /* Get moments */
            find_ellipmom_1(data, x0, y0, Mxx, Mxy, Myy, Amp, Bx, By, Cxx, Cxy, Cyy, rho4, hsmparams);

            /* Compute configuration of the weight function */
            two_psi = std::atan2( 2* Mxy, Mxx-Myy );
            semi_a2 = 0.5 * ((Mxx+Myy) + (Mxx-Myy)*std::cos(two_psi)) + Mxy*std::sin(two_psi);
            semi_b2 = Mxx + Myy - semi_a2;

            if (semi_b2 <= 0) {
                throw HSMError("Error: non positive-definite weight in find_ellipmom_2.\n");
            }

            shiftscale = std::sqrt(semi_b2);
            if (num_iter == 0) shiftscale0 = shiftscale;

            /* Now compute changes to x0, etc. */
            dx = 2. * Bx / (Amp * shiftscale);
            dy = 2. * By / (Amp * shiftscale);
            dxx = 4. * (Cxx/Amp - 0.5*Mxx) / semi_b2;
            dxy = 4. * (Cxy/Amp - 0.5*Mxy) / semi_b2;
            dyy = 4. * (Cyy/Amp - 0.5*Myy) / semi_b2;

            if (dx     >  hsmparams.bound_correct_wt) dx     =  hsmparams.bound_correct_wt;
            if (dx     < -hsmparams.bound_correct_wt) dx     = -hsmparams.bound_correct_wt;
            if (dy     >  hsmparams.bound_correct_wt) dy     =  hsmparams.bound_correct_wt;
            if (dy     < -hsmparams.bound_correct_wt) dy     = -hsmparams.bound_correct_wt;
            if (dxx    >  hsmparams.bound_correct_wt) dxx    =  hsmparams.bound_correct_wt;
            if (dxx    < -hsmparams.bound_correct_wt) dxx    = -hsmparams.bound_correct_wt;
            if (dxy    >  hsmparams.bound_correct_wt) dxy    =  hsmparams.bound_correct_wt;
            if (dxy    < -hsmparams.bound_correct_wt) dxy    = -hsmparams.bound_correct_wt;
            if (dyy    >  hsmparams.bound_correct_wt) dyy    =  hsmparams.bound_correct_wt;
            if (dyy    < -hsmparams.bound_correct_wt) dyy    = -hsmparams.bound_correct_wt;

            /* Convergence tests */
            convergence_factor = std::abs(dx)>std::abs(dy)? std::abs(dx): std::abs(dy);
            convergence_factor *= convergence_factor;
            if (std::abs(dxx)>convergence_factor) convergence_factor = std::abs(dxx);
            if (std::abs(dxy)>convergence_factor) convergence_factor = std::abs(dxy);
            if (std::abs(dyy)>convergence_factor) convergence_factor = std::abs(dyy);
            convergence_factor = std::sqrt(convergence_factor);
            if (shiftscale<shiftscale0) convergence_factor *= shiftscale0/shiftscale;

            /* Now update moments */
            x0 += dx * shiftscale;
            y0 += dy * shiftscale;
            Mxx += dxx * semi_b2;
            Mxy += dxy * semi_b2;
            Myy += dyy * semi_b2;

            /* If the moments have gotten too large, or the centroid is out of range,
             * report a failure */
            if (std::abs(Mxx)>hsmparams.max_amoment || std::abs(Mxy)>hsmparams.max_amoment
                || std::abs(Myy)>hsmparams.max_amoment
                || std::abs(x0-x00)>hsmparams.max_ashift
                || std::abs(y0-y00)>hsmparams.max_ashift) {
                throw HSMError("Error: adaptive moment failed\n");
            }

            if (++num_iter > hsmparams.max_mom2_iter) {
                throw HSMError("Error: too many iterations in adaptive moments\n");
            }

            if (math::isNan(convergence_factor) || math::isNan(Mxx) ||
                math::isNan(Myy) || math::isNan(Mxy) ||
                math::isNan(x0) || math::isNan(y0)) {
                throw HSMError("Error: NaN in calculation of adaptive moments\n");
            }
        }

        /* Re-normalize rho4 */
        A = Amp;
        rho4 /= Amp;
    }

    /* fast_convolve_image_1
     *
     * *** CONVOLVES TWO IMAGES ***
     *
     * Note that this routine ADDS the convolution to the pre-existing image.
     *
     * Arguments:
     *   image1: 1st image to be convolved, ImageView format
     *   image2: 2nd image to be convolved, ImageView format
     * > image_out: output (convolved) image, ImageView format
     */

    void fast_convolve_image_1(
        ConstImageView<double> image1, ConstImageView<double> image2, ImageView<double> image_out)
    {
        dbg<<"Start fast_convolve_image_1:\n";
        dbg<<"image1.bounds = "<<image1.getBounds()<<std::endl;
        dbg<<"image2.bounds = "<<image2.getBounds()<<std::endl;
        dbg<<"image_out.bounds = "<<image_out.getBounds()<<std::endl;
        int nx1 = image1.getNCol();
        int ny1 = image1.getNRow();
        int sx1 = image1.getStep();
        int sy1 = image1.getStride();
        int nx2 = image2.getNCol();
        int ny2 = image2.getNRow();
        int sx2 = image2.getStep();
        int sy2 = image2.getStride();
        int nx3 = image_out.getNCol();
        int ny3 = image_out.getNRow();
        int sx3 = image_out.getStep();
        int sy3 = image_out.getStride();
        dbg<<"image1: "<<nx1<<','<<ny1<<','<<sx1<<','<<sy1<<std::endl;
        dbg<<"image2: "<<nx2<<','<<ny2<<','<<sx2<<','<<sy2<<std::endl;
        dbg<<"image3: "<<nx3<<','<<ny3<<','<<sx3<<','<<sy3<<std::endl;

        // Convenient matrix views into the images:
        tmv::ConstMatrixView<double> mIm1(image1.getData(),nx1,ny1,sx1,sy1,tmv::NonConj);
        tmv::ConstMatrixView<double> mIm2(image2.getData(),nx2,ny2,sx2,sy2,tmv::NonConj);
        tmv::MatrixView<double> mIm3(image_out.getData(),nx3,ny3,sx3,sy3,tmv::NonConj);
        dbg<<"mIm1 = "<<mIm1<<std::endl;
        dbg<<"mIm2 = "<<mIm2<<std::endl;
        dbg<<"mIm3 = "<<mIm3<<std::endl;

#if 1
        // Get a good size to use for the FFTs
        int N1 = std::max(nx1,ny1) * 4/3;
        int N2 = std::max(nx2,ny2) * 4/3;
        int N3 = std::max(nx3,ny3);
        int N = std::max(std::max(N1,N2),N3); // N3 isn't always the largest!
        assert(nx1 <= N);
        assert(ny1 <= N);
        assert(nx2 <= N);
        assert(ny2 <= N);
        N = goodFFTSize(N);
        dbg<<"N => "<<N<<std::endl;

        // Make an XTable for image1:
        XTable xtab(N,1.);
        tmv::MatrixView<double> mxt(xtab.getArray(),N,N,1,N,tmv::NonConj);
        int offset_x1 = N/4;
        int offset_y1 = N/4;
        mxt.subMatrix(offset_x1,offset_x1+nx1, offset_y1,offset_y1+ny1) = mIm1;
        dbg<<"mxt = "<<mxt<<std::endl;

        // Do the FFT:
        shared_ptr<KTable> ktab1 = xtab.transform();

        // Fill image2 into the XTable
        mxt.setZero();
        int offset_x2 = N/4;
        int offset_y2 = N/4;
        mxt.subMatrix(offset_x2,offset_x2+nx2, offset_y2,offset_y2+ny2) = mIm2;
        dbg<<"mxt = "<<mxt<<std::endl;

        // Do the second FFT and multiply:
        shared_ptr<KTable> ktab2 = xtab.transform();
        (*ktab2) *= (*ktab1);

        // Inverse FFT to get back to real space
        ktab2->transform(xtab);

        dbg<<"mout = "<<mxt<<std::endl;

        // Copy back to the output image
        // Note: (MJ) I don't really understand the offsets here.  Nor the N/4 offsets for
        // the initial assignments.  The choices were made to match the original algorithm
        // below.  This now matches the original behavior (below), but it seems like someone
        // might want to change these somewhat to get im1 and im2 centered in the center of the
        // XTable rather than kind of offcenter as they are now.  Another time perhaps....
        int offset_x3 = image_out.getXMin() - image1.getXMin() - image2.getXMin();
        int offset_y3 = image_out.getYMin() - image1.getYMin() - image2.getYMin();
        int i1 = 0;
        int i2 = nx3;
        int j1 = 0;
        int j2 = ny3;
        int mi1 = i1 + offset_x3;
        int mi2 = i2 + offset_x3;
        int mj1 = j1 + offset_y3;
        int mj2 = j2 + offset_y3;
        if (mi1 < 0) { i1 -= mi1; mi1 = 0; }
        if (mi2 > N) { i2 -= (mi2-N); mi2 = N; }
        if (mj1 < 0) { j1 -= mj1; mj1 = 0; }
        if (mj2 > N) { j2 -= (mj2-N); mj2 = N; }
        dbg<<"offset_x3 , offset_y3 = "<<offset_x3<<','<<offset_y3<<std::endl;
        dbg<<"i1,i2,j1,j2 = "<<i1<<','<<i2<<','<<j1<<','<<j2<<std::endl;
        dbg<<"mi1,mi2,mj1,mj2 = "<<mi1<<','<<mi2<<','<<mj1<<','<<mj2<<std::endl;

        dbg<<"Add portion: "<<mxt.subMatrix(mi1,mi2,mj1,mj2)<<std::endl;;
        dbg<<"Add to: "<<mIm3.subMatrix(i1,i2,j1,j2)<<std::endl;
        mIm3.subMatrix(i1,i2,j1,j2) += mxt.subMatrix(mi1,mi2,mj1,mj2);
#else
        long dim1x, dim1y, dim1o, dim1, dim2, dim3, dim4;
        double xr,xi,yr,yi;
        long i,i_conj,j,k,ii,ii_conj;
        long out_xmin, out_xmax, out_ymin, out_ymax, out_xref, out_yref;

        /* Determine array sizes:
         * dim1 = (linear) size of pixel grid used for FFT
         * dim2 = 2*dim1
         * dim3 = dim2*dim2
         * dim4 = 2*dim3
         */
        dim1x = image1.getXMax() - image1.getXMin() + image2.getXMax() - image2.getXMin() + 2;
        dim1y = image1.getYMax() - image1.getYMin() + image2.getYMax() - image2.getYMin() + 2;
        dim1o = (dim1x>dim1y)? dim1x: dim1y;
        dim1 = 1; while(dim1<dim1o) dim1 <<= 1; /* dim1 must be a power of two */
        dim2 = dim1 << 1;
        dim3 = dim2 * dim2;
        dim4 = dim3 << 1;

        /* Allocate & initialize memory */
        tmv::Matrix<double> m1(dim1,dim1,0.);
        tmv::Matrix<double> m2(dim1,dim1,0.);
        tmv::Matrix<double> mout(dim1,dim1,0.);
        tmv::Vector<double> Ax(dim4,0.);
        tmv::Vector<double> Bx(dim4,0.);

        /* Build input maps */
        for(int x=image1.getXMin();x<=image1.getXMax();x++)
            for(int y=image1.getYMin();y<=image1.getYMax();y++)
                m1(x-image1.getXMin(),y-image1.getYMin()) = image1(x,y);
        for(i=image2.getXMin();i<=image2.getXMax();i++)
            for(j=image2.getYMin();j<=image2.getYMax();j++)
                m2(i-image2.getXMin(),j-image2.getYMin()) = image2(i,j);

        /* Build the arrays for FFT -
         * - put m1 and m2 into the real and imaginary parts of Bx, respectively. */
        for(i=0;i<dim1;i++) for(j=0;j<dim1;j++) {
            k=2*(dim2*i+j);
            Bx[k  ] = m1[i][j];
            Bx[k+1] = m2[i][j];
        }

        /* We've filled only part of Bx, the other locations are for
         * zero padding.  First we separate the real (m1) and imaginary (m2) parts of the FFT,
         * then multiply to get the convolution.
         */
        fourier_trans_1(Bx.ptr(),dim3,1);
        for(i=0;i<dim3;i++) {
            i_conj = i==0? 0: dim3-i;      /* part of FFT of B holding complex conjugate mode */
            ii      = 2*i;
            ii_conj = 2*i_conj;
            xr = 0.5 * (  Bx[ii  ] + Bx[ii_conj  ] );
            xi = 0.5 * (  Bx[ii+1] - Bx[ii_conj+1] );
            yr = 0.5 * (  Bx[ii+1] + Bx[ii_conj+1] );
            yi = 0.5 * ( -Bx[ii  ] + Bx[ii_conj  ] );
            Ax[ii  ] = xr*yr-xi*yi;      /* complex multiplication */
            Ax[ii+1] = xr*yi+xi*yr;
        }
        fourier_trans_1(Ax.ptr(),dim3,-1);   /* Reverse FFT Ax to get convolved image */
        for(i=0;i<dim1;i++)
            for(j=0;j<dim1;j++)
                mout[i][j] = Ax[2*(dim2*i+j)] / (double)dim3;

        /* Calculate the effective bounding box for the output image,
         * [out_xmin..out_xmax][out_ymin..out_ymax], and the offset between mout and
         * image_out, namely (out_xref,out_yref)
         */
        out_xmin = out_xref = image1.getXMin() + image2.getXMin();
        out_xmax =            image1.getXMax() + image2.getXMax();
        out_ymin = out_yref = image1.getYMin() + image2.getYMin();
        out_ymax =            image1.getYMax() + image2.getYMax();
        if (out_xmin<image_out.getXMin()) out_xmin = image_out.getXMin();
        if (out_xmax>image_out.getXMax()) out_xmax = image_out.getXMax();
        if (out_ymin<image_out.getYMin()) out_ymin = image_out.getYMin();
        if (out_ymax>image_out.getYMax()) out_ymax = image_out.getYMax();

        dbg<<"mout = "<<mout<<std::endl;

        /* And now do the writing */
        for(i=out_xmin;i<=out_xmax;i++)
            for(j=out_ymin;j<=out_ymax;j++)
                image_out(i,j) += mout(i-out_xref,j-out_yref);
#endif
        dbg<<"Done: mIm3 => "<<mIm3<<std::endl;
        dbg<<"maximum is "<<mIm3.maxAbsElement()<<std::endl;
        dbg<<"Center is "<<mIm3.subMatrix(nx3/2-2,nx3/2+2,ny3/2-2,ny3/2+2)<<std::endl;
    }

    void matrix22_invert(double& a, double& b, double& c, double& d)
    {

        double det,temp;

        det = a*d-b*c;
        b = -b; c = -c;
        temp = a; a = d; d = temp;
        a /= det; b /= det; c /= det; d /= det;
    }

    /* shearmult
     * *** COMPOSES TWO SHEARS ***
     *
     * Takes two shears and finds the effective shear on an initially circular object from
     * applying ea and then eb.  The "e"'s are in the ellipticity format of Bernstein &
     * Jarvis.
     *
     * Arguments:
     *   e1a: + component of 1st shear
     *   e1b: x component of 1st shear
     *   e2a: + component of 2nd shear
     *   e2b: x component of 2nd shear
     * > e1out: + component of total shear
     * > e2out: x component of total shear
     */

    void shearmult(double e1a, double e2a, double e1b, double e2b,
                   double& e1out, double& e2out)
    {

        /* This is eq. 2-13 of Bernstein & Jarvis */
        /* Shear ea is applied, then eb -- it matters! */
        double dotp, factor;

        dotp = e1a*e1b + e2a*e2b;
        factor = (1.-std::sqrt(1-e1b*e1b-e2b*e2b)) / (e1b*e1b + e2b*e2b);
        e1out = (e1a + e1b + e2b*factor*(e2a*e1b - e1a*e2b))/(1+dotp);
        e2out = (e2a + e2b + e1b*factor*(e1a*e2b - e2a*e1b))/(1+dotp);
    }

    /* psf_corr_bj
     * *** CARRIES OUT BERNSTEIN & JARVIS A4 PSF CORRECTION ***
     *
     * This routine cleans up the PSF by shearing to the circular-PSF frame,
     * then applying the resolution factor, then un-shearing.
     *
     * Arguments:
     *   Tratio: trace ratio, (Mxx+Myy)(psf)/(Mxx+Myy)(measured)
     *   e1p: + ellipticity of PSF
     *   e2p: x ellipticity of PSF
     *   a4p: radial 4th moment of PSF
     *   e1o: + ellipticity of galaxy (measured)
     *   e2o: x ellipticity of galaxy (measured)
     *   a4o: radial 4th moment of galaxy (measured)
     * > e1: output ellipticity
     * > e2: output ellipticity
     */

    void psf_corr_bj(
        double Tratio, double e1p, double e2p, double a4p, double e1o,
        double e2o, double a4o, double& e1, double& e2)
    {

        double e1red, e2red; /* ellipticities reduced to circular PSF */
        double sig2ratio;
        double coshetap, coshetao;
        double R;

        /* Take us to sig2ratio = sigma2(P)/sigma2(O) since this is shear-invariant */
        coshetap = 1./std::sqrt(1-e1p*e1p-e2p*e2p);
        coshetao = 1./std::sqrt(1-e1o*e1o-e2o*e2o);
        sig2ratio = Tratio * coshetao/coshetap; /* since sigma2 = T / cosh eta */

        shearmult(e1o,e2o,-e1p,-e2p,e1red,e2red);

        /* compute resolution factor and un-dilute */
        coshetao = 1./std::sqrt(1-e1red*e1red-e2red*e2red);
        R = 1. - sig2ratio * (1-a4p)/(1+a4p) * (1+a4o)/(1-a4o) / coshetao;

        e1red /= R;
        e2red /= R;

        shearmult(e1red,e2red,e1p,e2p,e1,e2);
    }

    /* psf_corr_linear
     * *** CARRIES OUT HIRATA & SELJAK LINEAR PSF CORRECTION ***
     *
     * This routine cleans up the PSF by shearing to the circular-PSF frame,
     * then applying the resolution factor, then un-shearing.
     *
     * Arguments:
     *   Tratio: trace ratio, (Mxx+Myy)(psf)/(Mxx+Myy)(measured)
     *   e1p: + ellipticity of PSF
     *   e2p: x ellipticity of PSF
     *   a4p: radial 4th moment of PSF
     *   e1o: + ellipticity of galaxy (measured)
     *   e2o: x ellipticity of galaxy (measured)
     *   a4o: radial 4th moment of galaxy (measured)
     * > e1: output ellipticity
     * > e2: output ellipticity
     */

    void psf_corr_linear(
        double Tratio, double e1p, double e2p, double a4p, double e1o,
        double e2o, double a4o, double& e1, double& e2)
    {

        double e1red, e2red; /* ellipticities reduced to circular PSF */
        double sig2ratio;
        double coshetap, coshetao;
        double e,eta,a2,b2,A,B;
        double R;
        double a4i;
        double ca4i,ca4p;
        double deltaeta,deltamu;
        //double etai;
        double Ti,Tp;
        double EI;

        /* Take us to sig2ratio = sigma2(P)/sigma2(O) since this is shear-invariant */
        coshetap = 1./std::sqrt(1-e1p*e1p-e2p*e2p);
        coshetao = 1./std::sqrt(1-e1o*e1o-e2o*e2o);
        sig2ratio = Tratio * coshetao/coshetap; /* since sigma2 = T / cosh eta */

        shearmult(e1o,e2o,-e1p,-e2p,e1red,e2red);

        /* compute resolution factor and un-dilute */
        e = std::sqrt(e1red*e1red+e2red*e2red);
        eta = atanh(e);
        a2 = std::exp(-eta)*sig2ratio; /* fraction of major axis variance from PSF */
        b2 = std::exp(eta)*sig2ratio; /* fraction of minor axis variance from PSF */
        A = 1-a2; B = 1-b2; /* fractions from intrinsic image */
        ca4p = 0.375*(a2*a2+b2*b2)+0.25*a2*b2;
        ca4i = 0.375*(A*A+B*B)+0.25*A*B;
        a4i = (a4o - ca4p*a4p) / ca4i;
        Ti = (A-B) * (-2+1.5*(A+B));
        Tp = (a2-b2) * (-2+1.5*(a2+b2));
        deltaeta = Ti * a4i + Tp * a4p;

        /* 4th moment correction for R: must find etai */
        EI = std::sqrt(e1red*e1red + e2red*e2red);
        // TODO: etai was set, but not used.
        // Is this a bug?  Or just a legacy of an old calculation?
        //etai = 0.5 * log( (1./a2-1) / (1./b2-1) );
        coshetao = 1./std::sqrt(1-e1red*e1red-e2red*e2red);
        deltamu = (-1.5*A*A - A*B - 1.5*B*B +2*(A+B)) * a4i
            + (-1.5*a2*a2 - a2*b2 - 1.5*b2*b2 + 2*(a2+b2))*a4p;
        deltamu *= 0.5;
        deltaeta *= -1.0;
        R = ( 1 - 2*deltamu - deltaeta*EI - sig2ratio/coshetao ) /
            ( -deltaeta/EI + 1-2*deltamu ) ;

        e1red /= R;
        e2red /= R;

        shearmult(e1red,e2red,e1p,e2p,e1,e2);
    }

    /* psf_corr_ksb_1
     * *** COMPUTES KSB PSF CORRECTION ***
     *
     * Uses the galaxy and PSF images to compute an estimator for the shear (e1,e2)
     * using the method of Kaiser, Squires, and Broadhurst (1995), updated
     * to include the anisotropic PSF correction of Luppino and Kaiser (1997).
     *
     * Arguments:
     *   gal_image: image of measured galaxy (ImageView format)
     *   PSF: PSF map (ImageView format)
     * > e1: + shear estimator, PSF-corrected
     * > e2: x shear estimator, PSF-corrected
     * > responsivity: shear responsivity of estimator
     * > R: resolution factor
     *   flags: processing flags (NOT IMPLEMENTED)
     * > x0_gal: galaxy center (x coordinate) -- input initial guess
     * > y0_gal: galaxy center (y coordinate) -- input initial guess
     * > sig_gal: galaxy radius (pixels) -- input initial guess
     * > flux_gal: galaxy flux (counts)
     * > x0_psf: PSF center (x coordinate) -- input initial guess
     * > y0_psf: PSF center (y coordinate) -- input initial guess
     * > sig_psf: PSF radius (pixels) -- input initial guess
     */

    unsigned int psf_corr_ksb_1(
        ConstImageView<double> gal_image, ConstImageView<double> PSF_image,
        double& e1, double& e2,
        double& responsivity, double& R, unsigned long flags, double& x0_gal, double& y0_gal,
        double& sig_gal, double& flux_gal, double& x0_psf, double& y0_psf, double& sig_psf,
        const HSMParams& hsmparams)
    {

        unsigned int status = 0;
        int num_iter;
        double oT,oeQ,oeU,oegQ,oegU,opgQQ,opgQU,opgUQ,opgUU,oesQ,oesU,opsQQ,opsQU,opsUQ,opsUU;
        double pT,peQ,peU,pegQ,pegU,ppgQQ,ppgQU,ppgUQ,ppgUU,pesQ,pesU,ppsQQ,ppsQU,ppsUQ,ppsUU;
        double gQ,gU;
        double eQ,eU;
        double PQQ,PQU,PUQ,PUU;
        double x0, y0, sigma0;
        double I00,I20r,I20i,I11,I40r,I40i,I31r,I31i,I22;
        double P00,P20r,P20i,P11,P40r,P40i,P31r,P31i,P22;

        /* Initialize -- if we don't set the outputs, they will be reported
         * as failures.
         */
        e1 = e2 = R = hsmparams.failed_moments;

        tmv::Matrix<double> moments(hsmparams.ksb_moments_max+1,hsmparams.ksb_moments_max+1);
        tmv::Matrix<double> psfmoms(hsmparams.ksb_moments_max+1,hsmparams.ksb_moments_max+1);

        /* Determine the adaptive centroid and variance of the measured galaxy */
        x0 = x0_gal;
        y0 = y0_gal;
        sigma0 = sig_gal;
        find_mom_2(gal_image, moments, hsmparams.ksb_moments_max, x0_gal, y0_gal, sig_gal,
                   hsmparams.convergence_threshold, num_iter, hsmparams);
        if (num_iter == hsmparams.num_iter_default) {
            status |= 0x0002; /* Report convergence failure */
            x0_gal = x0;
            y0_gal = y0;
            sig_gal = sigma0;
            find_mom_1(gal_image, moments, hsmparams.ksb_moments_max, x0, y0, sigma0);
        } else {
            /* If requested, recompute with asserted weight fn sigma */
            if (hsmparams.ksb_sig_weight > 0.0) {
                sig_gal = hsmparams.ksb_sig_weight;
                find_mom_1(gal_image, moments, hsmparams.ksb_moments_max, x0_gal, y0_gal, sig_gal);
            }
            if (hsmparams.ksb_sig_factor != 1.0) {
                sig_gal *= hsmparams.ksb_sig_factor;
                find_mom_1(gal_image, moments, hsmparams.ksb_moments_max, x0_gal, y0_gal, sig_gal);
            }
        }
        flux_gal = 3.544907701811 * sig_gal * moments(0,0);

        /* Determine the centroid of the PSF */
        x0 = x0_psf;
        y0 = y0_psf;
        sigma0 = sig_psf;
        find_mom_2(PSF_image, psfmoms, hsmparams.ksb_moments_max, x0_psf, y0_psf, sig_psf,
                   hsmparams.convergence_threshold, num_iter, hsmparams);
        if (num_iter == hsmparams.num_iter_default) {
            status |= 0x0001; /* Report convergence failure */
            x0_psf = x0;
            y0_psf = y0;
            sig_psf = sigma0;
        }

        /* ... but we want the moments with the galaxy weight fcn */
        find_mom_1(PSF_image, psfmoms, hsmparams.ksb_moments_max, x0_psf, y0_psf, sig_gal);

        /* Get resolution factor */
        R = 1. - (sig_psf*sig_psf)/(sig_gal*sig_gal);

        /* Now we convert from the rectangular |nx,ny> basis into the polar
         * (nl,nr) basis.  The conversion is:
         *
         * zeroeth order
         * (0,0) = |0,0>
         *
         * second order
         * (2,0) = 1/2 * [ |2,0> - |0,2> ] + i/sqrt2 * |1,1>
         * (1,1) = 1/sqrt2 * [ |2,0> + |0,2> ]
         *
         * fourth order
         * (4,0) = 1/4 * [|4,0>+|0,4>] - sqrt(3/8) * |2,2> + i/2 * [|3,1>-|1,3>]
         * (3,1) = 1/2 * [|4,0>-|0,4>] + i/2 * [|3,1>+|1,3>]
         * (2,2) = sqrt(3/8) [|4,0>+|0,4>] + 1/2 * |2,2>
         */
        P00  = psfmoms(0,0);
        P20r = 0.5 * (psfmoms(2,0) - psfmoms(0,2));
        P20i = 0.7071067811865 * psfmoms(1,1);
        P11  = 0.7071067811865 * (psfmoms(2,0) + psfmoms(0,2));
        P40r = 0.25 * (psfmoms(4,0) + psfmoms(0,4)) - 0.6123724356958 * psfmoms(2,2);
        P40i = 0.5 * (psfmoms(3,1)-psfmoms(1,3));
        P31r = 0.5 * (psfmoms(4,0)-psfmoms(0,4));
        P31i = 0.5 * (psfmoms(3,1)+psfmoms(1,3));
        P22  = 0.6123724356958 * (psfmoms(4,0)+psfmoms(0,4)) + 0.5 * psfmoms(2,2);

        I00  = moments(0,0);
        I20r = 0.5 * (moments(2,0) - moments(0,2));
        I20i = 0.7071067811865 * moments(1,1);
        I11  = 0.7071067811865 * (moments(2,0) + moments(0,2));
        I40r = 0.25 * (moments(4,0) + moments(0,4)) - 0.6123724356958 * moments(2,2);
        I40i = 0.5 * (moments(3,1)-moments(1,3));
        I31r = 0.5 * (moments(4,0)-moments(0,4));
        I31i = 0.5 * (moments(3,1)+moments(1,3));
        I22  = 0.6123724356958 * (moments(4,0)+moments(0,4)) + 0.5 * moments(2,2);

        /* and from this we get all of KSB's quantities.  Their Greek letters have index values
         * here of Q or U.  The "shear" and "smear" tensors are denoted with "g" and "s"
         * respectively.  We'll do the object first.  WARNING: Hirata&Seljak (2003) Appendix C
         * has a complex-conjugation error in all the formulas.
         */
        oT = I00 + I11;

        oeQ = 1.414213562373 * I20r / oT;
        oeU = 1.414213562373 * I20i / oT;

        oegQ = (-1.414213562373*I20r - 2.449489742783*I31r)/oT;
        oegU = (-1.414213562373*I20i - 2.449489742783*I31i)/oT;

        opgQQ = -oeQ*oegQ - 2.449489742783*I40r/oT + 2-(I00 + 2*I11 + I22)/oT;
        opgQU = -oeQ*oegU - 2.449489742783*I40i/oT;
        opgUQ = -oeU*oegQ - 2.449489742783*I40i/oT;
        opgUU = -oeU*oegU + 2.449489742783*I40r/oT + 2-(I00 + 2*I11 + I22)/oT;

        oesQ = (-1.414213562373*I20r + 2.449489742783*I31r ) / (4*oT);
        oesU = (-1.414213562373*I20i + 2.449489742783*I31i ) / (4*oT);

        opsQQ = -oeQ*oesQ + 2.449489742783*I40r / (4*oT) + (I00 - 2*I11 + I22) / (2*oT);
        opsQU = -oeQ*oesU + 2.449489742783*I40i / (4*oT);
        opsUQ = -oeU*oesQ + 2.449489742783*I40i / (4*oT);
        opsUU = -oeU*oesU - 2.449489742783*I40r / (4*oT) + (I00 - 2*I11 + I22) / (2*oT);

        /* Now the PSF */
        pT = P00 + P11;

        peQ = 1.414213562373 * P20r / pT;
        peU = 1.414213562373 * P20i / pT;

        pegQ = (-1.414213562373*P20r - 2.449489742783*P31r)/pT;
        pegU = (-1.414213562373*P20i - 2.449489742783*P31i)/pT;

        ppgQQ = -peQ*pegQ - 2.449489742783*P40r/pT + 2-(P00 + 2*P11 + P22)/pT;
        ppgQU = -peQ*pegU - 2.449489742783*P40i/pT;
        ppgUQ = -peU*pegQ - 2.449489742783*P40i/pT;
        ppgUU = -peU*pegU + 2.449489742783*P40r/pT + 2-(P00 + 2*P11 + P22)/pT;

        pesQ = (-1.414213562373*P20r + 2.449489742783*P31r ) / (4*pT);
        pesU = (-1.414213562373*P20i + 2.449489742783*P31i ) / (4*pT);

        ppsQQ = -peQ*pesQ + 2.449489742783*P40r / (4*pT) + (P00 - 2*P11 + P22) / (2*pT);
        ppsQU = -peQ*pesU + 2.449489742783*P40i / (4*pT);
        ppsUQ = -peU*pesQ + 2.449489742783*P40i / (4*pT);
        ppsUU = -peU*pesU - 2.449489742783*P40r / (4*pT) + (P00 - 2*P11 + P22) / (2*pT);

        /* Let's invert the PSF smear responsivity matrix */
        matrix22_invert(ppsQQ,ppsQU,ppsUQ,ppsUU);

        /* We've got these, let's find g (KSB's "p") and do the smear correction */
        gQ = (ppsQQ*peQ+ppsQU*peU);
        gU = (ppsUQ*peQ+ppsUU*peU);
        eQ = oeQ - opsQQ*gQ - opsQU*gU;
        eU = oeU - opsUQ*gQ - opsUU*gU;

        /* Now compute and invert P = opg - ops*ppg*pps^-1 */
        PQQ = opgQQ - opsQQ*ppgQQ*ppsQQ - opsQQ*ppgQU*ppsUQ -
            opsQU*ppgUQ*ppsQQ - opsQU*ppgUU*ppsUQ;
        PQU = opgQU - opsQQ*ppgQQ*ppsQU - opsQQ*ppgQU*ppsUU -
            opsQU*ppgUQ*ppsQU - opsQU*ppgUU*ppsUU;
        PUQ = opgUQ - opsUQ*ppgQQ*ppsQQ - opsUQ*ppgQU*ppsUQ -
            opsUU*ppgUQ*ppsQQ - opsUU*ppgUU*ppsUQ;
        PUU = opgUU - opsUQ*ppgQQ*ppsQU - opsUQ*ppgQU*ppsUU -
            opsUU*ppgUQ*ppsQU - opsUU*ppgUU*ppsUU;

        matrix22_invert(PQQ,PQU,PUQ,PUU);

        /* This finally gives us a shear. */
        e1 = PQQ*eQ + PQU*eU;
        e2 = PUQ*eQ + PUU*eU;
        responsivity = 1.;

        return status;
    }

    /* psf_corr_regauss
     * *** COMPUTES RE-GAUSSIANIZATION PSF CORRECTION ***
     *
     * Takes in galaxy and PSF images and computes a PSF-corrected ellipticity (e1,e2)
     * using the re-Gaussianization method of Hirata & Seljak (2003).  The
     * ellipticity computed corresponds to Bernstein & Jarvis (2002) definition.
     *
     * flags:
     *   0x00000001: recompute galaxy flux by summing unmasked pixels
     *   0x00000002: recompute galaxy flux from Gaussian-quartic fit (overrides 0x00000001)
     *   0x00000004: cut off Gaussian approximator at hsmparams.nsig_rg sigma (saves computation time in
     *               the convolution step)
     *   0x00000008: cut off PSF residual at hsmparams.nsig_rg2 sigma (saves computation time in
     *               the convolution step)
     *
     * Arguments:
     *   gal_image: image of the galaxy as measured (i.e. not deconvolved)
     *   PSF: image of point spread function
     * > e1: + ellipticity
     * > e2: x ellipticity
     * > R: effective resolution factor (0 = unresolved, 1 = well resolved)
     *   flags: controls options for shear measurement
     * > x0_gal: guess for galaxy centroid (x) [replaced with best value]
     * > y0_gal: guess for galaxy centroid (y) [replaced with best value]
     * > sig_gal: guess for galaxy sigma [replaced with best value]
     * > x0_psf: guess for PSF centroid (x) [replaced with best value]
     * > y0_psf: guess for PSF centroid (y) [replaced with best value]
     * > sig_psf: guess for PSF sigma [replaced with best value]
     * > flux_gal: total flux of galaxy
     *
     * Returns: status of shear measurement. (0 = completely successful)
     *   The status integer is bit-encoded:
     *   0x0001 = PSF adaptive moment failure to converge
     *   0x0002 = galaxy adaptive moment failure to converge
     *   0x0004 = galaxy smaller than PSF
     *   0x0008 = adaptive measurement of re-Gaussianized image failed to converge
     */

    unsigned int psf_corr_regauss(
        ConstImageView<double> gal_image, ConstImageView<double> PSF_image,
        double& e1, double& e2, double& R, unsigned long flags, double& x0_gal,
        double& y0_gal, double& sig_gal, double& x0_psf, double& y0_psf,
        double& sig_psf, double& e1_psf, double& e2_psf, double& flux_gal,
        const HSMParams& hsmparams)
    {
        int num_iter;
        unsigned int status = 0;
        double A_g, Mxxpsf, Mxypsf, Myypsf, rho4psf, flux_psf, sum;
        double A_I, Mxxgal, Mxygal, Myygal, rho4gal;
        double Minvpsf_xx, Minvpsf_xy, Minvpsf_yy, detM, center_amp_psf;
        double dx, dy;
        double a2, b2, two_phi;
        double x0_old=0., y0_old=0., Mfxx, Mfxy, Mfyy, detMf, Minvf_xx, Minvf_xy, Minvf_yy;
        double Tpsf, e1psf, e2psf;
        double Tgal, e1gal, e2gal;
        long fgauss_xmin, fgauss_xmax, fgauss_ymin, fgauss_ymax;
        double fgauss_xctr, fgauss_yctr, fgauss_xsig, fgauss_ysig;

        /* Initialize -- if we don't set the outputs, they will be reported
         * as failures.
         */
        e1 = e2 = R = hsmparams.failed_moments;

        /* Get the PSF flux */
        flux_psf = 0;
        for(int y=PSF_image.getYMin();y<=PSF_image.getYMax();y++)
            for(int x=PSF_image.getXMin();x<=PSF_image.getXMax();x++)
                flux_psf += PSF_image(x,y);

        /* Recompute the galaxy flux only if the relevant flag is set */
        if (flags & 0x00000001) {
            flux_gal = 0;
            for(int y=gal_image.getYMin();y<=gal_image.getYMax();y++)
                for(int x=gal_image.getXMin();x<=gal_image.getXMax();x++)
                    flux_gal += gal_image(x,y);
        }

        /* Get the elliptical adaptive moments of PSF */
        Mxxpsf = Myypsf = sig_psf * sig_psf;
        Mxypsf = 0.;
        find_ellipmom_2(PSF_image, A_g, x0_psf, y0_psf, Mxxpsf, Mxypsf, Myypsf, rho4psf,
                        1.0e-6, num_iter, hsmparams);
        sig_psf = std::pow( Mxxpsf * Myypsf - Mxypsf * Mxypsf, 0.25);
        double T_psf = (Mxxpsf+Myypsf);
        e1_psf = (Mxxpsf-Myypsf)/T_psf;
        e2_psf = 2.*Mxypsf/T_psf;

        if (num_iter == hsmparams.num_iter_default) {
            x0_psf = x0_old;
            y0_psf = y0_old;
            status |= 0x0001;
        }

        /* Get the elliptical adaptive moments of galaxy */
        Mxxgal = Myygal = sig_gal * sig_gal;
        Mxygal = 0.;
        find_ellipmom_2(gal_image, A_I, x0_gal, y0_gal, Mxxgal, Mxygal, Myygal, rho4gal,
                        1.0e-6, num_iter, hsmparams);

        if (num_iter == hsmparams.num_iter_default) {
            x0_gal = x0_old;
            y0_gal = y0_old;
            status |= 0x0002;
        }

        /* If the flags tell us to, we reset the galaxy flux estimate */
        if (flags & 0x00000002) {
            flux_gal = rho4gal * A_I;
        }

        /* Compute approximate deconvolved moments (i.e. without non-Gaussianity correction).
         * We also test this matrix for positive definiteness.
         */
        Mfxx = Mxxgal - Mxxpsf;
        Mfxy = Mxygal - Mxypsf;
        Mfyy = Myygal - Myypsf;
        detMf = Mfxx * Mfyy - Mfxy * Mfxy;
        if (hsmparams.regauss_too_small == 0) {
            if (Mfxx<=0 || Mfyy<=0 || detMf<=0) status |= 0x0004;
        } else {

            /* Compute the semimajor and semiminor axes of Mf and the position angle */
            two_phi = std::atan2(2*Mfxy, Mfxx-Mfyy);
            a2 = 0.5 * ( Mfxx+Mfyy + (Mfxx-Mfyy)*std::cos(two_phi) ) + Mfxy*std::sin(two_phi);
            b2 = Mfxx + Mfyy - a2;

            /* Now impose restrictions to ensure this doesn't blow up */
            if (a2<=0.25) a2=0.25;
            if (b2<=0.25) b2=0.25;

            /* Convert back to Mf matrix */
            Mfxx = 0.5 * ( a2+b2 + (a2-b2)*std::cos(two_phi) );
            Mfyy = 0.5 * ( a2+b2 - (a2-b2)*std::cos(two_phi) );
            Mfxy = 0.5 * (a2-b2) * std::sin(two_phi);
            detMf = Mfxx*Mfyy - Mfxy*Mfxy;
        }

        /* Test to see if anything has gone wrong -- if so, complain! */
        if (status) return (status);

        /* We also need the Gaussian de-convolved fit.  First get bounding box */
        fgauss_xmin = gal_image.getXMin() - PSF_image.getXMax();
        fgauss_xmax = gal_image.getXMax() - PSF_image.getXMin();
        fgauss_ymin = gal_image.getYMin() - PSF_image.getYMax();
        fgauss_ymax = gal_image.getYMax() - PSF_image.getYMin();
        fgauss_xctr = x0_gal - x0_psf;
        fgauss_yctr = y0_gal - y0_psf;
        fgauss_xsig = std::sqrt(Mfxx>1? Mfxx: 1);
        fgauss_ysig = std::sqrt(Mfyy>1? Mfyy: 1);

        /* Shrink if the box extends beyond hsmparams.nsig_rg sigma range */
        if (flags & 0x00000004) {
            if (fgauss_xmin < fgauss_xctr - hsmparams.nsig_rg*fgauss_xsig)
                fgauss_xmin = (long) std::floor(fgauss_xctr - hsmparams.nsig_rg*fgauss_xsig);
            if (fgauss_xmax > fgauss_xctr + hsmparams.nsig_rg*fgauss_xsig)
                fgauss_xmax = (long) std::ceil (fgauss_xctr + hsmparams.nsig_rg*fgauss_xsig);
            if (fgauss_ymin < fgauss_yctr - hsmparams.nsig_rg*fgauss_ysig)
                fgauss_ymin = (long) std::floor(fgauss_yctr - hsmparams.nsig_rg*fgauss_ysig);
            if (fgauss_ymax > fgauss_yctr + hsmparams.nsig_rg*fgauss_ysig)
                fgauss_ymax = (long) std::ceil (fgauss_yctr + hsmparams.nsig_rg*fgauss_ysig);
        }
        Minvf_xx =  Mfyy/detMf;
        Minvf_xy = -Mfxy/detMf;
        Minvf_yy =  Mfxx/detMf;
        sum = 0.;
        Bounds<int> fgauss_bounds(fgauss_xmin, fgauss_xmax, fgauss_ymin, fgauss_ymax);
        ImageAlloc<double> fgauss(fgauss_bounds, 1.); // Scale = 1. Any value would be fine.
        for(int y=fgauss.getYMin();y<=fgauss.getYMax();y++) {
            for(int x=fgauss.getXMin();x<=fgauss.getXMax();x++) {
                dx = x - x0_gal + x0_psf;
                dy = y - y0_gal + y0_psf;
                sum += fgauss(x,y) =
                    std::exp (-0.5 * ( Minvf_xx*dx*dx + Minvf_yy*dy*dy ) - Minvf_xy*dx*dy);
            }
        }

        /* Properly normalize fgauss */
        fgauss *= flux_gal/(sum*flux_psf);

        /* Figure out the size of the bounding box for the PSF residual.
         * We don't necessarily need the whole PSF,
         * just the part that will affect regions inside the hsmparams.nsig_rg2 sigma ellipse
         * of the Intensity.
         */
        Bounds<int> pbounds = PSF_image.getBounds();
        if (flags & 0x00000008) {
            int pxmin = (int) std::floor(
                x0_psf - hsmparams.nsig_rg2*std::sqrt(Mxxgal) - hsmparams.nsig_rg*fgauss_xsig );
            int pxmax = (int) std::ceil (
                x0_psf + hsmparams.nsig_rg2*std::sqrt(Mxxgal) + hsmparams.nsig_rg*fgauss_xsig );
            int pymin = (int) std::floor(
                y0_psf - hsmparams.nsig_rg2*std::sqrt(Myygal) - hsmparams.nsig_rg*fgauss_ysig );
            int pymax = (int) std::ceil (
                y0_psf + hsmparams.nsig_rg2*std::sqrt(Myygal) + hsmparams.nsig_rg*fgauss_ysig );
            if (PSF_image.getXMin() >= pxmin) pxmin = PSF_image.getXMin();
            if (PSF_image.getXMax() <= pxmax) pxmax = PSF_image.getXMax();
            if (PSF_image.getYMin() >= pymin) pymin = PSF_image.getYMin();
            if (PSF_image.getYMax() <= pymax) pymax = PSF_image.getYMax();
            pbounds = Bounds<int>(pxmin,pxmax,pymin,pymax);
        }

        /* Now let's compute the residual from the PSF fit.  This is called
         * - epsilon in Hirata & Seljak.
         */
        ImageAlloc<double> PSF_resid(pbounds, 1.);
        detM = Mxxpsf * Myypsf - Mxypsf * Mxypsf;
        Minvpsf_xx =  Myypsf/detM;
        Minvpsf_xy = -Mxypsf/detM;
        Minvpsf_yy =  Mxxpsf/detM;
        center_amp_psf = flux_psf / (2.*M_PI * std::sqrt(detM));
        for(int y=pbounds.getYMin();y<=pbounds.getYMax();y++) {
            for(int x=pbounds.getXMin();x<=pbounds.getXMax();x++) {
                dx = x - x0_psf;
                dy = y - y0_psf;

                PSF_resid(x,y) = -PSF_image(x,y) + center_amp_psf *
                    std::exp (-0.5 * ( Minvpsf_xx*dx*dx + Minvpsf_yy*dy*dy ) - Minvpsf_xy*dx*dy);
            }
        }

        /* Now compute the re-Gaussianized galaxy image */
        ImageAlloc<double> Iprime = gal_image;
        ConstImageView<double> fgauss_view = fgauss.view();
        ConstImageView<double> PSF_resid_view = PSF_resid.view();
        ImageView<double> Iprime_view = Iprime.view();
        ConstImageView<double> Iprime_cview = Iprime_view;
        fast_convolve_image_1(fgauss_view, PSF_resid_view, Iprime_view);

        /* Now that Iprime is constructed, we measure it */
        find_ellipmom_2(Iprime_cview, A_I, x0_gal, y0_gal, Mxxgal, Mxygal, Myygal,
                        rho4gal, 1.0e-6, num_iter, hsmparams);
        if (num_iter == hsmparams.num_iter_default) {
            x0_gal = x0_old;
            y0_gal = y0_old;
            status |= 0x0008;
        }
        if (Mxxgal<=0 || Myygal<=0 || Mxxgal*Myygal<=Mxygal*Mxygal ) {
            throw HSMError("Error: non positive definite adaptive moments.\n");
        }
        sig_gal = std::pow( Mxxgal*Myygal - Mxygal*Mxygal, 0.25);

        /* And do the PSF correction */
        Tgal  = Mxxgal + Myygal;
        e1gal = (Mxxgal - Myygal) / Tgal;
        e2gal = 2 *Mxygal / Tgal;
        Tpsf  = Mxxpsf + Myypsf;
        e1psf = (Mxxpsf - Myypsf) / Tpsf;
        e2psf = 2 * Mxypsf / Tpsf;

        psf_corr_bj(Tpsf/Tgal, e1psf, e2psf, 0., e1gal, e2gal, 0.5*rho4gal-1., e1, e2);
        /* Use 0 for radial 4th moment of PSF because it's been * re-Gaussianized.  */

        R = 1. - Tpsf/Tgal;

        return status;
    }

    /* general_shear_estimator
     * *** WRAPPER FOR SHEAR ESTIMATION ROUTINES ***
     *
     * Arguments:
     *   gal_image: measured image of galaxy
     *   PSF: estimated PSF map
     *   gal_data: galaxy data
     *   PSF_data: PSF data
     *   shear_est: which shear estimator to use
     *   flags: any flags for the shear estimator
     *
     * Returns: status from shear measurement:
     *   0      = completely successful
     *   0x8000 = couldn't figure out which estimator you wanted to use
     *
     * For BJ and LINEAR methods, returns 1 if measurement fails.
     */

    unsigned int general_shear_estimator(
        ConstImageView<double> gal_image, ConstImageView<double> PSF_image,
<<<<<<< HEAD
        ObjectData& gal_data, ObjectData& PSF_data, const std::string& shear_est,
        unsigned long flags, const HSMParams& hsmparams)
=======
        ObjectData& gal_data, ObjectData& PSF_data, const char* shear_est_c,
        unsigned long flags, boost::shared_ptr<HSMParams> hsmparams)
>>>>>>> 2d46509e
    {
        unsigned int status = 0;
        int num_iter;
        double x0, y0, R;
        double A_gal, Mxx_gal, Mxy_gal, Myy_gal, rho4_gal;
        double A_psf, Mxx_psf, Mxy_psf, Myy_psf, rho4_psf;

        const std::string shear_est = shear_est_c;

        if (shear_est == "BJ" || shear_est == "LINEAR" || shear_est == "KSB") {
            /* Measure the PSF so its size and shape can get propagated up to python layer */
            x0 = PSF_data.x0;
            y0 = PSF_data.y0;
            Mxx_psf = Myy_psf = PSF_data.sigma * PSF_data.sigma; Mxy_psf = 0.;
            find_ellipmom_2(PSF_image, A_psf, x0, y0, Mxx_psf, Mxy_psf, Myy_psf,
                            rho4_psf, 1.0e-6, num_iter, hsmparams);
            if (num_iter == hsmparams.num_iter_default) {
                return 1;
            } else {
                PSF_data.x0 = x0;
                PSF_data.y0 = y0;
                PSF_data.sigma = std::pow( Mxx_psf * Myy_psf - Mxy_psf * Mxy_psf, 0.25);
                double T_psf = (Mxx_psf+Myy_psf);
                PSF_data.e1 = (Mxx_psf-Myy_psf)/T_psf;
                PSF_data.e2 = 2.*Mxy_psf/T_psf;
            }
        }

        if (shear_est == "BJ" || shear_est == "LINEAR") {
            /* Bernstein & Jarvis and linear estimator */

            /* Measure the galaxy */
            x0 = gal_data.x0;
            y0 = gal_data.y0;
            Mxx_gal = Myy_gal = gal_data.sigma * gal_data.sigma; Mxy_gal = 0.;
            find_ellipmom_2(gal_image, A_gal, x0, y0, Mxx_gal, Mxy_gal,
                            Myy_gal, rho4_gal, 1.0e-6, num_iter, hsmparams);
            if (num_iter == hsmparams.num_iter_default) {
                return 1;
            } else {
                gal_data.x0 = x0;
                gal_data.y0 = y0;
                gal_data.sigma = std::pow( Mxx_gal * Myy_gal - Mxy_gal * Mxy_gal, 0.25);
                gal_data.flux = 2.0 * A_gal;
            }

            /* Perform PSF correction */
            R = 1. - (Mxx_psf+Myy_psf)/(Mxx_gal+Myy_gal);
            if (shear_est == "BJ") {
                psf_corr_bj( 1.-R, (Mxx_psf-Myy_psf)/(Mxx_psf+Myy_psf),
                             2*Mxy_psf/(Mxx_psf+Myy_psf), 0.5*rho4_psf-1.,
                             (Mxx_gal-Myy_gal)/(Mxx_gal+Myy_gal),
                             2*Mxy_gal/(Mxx_gal+Myy_gal), 0.5*rho4_gal-1.,
                             gal_data.e1, gal_data.e2 );
            } else {
                psf_corr_linear( 1.-R, (Mxx_psf-Myy_psf)/(Mxx_psf+Myy_psf),
                                 2*Mxy_psf/(Mxx_psf+Myy_psf), 0.5*rho4_psf-1.,
                                 (Mxx_gal-Myy_gal)/(Mxx_gal+Myy_gal),
                                 2*Mxy_gal/(Mxx_gal+Myy_gal), 0.5*rho4_gal-1.,
                                 gal_data.e1, gal_data.e2 );
            }
            gal_data.meas_type = 'e';
            gal_data.responsivity = 1.;
        } else if (shear_est == "KSB") {

            status = psf_corr_ksb_1(
                gal_image, PSF_image, gal_data.e1, gal_data.e2,
                gal_data.responsivity, R, flags, gal_data.x0, gal_data.y0,
                gal_data.sigma, gal_data.flux, PSF_data.x0, PSF_data.y0,
                PSF_data.sigma, hsmparams );
            gal_data.meas_type = 'g';

        } else if (shear_est == "REGAUSS") {

            status = psf_corr_regauss(
                gal_image, PSF_image, gal_data.e1, gal_data.e2, R,
                flags, gal_data.x0, gal_data.y0, gal_data.sigma, PSF_data.x0,
                PSF_data.y0, PSF_data.sigma, PSF_data.e1, PSF_data.e2,
                gal_data.flux, hsmparams );
            gal_data.meas_type = 'e';
            gal_data.responsivity = 1.;

        } else {
            return 0x4000;
        }

        /* Report resolution factor and return */
        gal_data.resolution = R;
        return status;
    }

    // instantiate template classes for expected types
    template void EstimateShearView(
        ShapeData& results,
        const BaseImage<float>& gal_image, const BaseImage<float>& PSF_image,
        const BaseImage<int>& gal_mask_image,
        float sky_var, const char* shear_est, const char* recompute_flux,
        double guess_sig_gal, double guess_sig_PSF, double precision,
        galsim::Position<double> guess_centroid, const HSMParams& hsmparams);
    template void EstimateShearView(
        ShapeData& results,
        const BaseImage<double>& gal_image, const BaseImage<double>& PSF_image,
        const BaseImage<int>& gal_mask_image,
        float sky_var, const char* shear_est, const char* recompute_flux,
        double guess_sig_gal, double guess_sig_PSF, double precision,
        galsim::Position<double> guess_centroid, const HSMParams& hsmparams);
    template void EstimateShearView(
        ShapeData& results,
        const BaseImage<float>& gal_image, const BaseImage<double>& PSF_image,
        const BaseImage<int>& gal_mask_image,
        float sky_var, const char* shear_est, const char* recompute_flux,
        double guess_sig_gal, double guess_sig_PSF, double precision,
        galsim::Position<double> guess_centroid, const HSMParams& hsmparams);
    template void EstimateShearView(
        ShapeData& results,
        const BaseImage<double>& gal_image, const BaseImage<float>& PSF_image,
        const BaseImage<int>& gal_mask_image,
        float sky_var, const char* shear_est, const char* recompute_flux,
        double guess_sig_gal, double guess_sig_PSF, double precision,
        galsim::Position<double> guess_centroid, const HSMParams& hsmparams);

    template void FindAdaptiveMomView(
        ShapeData& results,
        const BaseImage<float>& object_image, const BaseImage<int> &object_mask_image,
        double guess_sig, double precision, galsim::Position<double> guess_centroid,
        const HSMParams& hsmparams);
    template void FindAdaptiveMomView(
        ShapeData& results,
        const BaseImage<double>& object_image, const BaseImage<int> &object_mask_image,
        double guess_sig, double precision, galsim::Position<double> guess_centroid,
        const HSMParams& hsmparams);
    template void FindAdaptiveMomView(
        ShapeData& results,
        const BaseImage<int>& object_image, const BaseImage<int> &object_mask_image,
        double guess_sig, double precision, galsim::Position<double> guess_centroid,
        const HSMParams& hsmparams);

}
}<|MERGE_RESOLUTION|>--- conflicted
+++ resolved
@@ -59,13 +59,8 @@
 
     unsigned int general_shear_estimator(
         ConstImageView<double> gal_image, ConstImageView<double> PSF_image,
-<<<<<<< HEAD
-        ObjectData& gal_data, ObjectData& PSF_data, const std::string& shear_est,
+        ObjectData& gal_data, ObjectData& PSF_data, const char* shear_est_c,
         unsigned long flags, const HSMParams& hsmparams);
-=======
-        ObjectData& gal_data, ObjectData& PSF_data, const char* shear_est_c,
-        unsigned long flags, boost::shared_ptr<HSMParams> hsmparams);
->>>>>>> 2d46509e
 
     void find_ellipmom_2(
         ConstImageView<double> data, double& A, double& x0, double& y0,
@@ -111,14 +106,8 @@
         ObjectData gal_data, PSF_data;
         double amp, m_xx, m_xy, m_yy;
         unsigned long flags=0;
-
-<<<<<<< HEAD
-=======
-        const std::string recompute_flux = recompute_flux_c;
-
-        if (!hsmparams.get()) hsmparams = hsm::default_hsmparams;
-
->>>>>>> 2d46509e
+        const std::string recompute_flux(recompute_flux_c);
+
         dbg<<"Start EstimateShearView"<<std::endl;
         dbg<<"Setting defaults and so on before calling general_shear_estimator"<<std::endl;
         // Set defaults etc. and pass to general_shear_estimator
@@ -1724,21 +1713,15 @@
 
     unsigned int general_shear_estimator(
         ConstImageView<double> gal_image, ConstImageView<double> PSF_image,
-<<<<<<< HEAD
-        ObjectData& gal_data, ObjectData& PSF_data, const std::string& shear_est,
+        ObjectData& gal_data, ObjectData& PSF_data, const char* shear_est_c,
         unsigned long flags, const HSMParams& hsmparams)
-=======
-        ObjectData& gal_data, ObjectData& PSF_data, const char* shear_est_c,
-        unsigned long flags, boost::shared_ptr<HSMParams> hsmparams)
->>>>>>> 2d46509e
     {
         unsigned int status = 0;
         int num_iter;
         double x0, y0, R;
         double A_gal, Mxx_gal, Mxy_gal, Myy_gal, rho4_gal;
         double A_psf, Mxx_psf, Mxy_psf, Myy_psf, rho4_psf;
-
-        const std::string shear_est = shear_est_c;
+        const std::string shear_est(shear_est_c);
 
         if (shear_est == "BJ" || shear_est == "LINEAR" || shear_est == "KSB") {
             /* Measure the PSF so its size and shape can get propagated up to python layer */
