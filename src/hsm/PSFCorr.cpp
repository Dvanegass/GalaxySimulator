/****************************************************************
  Copyright 2003, 2004 Christopher Hirata: original code
  2007, 2009, 2010 Rachel Mandelbaum: minor modifications

  For a copy of the license, see LICENSE; for more information,
  including contact information, see README.

  This file is part of the meas_shape distribution.

  Meas_shape is free software: you can redistribute it and/or modify it
  under the terms of the GNU General Public License as published by the
  Free Software Foundation, either version 3 of the License, or (at your
  option) any later version.

  Meas_shape is distributed in the hope that it will be useful, but
  WITHOUT ANY WARRANTY; without even the implied warranty of
  MERCHANTABILITY or FITNESS FOR A PARTICULAR PURPOSE.  See the GNU
  General Public License for more details.

  You should have received a copy of the GNU General Public License
  along with meas_shape.  If not, see <http://www.gnu.org/licenses/>.
 *******************************************************************/

#include <string>
#define TMV_DEBUG
#include "TMV.h"
#include "hsm/PSFCorr.h"

//#define DEBUGLOGGING
#ifdef DEBUGLOGGING
#include <fstream>
std::ostream* dbgout = new std::ofstream("debug.out");
int verbose_level = 2;
// There are three levels of verbosity which can be helpful when debugging,
// which are written as dbg, xdbg, xxdbg (all defined in Std.h).
// It's Mike's way to have debug statements in the code that are really easy to turn 
// on and off.
//
// If DEBUGLOGGING is #defined, then these write out to *dbgout, according to the value
// of verbose_level.
// dbg requires verbose_level >= 1
// xdbg requires verbose_level >= 2
// xxdbg requires verbose_level >= 3
//
// If DEBUGLOGGING is not defined, the all three becomes just `if (false) std::cerr`,
// so the compiler parses the statement fine, but trivially optimizes the code away,
// so there is no efficiency hit from leaving them in the code.
#endif


namespace galsim {
namespace hsm {

    template <typename T, typename U>
    unsigned int general_shear_estimator(
        ConstImageView<T> gal_image, ConstImageView<int> gal_mask,
        ConstImageView<U> PSF_image, ConstImageView<int> PSF_mask,
        ObjectData& gal_data, ObjectData& PSF_data, const std::string& shear_est,
        unsigned long flags, boost::shared_ptr<HSMParams> hsmparams);

    template <typename T>
    void find_ellipmom_2(
        ConstImageView<T> data, ConstImageView<int> mask, double& A, double& x0, double& y0,
        double& Mxx, double& Mxy, double& Myy, double& rho4, double epsilon, int& num_iter,
        boost::shared_ptr<HSMParams> hsmparams);

    // Carry out PSF correction directly using ImageViews, repackaging for general_shear_estimator.
    template <typename T, typename U>
    CppHSMShapeData EstimateShearHSMView(
        const ImageView<T>& gal_image, const ImageView<U>& PSF_image,
        const ImageView<int> &gal_mask_image,
        float sky_var, const char* shear_est,
        unsigned long flags, double guess_sig_gal,
        double guess_sig_PSF, double precision,
        double guess_x_centroid, double guess_y_centroid,
        boost::shared_ptr<HSMParams> hsmparams) 
    {
        // define variables, create output CppHSMShapeData struct, etc.
        CppHSMShapeData results;
        ObjectData gal_data, PSF_data;
        double amp, m_xx, m_xy, m_yy;

        if (!hsmparams.get()) hsmparams = hsm::default_hsmparams;

        dbg<<"Start EstimateShearHSMView"<<std::endl;
        dbg<<"Setting defaults and so on before calling general_shear_estimator"<<std::endl;
        // Set defaults etc. and pass to general_shear_estimator
        if (guess_x_centroid != -1000.0) {
            gal_data.x0 = guess_x_centroid;
        } else {
            gal_data.x0 = 0.5*(gal_image.getXMin() + gal_image.getXMax());
        }
        if (guess_y_centroid != -1000.0) {
            gal_data.y0 = guess_y_centroid;
        } else {
            gal_data.y0 = 0.5*(gal_image.getYMin() + gal_image.getYMax());
        }
        gal_data.sigma = guess_sig_gal;

        PSF_data.x0 = 0.5*(PSF_image.getXMin() + PSF_image.getXMax());
        PSF_data.y0 = 0.5*(PSF_image.getYMin() + PSF_image.getYMax());
        PSF_data.sigma = guess_sig_PSF;

        m_xx = guess_sig_gal*guess_sig_gal;
        m_yy = m_xx;
        m_xy = 0.0;

        // call general_shear_estimator
        results.image_bounds = gal_image.getBounds();
        results.correction_method = shear_est;
        Image<int> PSF_mask(PSF_image.getBounds());
        PSF_mask.fill(1);
        ConstImageView<T> gal_image_cview = gal_image;
        ConstImageView<U> PSF_image_cview = PSF_image;
        ConstImageView<int> gal_mask_view = gal_mask_image;
        ConstImageView<int> PSF_mask_view = PSF_mask.view();
        try {
            dbg<<"About to get moments using find_ellipmom_2"<<std::endl;
            find_ellipmom_2(gal_image_cview, gal_mask_view, amp, gal_data.x0,
                            gal_data.y0, m_xx, m_xy, m_yy, results.moments_rho4,
                            precision, results.moments_n_iter, hsmparams);
            // repackage outputs to the output CppHSMShapeData struct
            dbg<<"Repackaging find_ellipmom_2 results"<<std::endl;
            results.moments_amp = 2.0*amp;
            results.moments_sigma = std::pow(m_xx*m_yy-m_xy*m_xy, 0.25);
            results.observed_shape.setE1E2((m_xx-m_yy)/(m_xx+m_yy), 2.*m_xy/(m_xx+m_yy));
            results.moments_status = 0;

            // and if that worked, try doing PSF correction
            gal_data.sigma = results.moments_sigma;
            dbg<<"About to get shear using general_shear_estimator"<<std::endl;
            results.correction_status = general_shear_estimator(
                gal_image_cview, gal_mask_view, PSF_image_cview, PSF_mask_view,
                gal_data, PSF_data, shear_est, flags, hsmparams);
            dbg<<"Repackaging general_shear_estimator results"<<std::endl;

            results.meas_type = gal_data.meas_type;
            if (gal_data.meas_type == 'e') {
                results.corrected_e1 = gal_data.e1;
                results.corrected_e2 = gal_data.e2;
            } else if (gal_data.meas_type == 'g') {
                results.corrected_g1 = gal_data.e1;
                results.corrected_g2 = gal_data.e2;
            } else {
                throw HSMError("Unknown shape measurement type!\n");
            }

            if (results.correction_status != 0) {
                throw HSMError("PSF correction status indicates failure!\n");
            }

            results.corrected_shape_err = std::sqrt(4. * M_PI * sky_var) * gal_data.sigma /
                (gal_data.resolution * gal_data.flux);
            results.moments_sigma = gal_data.sigma;
            results.moments_amp = gal_data.flux;
            results.resolution_factor = gal_data.resolution;

            if (results.resolution_factor <= 0.) {
                throw HSMError("Unphysical situation: galaxy convolved with PSF is smaller than PSF!\n");
            }
        }
        catch (char *err_msg) {
            results.error_message = err_msg;
            dbg<<"Caught an error: "<<err_msg<<std::endl;
            throw HSMError(err_msg);
        }

        dbg<<"Exiting EstimateShearHSMView"<<std::endl;
        return results;
    }

    // Measure the adaptive moments of an object directly using ImageViews, repackaging for 
    // find_ellipmom_2.
    template <typename T>
    CppHSMShapeData FindAdaptiveMomView(
        const ImageView<T>& object_image, const ImageView<int> &object_mask_image, 
        double guess_sig, double precision, double guess_x_centroid,
        double guess_y_centroid, boost::shared_ptr<HSMParams> hsmparams) 
    {
        dbg<<"Start FindAdaptiveMomView"<<std::endl;
        dbg<<"Setting defaults and so on before calling find_ellipmom_2"<<std::endl;
        // define variables, create output CppHSMShapeData struct, etc.
        CppHSMShapeData results;
        double amp, m_xx, m_xy, m_yy;

        if (!hsmparams.get()) hsmparams = hsm::default_hsmparams;

        // set some values for initial guesses
        if (guess_x_centroid != -1000.0) {
            results.moments_centroid.x = guess_x_centroid;
        } else {
            results.moments_centroid.x = 0.5*(object_image.getXMin() + object_image.getXMax());
        }
        if (guess_y_centroid != -1000.0) {
            results.moments_centroid.y = guess_y_centroid;
        } else {
            results.moments_centroid.y = 0.5*(object_image.getYMin() + object_image.getYMax());
        }
        m_xx = guess_sig*guess_sig;
        m_yy = m_xx;
        m_xy = 0.0;

        // call find_ellipmom_2
        results.image_bounds = object_image.getBounds();
        ConstImageView<T> object_image_cview = object_image;
        ConstImageView<int> object_mask_view = object_mask_image;
        try {
            dbg<<"About to get moments using find_ellipmom_2"<<std::endl;
            find_ellipmom_2(object_image_cview, object_mask_view, amp, results.moments_centroid.x,
                            results.moments_centroid.y, m_xx, m_xy, m_yy, results.moments_rho4,
                            precision, results.moments_n_iter, hsmparams);
            dbg<<"Repackaging find_ellipmom_2 results"<<std::endl;

            // repackage outputs from find_ellipmom_2 to the output CppHSMShapeData struct
            results.moments_amp = 2.0*amp;
            results.moments_sigma = std::pow(m_xx*m_yy-m_xy*m_xy, 0.25);
            results.observed_shape.setE1E2((m_xx-m_yy)/(m_xx+m_yy), 2.*m_xy/(m_xx+m_yy));
            results.moments_status = 0;
        }
        catch (char *err_msg) {
            results.error_message = err_msg;
            results.moments_status = 1;
            results.moments_centroid.x = 0.0;
            results.moments_centroid.y = 0.0;
            results.moments_rho4 = -1.0;
            results.moments_n_iter = 0;
            dbg<<"Caught an error: "<<err_msg<<std::endl;
            throw HSMError(err_msg);
        }

        dbg<<"Exiting FindAdaptiveMomView"<<std::endl;
        return results;
    }

    /* fourier_trans_1
     * *** FOURIER TRANSFORMS A DATA SET WITH LENGTH A POWER OF 2 ***
     *
     * This is a Fourier transform routine.  It has the same calling
     * interface as Numerical Recipes four1 and uses the same algorithm
     * as that routine.  This function is slightly faster than NR four1
     * because we have minimized the use of expensive array look-ups.
     *
     * Replaces data[1..2*nn] by its discrete Fourier transform, if
     * isign is input as 1; or replaces data[1..2*nn] by nn times its
     * inverse discrete Fourier transform, if isign is input as -1.
     * data is a complex array of length nn.
     *
     */

    void fourier_trans_1(double *data, long nn, int isign) 
    {

        double *data_i, *data_i1;
        double *data_j, *data_j1;
        double temp, theta, sintheta, oneminuscostheta;
        double wr, wi, wtemp;
        double tempr1, tempr2, tempr, tempi;

        unsigned long ndata; /* = 2*nn */
        unsigned long lcurrent; /* length of current FFT; will range from 2..n */
        unsigned long i,j,k,m,istep;

        ndata = (unsigned long)nn << 1;

        /* Bit reversal */
        data_i = data;
        for(i=0;i<(unsigned long)nn;i++) {

            /* Here we set data_j equal to data_null plus twice the bit-reverse of i */
            j=0;
            k=i;
            for(m=ndata>>2;m>=1;m>>=1) {
                if (k & 1) j+=m;
                k >>= 1;
            }

            /* If i<j, swap the i and j complex elements of data
             * Notice that these are the (2i,2i+1) and (2j,2j+1)
             * real elements.
             */
            if (i<j) {
                data_j = data + (j<<1);
                temp = *data_i; *data_i = *data_j; *data_j = temp;
                data_i++; data_j++;
                temp = *data_i; *data_i = *data_j; *data_j = temp;
            } else {
                data_i++;
            }

            /* Now increment data_i so it points to data[2i+1]; this is
             * important when we start the next iteration.
             */
            data_i++;
        }

        /* Now do successive FFTs */
        for(lcurrent=2;lcurrent<ndata;lcurrent<<=1) {

            /* Find the angle between successive points and its trig
             * functions, the sine and 1-cos. (Use 1-cos for stability.)
             */
            theta = 2.*M_PI/lcurrent * isign;
            sintheta = std::sin(theta);
            oneminuscostheta = std::sin(0.5*theta);
            oneminuscostheta = 2.0*oneminuscostheta*oneminuscostheta;

            /* FFT the individual length-lcurrent segments */
            wr = 1.0;
            wi = 0.0;
            istep = lcurrent<<1;
            for(m=0;m<lcurrent;m+=2) {
                for(i=m;i<ndata;i+=istep) {
                    /* Set the data pointers so we don't need to do
                     * time-consuming array lookups.
                     */
                    data_j1=data_j = (data_i1=data_i = data + i) + lcurrent;
                    data_i1++;
                    data_j1++;

                    /* Now apply Danielson-Lanczos formula */
                    tempr1 = wr*(*data_j);
                    tempr2 = wi*(*data_j1);
                    tempr = tempr1 - tempr2;
                    tempi = (wr+wi)*((*data_j)+(*data_j1)) - tempr1 - tempr2;
                    /*
                     * at this point, tempr + i*tempi is equal to the product of
                     * the jth complex array element and w.
                     */
                    *data_j = (*data_i) - tempr;
                    *data_j1 = (*data_i1) - tempi;
                    *data_i += tempr;
                    *data_i1 += tempi;

                }

                /* Now increment trig recurrence */
                wr -= (wtemp=wr)*oneminuscostheta + wi*sintheta;
                wi += wtemp*sintheta - wi*oneminuscostheta;
            }
        }
    }

    /* qho1d_wf_1
     * *** COMPUTES 1D QHO WAVE FUNCTIONS ***
     *
     * The QHO wavefunctions psi_0 ... psi_Nmax are computed
     * at points x=xmin ... xmin+xstep*(nx-1).  The ground
     * state is a Gaussian centered at x=0 of width sigma,
     * i.e. ~ exp(-x^2/(2*sigma^2)).  [NOT 4*sigma^2 as is
     * usual in QM, since we are using these wave functions
     * for classical image measurement.]
     *
     * Arguments:
     *   nx: number of x-coordinates at which to compute wavefunction
     *   xmin: minimum x at which to compute wavefunction
     *   xstep: change in x at each successive point
     *   Nmax: maximum-order wavefunction to calculate
     *   sigma: width of ground state
     * > psi: result; psi[n][j] = n th order wavefunction evaluated
     *      at x = xmin+xstep*j.
     */

    void qho1d_wf_1(long nx, double xmin, double xstep, long Nmax, double sigma, 
                    tmv::Matrix<double>& psi) 
    {

        double beta, beta2__2, norm0;
        double coef1, coef2;
        double x;
        long j,n;

#ifdef N_CHECKVAL
        if (nx<=0) {
            throw HSMError("Error: nx<=0 in qho1d_wf_1\n");
        }
        if (Nmax<0) {
            throw HSMError("Error: Nmax<0 in qho1d_wf_1\n");
        }
#endif

        /* Set up constants */
        beta = 1./sigma;
        beta2__2 = 0.5*beta*beta;

        /* Get ground state */
        norm0 = 0.75112554446494248285870300477623 * std::sqrt(beta);
        x=xmin;
        for(j=0;j<nx;j++) {
            psi[0][j] = norm0 * std::exp( -beta2__2 * x*x );
            if (Nmax>=1) psi[1][j] = std::sqrt(2.) * psi[0][j] * beta * x;
            x += xstep;
        }

        /* Return if we don't need 2nd order or higher wavefunctions */
        if (Nmax<2) return;

        /* Use recursion relation for QHO wavefunctions to generate
         * the higher-order functions
         */
        for(n=1;n<Nmax;n++) {

            /* Recursion relation coefficients */
            coef1 = beta * std::sqrt( 2. / (n+1.) );
            coef2 = -std::sqrt( (double)n / (n+1.) );

            x=xmin;
            for(j=0;j<nx;j++) {

                /* The recurrance */
                psi[n+1][j] = coef1 * x * psi[n][j] + coef2 * psi[n-1][j];         

                x += xstep; /* Increment x */
            } /* End j loop */
        } /* End n loop */

    }

    /* find_mom_1
     * *** FINDS MOMENTS OF AN IMAGE ***
     *
     * Computes the shapelet moments of an image by integration of
     * int f(x,y) psi_m(x) psi_n(y) for the relevant weight
     *
     * Arguments:
     *   data: ImageView structure containing the image to be measured
     * > moments: moments(m,n) is the m:n coefficient
     *   max_order: maximum order of moments to compute
     *   x0: center around which to compute moments (x-coordinate)
     *   y0: " (y-coordinate)
     *   sigma: width of Gaussian to measure image
     */
    template <typename T>
    void find_mom_1(
        ConstImageView<T> data, ConstImageView<int> mask,
        tmv::Matrix<double>& moments, int max_order, 
        double x0, double y0, double sigma)
    {

        /* Setup */
        int xmin = data.getXMin();
        int xmax = data.getXMax();
        int ymin = data.getYMin();
        int ymax = data.getYMax();
        int nx = xmax-xmin+1;
        int ny = ymax-ymin+1;
        tmv::Matrix<double> psi_x(max_order+1,nx);
        tmv::Matrix<double> psi_y(max_order+1,ny);

        /* Compute wavefunctions */
        qho1d_wf_1(nx, (double)xmin - x0, 1., max_order, sigma, psi_x);
        qho1d_wf_1(ny, (double)ymin - y0, 1., max_order, sigma, psi_y);

        /* Now let's compute moments -- outer loop is over (m,n) */
        for(int m=0;m<=max_order;m++) for(int n=0;n<=max_order-m;n++) {

            /* Initialize moments(m,n), then loop over map */
            moments(m,n) = 0;
            for(int y=ymin;y<=ymax;y++) for(int x=xmin;x<=xmax;x++) {
                if (mask(x,y)) {

                    /* Moment "integral" (here simply a finite sum) */
                    moments(m,n) += data(x,y) * psi_x(m,x-xmin) * psi_y(n,y-ymin);

                } /* End mask condition */
            } /* End (x,y) loop */
        } /* End (m,n) loop */
    }

    /* find_mom_2
     * *** FINDS ADAPTIVE CIRCULAR MOMENTS OF AN IMAGE ***
     *
     * Computes the center, 1sigma radius, and moments of an image.  "Guesses"
     * must be given for x0, y0, and sigma.
     *
     * Arguments:
     *   data: ImageView structure containing the image to be measured
     * > moments: moments(m,n) is the m:n coefficient
     *   max_order: maximum order of moments to compute
     * > x0: Gaussian-weighted centroid (x-coordinate)
     * > y0: " (y-coordinate)
     * > sigma: width of Gaussian to measure image (best fit 1sigma)
     *   epsilon: accuracy (in x0, y0, and sigma as a fraction of sigma.
     *      The value of sigma used for the convergence criterion is the
     *      minimum of the "guessed" value and the "current" value.)
     * > num_iter: number of iterations required for convergence
     */

    template <typename T>
    void find_mom_2(
        ConstImageView<T> data, ConstImageView<int> mask,
        tmv::Matrix<double>& moments, int max_order,
        double& x0, double& y0, double& sigma, double epsilon, int& num_iter,
        boost::shared_ptr<HSMParams> hsmparams) 
    {

        double sigma0 = sigma;
        double convergence_factor = 1; /* Ensure at least one iteration. */

        num_iter = 0;
        tmv::Matrix<double> iter_moments(hsmparams->adapt_order+1,hsmparams->adapt_order+1);

#ifdef N_CHECKVAL
        if (epsilon <= 0) {
            throw HSMError("Error: epsilon out of range in find_mom_2.\n");
        }
#endif

        /* Iterate until we converge */
        while(convergence_factor > epsilon) {

            /* Get moments */
            find_mom_1(data,mask,iter_moments,hsmparams->adapt_order,x0,y0,sigma);

            /* Get updates to weight function */
            double dx     = 1.414213562373 * iter_moments(1,0) / iter_moments(0,0);
            double dy     = 1.414213562373 * iter_moments(0,1) / iter_moments(0,0);
            double dsigma = 0.7071067811865
                * (iter_moments(2,0)+iter_moments(0,2)) / iter_moments(0,0);

            if (dx     >  hsmparams->bound_correct_wt) dx     =  hsmparams->bound_correct_wt;
            if (dx     < -hsmparams->bound_correct_wt) dx     = -hsmparams->bound_correct_wt;
            if (dy     >  hsmparams->bound_correct_wt) dy     =  hsmparams->bound_correct_wt;
            if (dy     < -hsmparams->bound_correct_wt) dy     = -hsmparams->bound_correct_wt;
            if (dsigma >  hsmparams->bound_correct_wt) dsigma =  hsmparams->bound_correct_wt;
            if (dsigma < -hsmparams->bound_correct_wt) dsigma = -hsmparams->bound_correct_wt;

            /* Convergence */
            convergence_factor = std::abs(dx)>std::abs(dy)? std::abs(dx): std::abs(dy);
            if (std::abs(dsigma)>convergence_factor) convergence_factor = std::abs(dsigma);
            if (sigma<sigma0) convergence_factor *= sigma0/sigma;

            /* Update numbers */
            x0    += dx     * sigma;
            y0    += dy     * sigma;
            sigma += dsigma * sigma;

            if (++num_iter > hsmparams->max_mom2_iter) {
                convergence_factor = 0.;
<<<<<<< HEAD
                num_iter = hsm::num_iter_default;
=======
                num_iter = hsmparams->num_iter_default;
>>>>>>> dbab9d2b
                throw HSMError("Warning: too many iterations in find_mom_2.\n");
            }
        }

        /* Now compute all of the moments that we want to return */
        find_mom_1(data,mask,moments,max_order,x0,y0,sigma);
    }

    /* find_ellipmom_1
     * *** FINDS ELLIPTICAL GAUSSIAN MOMENTS OF AN IMAGE ***
     *
     * Returns the parameters:
     * A = int f(x,y) w(x,y)
     * B_i = int (r_i-r0_i) f(r) w(r)
     * C_ij = int (r_i-r0_i) (r_j-r0_j) f(r) w(r)
     * rho4 = int rho^4 f(r) w(r)
     *
     * where w(r) = exp(-rho^2/2), rho^2 = (x-x0) * M^{-1} * (y-y0),
     * M = adaptive covariance matrix, and note that the weight may be set to zero for rho^2 >
     * hsmparams->max_moment_nsig2 if that parameter is defined.
     *
     * Arguments:
     *   data: the input image (ImageView format)
     *   x0: weight centroid (x coordinate)
     *   y0: weight centroid (y coordinate)
     *   Mxx: xx element of adaptive covariance
     *   Mxy: xy element of adaptive covariance
     *   Myy: yy element of adaptive covariance
     * > A: amplitude
     * > Bx: weighted centroid displacement (x)
     * > By: weighted centroid displacement (y)
     * > Cxx: weighted covariance (xx)
     * > Cxy: weighted covariance (xy)
     * > Cyy: weighted covariance (yy)
     * > rho4w: weighted radial fourth moment
     */

    template <typename T>
    void find_ellipmom_1(
        ConstImageView<T> data, ConstImageView<int> mask, double x0, double y0, double Mxx,
        double Mxy, double Myy, double& A, double& Bx, double& By, double& Cxx,
        double& Cxy, double& Cyy, double& rho4w, boost::shared_ptr<HSMParams> hsmparams) 
    {
        //long npix=0;
        long xmin = data.getXMin();
        long xmax = data.getXMax();
        long ymin = data.getYMin();
        long ymax = data.getYMax();
        dbg<<"Entering find_ellipmom_1 with Mxx, Myy, Mxy: "<<Mxx<<" "<<Myy<<" "<<Mxy<<std::endl;
        dbg<<"x0, y0: "<<x0<<" "<<y0<<std::endl;
        dbg<<"xmin, xmax: "<<xmin<<" "<<xmax<<std::endl;

        /* Compute M^{-1} for use in computing weights */
        double detM = Mxx * Myy - Mxy * Mxy;
        if (detM<=0 || Mxx<=0 || Myy<=0) {
            throw HSMError("Error: non positive definite adaptive moments!\n");
        }
        double Minv_xx    =  Myy/detM;
        double TwoMinv_xy = -Mxy/detM * 2.0;
        double Minv_yy    =  Mxx/detM;

        /* Generate Minv_xx__x_x0__x_x0 array */
        tmv::Vector<double> Minv_xx__x_x0__x_x0(xmax-xmin+1);
        for(long x=xmin;x<=xmax;x++) Minv_xx__x_x0__x_x0[x-xmin] = Minv_xx*(x-x0)*(x-x0);

        /* Now let's initialize the outputs and then sum
         * over all the unmasked pixels
         */
        A = Bx = By = Cxx = Cxy = Cyy = rho4w = 0.;
        /* Use these pointers to speed up referencing arrays */
        const int* maskptr = mask.getData();
        const T* imageptr = data.getData();
        const int maskstride = mask.getStride() - (xmax - xmin + 1);
        const int datastride = data.getStride() - (xmax - xmin + 1);
        for(long y=ymin;y<=ymax;y++, maskptr+=maskstride, imageptr+=datastride) {
            double y_y0 = y-y0;
            double x_x0 = xmin - 1 - x0;
            double TwoMinv_xy__y_y0 = TwoMinv_xy * y_y0;
            double Minv_yy__y_y0__y_y0 = Minv_yy * y_y0 * y_y0;
            const double* mxxptr = Minv_xx__x_x0__x_x0.cptr();
            for(long x=xmin;x<=xmax;x++) {
                x_x0 += 1.; // do this increment to x_x0 out here, before the following if
                            // statement, because it has to happen whether we actually use the pixel
                            // or not if we want to properly track where we are in the image
                if (*(maskptr++)) {
                    //npix++;
                    /* Compute displacement from weight centroid, then
                     * get elliptical radius and weight.
                     */
                    double rho2 = Minv_yy__y_y0__y_y0 + TwoMinv_xy__y_y0*x_x0 + *(mxxptr++);
                    dbg<<"Using pixel: "<<x<<" "<<y<<" with value "<<*(imageptr)<<" rho2 "<<rho2<<" x_x0 "<<x_x0<<" y_y0 "<<y_y0<<std::endl;
                    if (rho2 < hsmparams->max_moment_nsig2) {
                        double intensity = std::exp(-0.5 * rho2) * *(imageptr++);

                        /* Now do the addition */
                        double intensity__x_x0 = intensity * x_x0;
                        double intensity__y_y0 = intensity * y_y0;
                        A    += intensity;
                        Bx   += intensity__x_x0;
                        By   += intensity__y_y0;
                        Cxx  += intensity__x_x0 * x_x0;
                        Cxy  += intensity__x_x0 * y_y0;
                        Cyy  += intensity__y_y0 * y_y0;
                        rho4w+= intensity * rho2 * rho2;
                    } else {
                        // if we are skipping this pixel because it's too far from center of
                        // Gaussian, then just increment the pointer to the next pixel in the image,
                        // don't waste time doing any math for this pixel
                        ++imageptr;
                    }
                } else {
                    // we still have to increment pointers when jumping over masked pixels,
                    // otherwise serious badness will happen.
                    ++imageptr;
                    ++mxxptr;
                }
            }
        }
        //dbg<<"Number of pixels used: "<<npix<<std::endl;
        dbg<<"Exiting find_ellipmom_1 with results: "<<A<<" "<<Bx<<" "<<By<<" "<<Cxx<<" "<<Cyy<<" "<<Cxy<<" "<<rho4w<<std::endl;
    }

    /* find_ellipmom_2
     * *** COMPUTES ADAPTIVE ELLIPTICAL MOMENTS OF AN IMAGE ***
     *
     * Finds the best-fit Gaussian:
     *
     * f ~ A / (pi*sqrt det M) * exp( - (r-r0) * M^-1 * (r-r0) )
     *
     * The fourth moment rho4 is also returned.
     * Note that the total image intensity for the Gaussian is 2A.
     *
     * Arguments:
     *   data: ImageView structure containing the image
     * > A: adaptive amplitude
     * > x0: adaptive centroid (x)
     * > y0: adaptive centroid (y)
     * > Mxx: adaptive covariance (xx)
     * > Mxy: adaptive covariance (xy)
     * > Myy: adaptive covariance (yy)
     * > rho4: rho4 moment
     *   epsilon: required accuracy
     * > num_iter: number of iterations required to converge
     */

    template <typename T>
    void find_ellipmom_2(
        ConstImageView<T> data, ConstImageView<int> mask, double& A, double& x0, double& y0,
        double& Mxx, double& Mxy, double& Myy, double& rho4, double epsilon, int& num_iter,
        boost::shared_ptr<HSMParams> hsmparams) 
    {

        double convergence_factor = 1.0;
        double Amp,Bx,By,Cxx,Cxy,Cyy;
        double semi_a2, semi_b2, two_psi;
        double dx, dy, dxx, dxy, dyy;
        double shiftscale, shiftscale0=0.;
        double x00 = x0;
        double y00 = y0;

        num_iter = 0;

#ifdef N_CHECKVAL
        if (epsilon <= 0 || epsilon >= convergence_factor) {
            throw HSMError("Error: epsilon out of range in find_ellipmom_2.\n");
        }
#endif

        /*
         * Set Amp = -1000 as initial value just in case the while() block below is never triggered;
         * in this case we have at least *something* defined to divide by, and for which the output
         * will fairly clearly be junk.
         */
        Amp = -1000.;

        /* Iterate until we converge */
        while(convergence_factor > epsilon) {

            /* Get moments */
            find_ellipmom_1(data, mask, x0, y0, Mxx, Mxy, Myy, Amp, Bx, By, Cxx, Cxy, Cyy, rho4, hsmparams);

            /* Compute configuration of the weight function */
            two_psi = std::atan2( 2* Mxy, Mxx-Myy );
            semi_a2 = 0.5 * ((Mxx+Myy) + (Mxx-Myy)*std::cos(two_psi)) + Mxy*std::sin(two_psi);
            semi_b2 = Mxx + Myy - semi_a2;

            if (semi_b2 <= 0) {
                throw HSMError("Error: non positive-definite weight in find_ellipmom_2.\n");
            }

            shiftscale = std::sqrt(semi_b2);
            if (num_iter == 0) shiftscale0 = shiftscale;

            /* Now compute changes to x0, etc. */
            dx = 2. * Bx / (Amp * shiftscale);
            dy = 2. * By / (Amp * shiftscale);
            dxx = 4. * (Cxx/Amp - 0.5*Mxx) / semi_b2;
            dxy = 4. * (Cxy/Amp - 0.5*Mxy) / semi_b2;
            dyy = 4. * (Cyy/Amp - 0.5*Myy) / semi_b2;

            if (dx     >  hsmparams->bound_correct_wt) dx     =  hsmparams->bound_correct_wt;
            if (dx     < -hsmparams->bound_correct_wt) dx     = -hsmparams->bound_correct_wt;
            if (dy     >  hsmparams->bound_correct_wt) dy     =  hsmparams->bound_correct_wt;
            if (dy     < -hsmparams->bound_correct_wt) dy     = -hsmparams->bound_correct_wt;
            if (dxx    >  hsmparams->bound_correct_wt) dxx    =  hsmparams->bound_correct_wt;
            if (dxx    < -hsmparams->bound_correct_wt) dxx    = -hsmparams->bound_correct_wt;
            if (dxy    >  hsmparams->bound_correct_wt) dxy    =  hsmparams->bound_correct_wt;
            if (dxy    < -hsmparams->bound_correct_wt) dxy    = -hsmparams->bound_correct_wt;
            if (dyy    >  hsmparams->bound_correct_wt) dyy    =  hsmparams->bound_correct_wt;
            if (dyy    < -hsmparams->bound_correct_wt) dyy    = -hsmparams->bound_correct_wt;

            /* Convergence tests */
            convergence_factor = std::abs(dx)>std::abs(dy)? std::abs(dx): std::abs(dy);
            convergence_factor *= convergence_factor;
            if (std::abs(dxx)>convergence_factor) convergence_factor = std::abs(dxx);
            if (std::abs(dxy)>convergence_factor) convergence_factor = std::abs(dxy);
            if (std::abs(dyy)>convergence_factor) convergence_factor = std::abs(dyy);
            convergence_factor = std::sqrt(convergence_factor);
            if (shiftscale<shiftscale0) convergence_factor *= shiftscale0/shiftscale;

            /* Now update moments */
            x0 += dx * shiftscale;
            y0 += dy * shiftscale;
            Mxx += dxx * semi_b2;
            Mxy += dxy * semi_b2;
            Myy += dyy * semi_b2;

            /* If the moments have gotten too large, or the centroid is out of range,
             * report a failure */
<<<<<<< HEAD
            if (std::abs(Mxx)>hsm::max_amoment || std::abs(Mxy)>hsm::max_amoment
                || std::abs(Myy)>hsm::max_amoment
                || std::abs(x0-x00)>hsm::max_ashift || std::abs(y0-y00)>hsm::max_ashift) {
                throw HSMError("Error: adaptive moment failed\n");
            }

            if (++num_iter > hsm::max_mom2_iter) {
=======
            if (std::abs(Mxx)>hsmparams->max_amoment || std::abs(Mxy)>hsmparams->max_amoment
                || std::abs(Myy)>hsmparams->max_amoment
                || std::abs(x0-x00)>hsmparams->max_ashift || std::abs(y0-y00)>hsmparams->max_ashift) {
                throw HSMError("Error: adaptive moment failed\n");
            }

            if (++num_iter > hsmparams->max_mom2_iter) {
>>>>>>> dbab9d2b
                throw HSMError("Error: too many iterations in adaptive moments\n");
            }

            if (std::isnan(convergence_factor) || std::isnan(Mxx) || std::isnan(Myy)
                || std::isnan(Mxy) || std::isnan(x0) || std::isnan(y0)) {
                throw HSMError("Error: NaN in calculation of adaptive moments\n");
            }
        }

        /* Re-normalize rho4 */
        A = Amp;
        rho4 /= Amp;
    }

    /* fast_convolve_image_1
     *
     * *** CONVOLVES TWO IMAGES *** 
     *
     * The bounding boxes and masks from image1 and image2 are taken
     * into account; only unmasked pixels are set in the output.  Note
     * that this routine ADDS the convolution to the pre-existing image.
     *
     * Arguments:
     *   image1: 1st image to be convolved, ImageView format
     *   image2: 2nd image to be convolved, ImageView format
     * > image_out: output (convolved) image, ImageView format
     */

    template <typename T, typename U>
    void fast_convolve_image_1(
        ConstImageView<T> image1, ConstImageView<int> mask1, 
        ConstImageView<U> image2, ConstImageView<int> mask2, 
        ImageView<T> image_out, ConstImageView<int> mask_out)
    {
        long dim1x, dim1y, dim1o, dim1, dim2, dim3, dim4;
        double xr,xi,yr,yi;
        long i,i_conj,j,k,ii,ii_conj;
        long out_xmin, out_xmax, out_ymin, out_ymax, out_xref, out_yref;

        /* Determine array sizes:
         * dim1 = (linear) size of pixel grid used for FFT
         * dim2 = 2*dim1
         * dim3 = dim2*dim2
         * dim4 = 2*dim3
         */
        dim1x = image1.getXMax() - image1.getXMin() + image2.getXMax() - image2.getXMin() + 2;
        dim1y = image1.getYMax() - image1.getYMin() + image2.getYMax() - image2.getYMin() + 2;
        dim1o = (dim1x>dim1y)? dim1x: dim1y;
        dim1 = 1; while(dim1<dim1o) dim1 <<= 1; /* dim1 must be a power of two */
        dim2 = dim1 << 1;
        dim3 = dim2 * dim2;
        dim4 = dim3 << 1;

        /* Allocate & initialize memory */
        tmv::Matrix<double> m1(dim1,dim1,0.);
        tmv::Matrix<double> m2(dim1,dim1,0.);
        tmv::Matrix<double> mout(dim1,dim1,0.);
        tmv::Vector<double> Ax(dim4,0.);
        tmv::Vector<double> Bx(dim4,0.);

        /* Build input maps */
        for(int x=image1.getXMin();x<=image1.getXMax();x++)
            for(int y=image1.getYMin();y<=image1.getYMax();y++) 
                if (mask1(x,y)) 
                    m1(x-image1.getXMin(),y-image1.getYMin()) = image1(x,y);
        for(i=image2.getXMin();i<=image2.getXMax();i++)
            for(j=image2.getYMin();j<=image2.getYMax();j++)
                if (mask2(i,j)) 
                    m2(i-image2.getXMin(),j-image2.getYMin()) = image2(i,j);

        /* Build the arrays for FFT -
         * - put m1 and m2 into the real and imaginary parts of Bx, respectively. */
        for(i=0;i<dim1;i++) for(j=0;j<dim1;j++) {
            k=2*(dim2*i+j);
            Bx[k  ] = m1[i][j];
            Bx[k+1] = m2[i][j];
        }

        /* We've filled only part of Bx, the other locations are for
         * zero padding.  First we separate the real (m1) and imaginary (m2) parts of the FFT,
         * then multiply to get the convolution.
         */
        fourier_trans_1(Bx.ptr(),dim3,1);
        for(i=0;i<dim3;i++) {
            i_conj = i==0? 0: dim3-i;      /* part of FFT of B holding complex conjugate mode */
            ii      = 2*i;
            ii_conj = 2*i_conj;
            xr = 0.5 * (  Bx[ii  ] + Bx[ii_conj  ] );
            xi = 0.5 * (  Bx[ii+1] - Bx[ii_conj+1] );
            yr = 0.5 * (  Bx[ii+1] + Bx[ii_conj+1] );
            yi = 0.5 * ( -Bx[ii  ] + Bx[ii_conj  ] );
            Ax[ii  ] = xr*yr-xi*yi;      /* complex multiplication */
            Ax[ii+1] = xr*yi+xi*yr;
        }
        fourier_trans_1(Ax.ptr(),dim3,-1);   /* Reverse FFT Ax to get convolved image */
        for(i=0;i<dim1;i++)
            for(j=0;j<dim1;j++)
                mout[i][j] = Ax[2*(dim2*i+j)] / (double)dim3;

        /* Calculate the effective bounding box for the output image,
         * [out_xmin..out_xmax][out_ymin..out_ymax], and the offset between mout and
         * image_out, namely (out_xref,out_yref)
         */
        out_xmin = out_xref = image1.getXMin() + image2.getXMin();
        out_xmax =            image1.getXMax() + image2.getXMax();
        out_ymin = out_yref = image1.getYMin() + image2.getYMin();
        out_ymax =            image1.getYMax() + image2.getYMax();
        if (out_xmin<image_out.getXMin()) out_xmin = image_out.getXMin();
        if (out_xmax>image_out.getXMax()) out_xmax = image_out.getXMax();
        if (out_ymin<image_out.getYMin()) out_ymin = image_out.getYMin();
        if (out_ymax>image_out.getYMax()) out_ymax = image_out.getYMax();

        /* And now do the writing */
        for(i=out_xmin;i<=out_xmax;i++)
            for(j=out_ymin;j<=out_ymax;j++)
                if(mask_out(i,j))
                    image_out(i,j) += mout(i-out_xref,j-out_yref);

    }

    void matrix22_invert(double& a, double& b, double& c, double& d) 
    {

        double det,temp;

        det = a*d-b*c;
        b = -b; c = -c;
        temp = a; a = d; d = temp;
        a /= det; b /= det; c /= det; d /= det;
    }

    /* shearmult
     * *** COMPOSES TWO SHEARS ***
     *
     * Takes two shears and finds the effective shear on an initially circular object from
     * applying ea and then eb.  The "e"'s are in the ellipticity format of Bernstein &
     * Jarvis.
     *
     * Arguments:
     *   e1a: + component of 1st shear
     *   e1b: x component of 1st shear
     *   e2a: + component of 2nd shear
     *   e2b: x component of 2nd shear
     * > e1out: + component of total shear
     * > e2out: x component of total shear
     */

    void shearmult(double e1a, double e2a, double e1b, double e2b,
                   double& e1out, double& e2out) 
    {

        /* This is eq. 2-13 of Bernstein & Jarvis */
        /* Shear ea is applied, then eb -- it matters! */
        double dotp, factor;

        dotp = e1a*e1b + e2a*e2b;
        factor = (1.-std::sqrt(1-e1b*e1b-e2b*e2b)) / (e1b*e1b + e2b*e2b);
        e1out = (e1a + e1b + e2b*factor*(e2a*e1b - e1a*e2b))/(1+dotp);
        e2out = (e2a + e2b + e1b*factor*(e1a*e2b - e2a*e1b))/(1+dotp);
    }

    /* psf_corr_bj
     * *** CARRIES OUT BERNSTEIN & JARVIS A4 PSF CORRECTION ***
     *
     * This routine cleans up the PSF by shearing to the circular-PSF frame,
     * then applying the resolution factor, then un-shearing.
     *
     * Arguments:
     *   Tratio: trace ratio, (Mxx+Myy)(psf)/(Mxx+Myy)(measured)
     *   e1p: + ellipticity of PSF
     *   e2p: x ellipticity of PSF
     *   a4p: radial 4th moment of PSF
     *   e1o: + ellipticity of galaxy (measured)
     *   e2o: x ellipticity of galaxy (measured)
     *   a4o: radial 4th moment of galaxy (measured)
     * > e1: output ellipticity
     * > e2: output ellipticity
     */

    void psf_corr_bj(
        double Tratio, double e1p, double e2p, double a4p, double e1o,
        double e2o, double a4o, double& e1, double& e2) 
    {

        double e1red, e2red; /* ellipticities reduced to circular PSF */
        double sig2ratio;
        double coshetap, coshetao;
        double R;

        /* Take us to sig2ratio = sigma2(P)/sigma2(O) since this is shear-invariant */
        coshetap = 1./std::sqrt(1-e1p*e1p-e2p*e2p);
        coshetao = 1./std::sqrt(1-e1o*e1o-e2o*e2o);
        sig2ratio = Tratio * coshetao/coshetap; /* since sigma2 = T / cosh eta */

        shearmult(e1o,e2o,-e1p,-e2p,e1red,e2red);

        /* compute resolution factor and un-dilute */
        coshetao = 1./std::sqrt(1-e1red*e1red-e2red*e2red);
        R = 1. - sig2ratio * (1-a4p)/(1+a4p) * (1+a4o)/(1-a4o) / coshetao;

        e1red /= R;
        e2red /= R;

        shearmult(e1red,e2red,e1p,e2p,e1,e2);
    }

    /* psf_corr_linear
     * *** CARRIES OUT HIRATA & SELJAK LINEAR PSF CORRECTION ***
     *
     * This routine cleans up the PSF by shearing to the circular-PSF frame,
     * then applying the resolution factor, then un-shearing.
     *
     * Arguments:
     *   Tratio: trace ratio, (Mxx+Myy)(psf)/(Mxx+Myy)(measured)
     *   e1p: + ellipticity of PSF
     *   e2p: x ellipticity of PSF
     *   a4p: radial 4th moment of PSF
     *   e1o: + ellipticity of galaxy (measured)
     *   e2o: x ellipticity of galaxy (measured)
     *   a4o: radial 4th moment of galaxy (measured)
     * > e1: output ellipticity
     * > e2: output ellipticity
     */

    void psf_corr_linear(
        double Tratio, double e1p, double e2p, double a4p, double e1o,
        double e2o, double a4o, double& e1, double& e2) 
    {

        double e1red, e2red; /* ellipticities reduced to circular PSF */
        double sig2ratio;
        double coshetap, coshetao;
        double e,eta,a2,b2,A,B;
        double R;
        double a4i;
        double ca4i,ca4p;
        double deltaeta,deltamu;
        //double etai;
        double Ti,Tp;
        double EI;

        /* Take us to sig2ratio = sigma2(P)/sigma2(O) since this is shear-invariant */
        coshetap = 1./std::sqrt(1-e1p*e1p-e2p*e2p);
        coshetao = 1./std::sqrt(1-e1o*e1o-e2o*e2o);
        sig2ratio = Tratio * coshetao/coshetap; /* since sigma2 = T / cosh eta */

        shearmult(e1o,e2o,-e1p,-e2p,e1red,e2red);

        /* compute resolution factor and un-dilute */
        e = std::sqrt(e1red*e1red+e2red*e2red);
        eta = atanh(e);
        a2 = std::exp(-eta)*sig2ratio; /* fraction of major axis variance from PSF */
        b2 = std::exp(eta)*sig2ratio; /* fraction of minor axis variance from PSF */
        A = 1-a2; B = 1-b2; /* fractions from intrinsic image */
        ca4p = 0.375*(a2*a2+b2*b2)+0.25*a2*b2;
        ca4i = 0.375*(A*A+B*B)+0.25*A*B;
        a4i = (a4o - ca4p*a4p) / ca4i;
        Ti = (A-B) * (-2+1.5*(A+B));
        Tp = (a2-b2) * (-2+1.5*(a2+b2));
        deltaeta = Ti * a4i + Tp * a4p;

        /* 4th moment correction for R: must find etai */
        EI = std::sqrt(e1red*e1red + e2red*e2red);
        // TODO: etai was set, but not used.
        // Is this a bug?  Or just a legacy of an old calculation?
        //etai = 0.5 * log( (1./a2-1) / (1./b2-1) ); 
        coshetao = 1./std::sqrt(1-e1red*e1red-e2red*e2red);
        deltamu = (-1.5*A*A - A*B - 1.5*B*B +2*(A+B)) * a4i
            + (-1.5*a2*a2 - a2*b2 - 1.5*b2*b2 + 2*(a2+b2))*a4p;
        deltamu *= 0.5;
        deltaeta *= -1.0;
        R = ( 1 - 2*deltamu - deltaeta*EI - sig2ratio/coshetao ) /
            ( -deltaeta/EI + 1-2*deltamu ) ;

        e1red /= R;
        e2red /= R;

        shearmult(e1red,e2red,e1p,e2p,e1,e2);
    }

    /* psf_corr_ksb_1
     * *** COMPUTES KSB PSF CORRECTION ***
     *
     * Uses the galaxy and PSF images to compute an estimator for the shear (e1,e2)
     * using the method of Kaiser, Squires, and Broadhurst (1995), updated
     * to include the anisotropic PSF correction of Luppino and Kaiser (1997).
     *
     * Arguments:
     *   gal_image: image of measured galaxy (ImageView format)
     *   PSF: PSF map (ImageView format)
     * > e1: + shear estimator, PSF-corrected
     * > e2: x shear estimator, PSF-corrected
     * > responsivity: shear responsivity of estimator
     * > R: resolution factor
     *   flags: processing flags (NOT IMPLEMENTED)
     * > x0_gal: galaxy center (x coordinate) -- input initial guess
     * > y0_gal: galaxy center (y coordinate) -- input initial guess
     * > sig_gal: galaxy radius (pixels) -- input initial guess
     * > flux_gal: galaxy flux (counts)
     * > x0_psf: PSF center (x coordinate) -- input initial guess
     * > y0_psf: PSF center (y coordinate) -- input initial guess
     * > sig_psf: PSF radius (pixels) -- input initial guess
     */

    template <typename T, typename U>
    unsigned int psf_corr_ksb_1(
        ConstImageView<T> gal_image, ConstImageView<int> gal_mask,
        ConstImageView<U> PSF_image, ConstImageView<int> PSF_mask,
        double& e1, double& e2,
        double& responsivity, double& R, unsigned long flags, double& x0_gal, double& y0_gal,
        double& sig_gal, double& flux_gal, double& x0_psf, double& y0_psf, double& sig_psf,
        boost::shared_ptr<HSMParams> hsmparams) 
    {

        unsigned int status = 0;
        int num_iter;
        double oT,oeQ,oeU,oegQ,oegU,opgQQ,opgQU,opgUQ,opgUU,oesQ,oesU,opsQQ,opsQU,opsUQ,opsUU;
        double pT,peQ,peU,pegQ,pegU,ppgQQ,ppgQU,ppgUQ,ppgUU,pesQ,pesU,ppsQQ,ppsQU,ppsUQ,ppsUU;
        double gQ,gU;
        double eQ,eU;
        double PQQ,PQU,PUQ,PUU;
        double x0, y0, sigma0;
        double I00,I20r,I20i,I11,I40r,I40i,I31r,I31i,I22;
        double P00,P20r,P20i,P11,P40r,P40i,P31r,P31i,P22;

        /* Initialize -- if we don't set the outputs, they will be reported
         * as failures.
         */
        e1 = e2 = R = hsmparams->failed_moments;

        tmv::Matrix<double> moments(hsmparams->ksb_moments_max+1,hsmparams->ksb_moments_max+1);
        tmv::Matrix<double> psfmoms(hsmparams->ksb_moments_max+1,hsmparams->ksb_moments_max+1);

        /* Determine the adaptive variance of the measured galaxy */
        x0 = x0_gal;
        y0 = y0_gal;
        sigma0 = sig_gal;
        find_mom_2(gal_image, gal_mask, moments, hsmparams->ksb_moments_max, x0_gal, y0_gal, sig_gal,
                   1.0e-6, num_iter, hsmparams);
        if (num_iter == hsmparams->num_iter_default) {
            status |= 0x0002; /* Report convergence failure */
            x0_gal = x0;
            y0_gal = y0;
            sig_gal = sigma0;
            find_mom_1(gal_image, gal_mask, moments, hsmparams->ksb_moments_max, x0, y0, sigma0);
        }
        flux_gal = 3.544907701811 * sig_gal * moments(0,0);

        /* Determine the centroid of the PSF */
        x0 = x0_psf;
        y0 = y0_psf;
        sigma0 = sig_psf;
        find_mom_2(PSF_image, PSF_mask, psfmoms, hsmparams->ksb_moments_max, x0_psf, y0_psf, sig_psf,
                   1.0e-6, num_iter, hsmparams);
        if (num_iter == hsmparams->num_iter_default) {
            status |= 0x0001; /* Report convergence failure */
            x0_psf = x0;
            y0_psf = y0;
            sig_psf = sigma0;
        }

        /* ... but we want the moments with the galaxy weight fcn */
        find_mom_1(PSF_image, PSF_mask, psfmoms, hsmparams->ksb_moments_max, x0_psf, y0_psf, sig_gal);

        /* Get resolution factor */
        R = 1. - (sig_psf*sig_psf)/(sig_gal*sig_gal);

        /* Now we convert from the rectangular |nx,ny> basis into the polar
         * (nl,nr) basis.  The conversion is:
         *
         * zeroeth order
         * (0,0) = |0,0>
         *
         * second order
         * (2,0) = 1/2 * [ |2,0> - |0,2> ] + i/sqrt2 * |1,1>
         * (1,1) = 1/sqrt2 * [ |2,0> + |0,2> ]
         *
         * fourth order
         * (4,0) = 1/4 * [|4,0>+|0,4>] - sqrt(3/8) * |2,2> + i/2 * [|3,1>-|1,3>]
         * (3,1) = 1/2 * [|4,0>-|0,4>] + i/2 * [|3,1>+|1,3>]
         * (2,2) = sqrt(3/8) [|4,0>+|0,4>] + 1/2 * |2,2>
         */
        P00  = psfmoms(0,0);
        P20r = 0.5 * (psfmoms(2,0) - psfmoms(0,2));
        P20i = 0.7071067811865 * psfmoms(1,1);
        P11  = 0.7071067811865 * (psfmoms(2,0) + psfmoms(0,2));
        P40r = 0.25 * (psfmoms(4,0) + psfmoms(0,4)) - 0.6123724356958 * psfmoms(2,2);
        P40i = 0.5 * (psfmoms(3,1)-psfmoms(1,3));
        P31r = 0.5 * (psfmoms(4,0)-psfmoms(0,4));
        P31i = 0.5 * (psfmoms(3,1)+psfmoms(1,3));
        P22  = 0.6123724356958 * (psfmoms(4,0)+psfmoms(0,4)) + 0.5 * psfmoms(2,2);

        I00  = moments(0,0);
        I20r = 0.5 * (moments(2,0) - moments(0,2));
        I20i = 0.7071067811865 * moments(1,1);
        I11  = 0.7071067811865 * (moments(2,0) + moments(0,2));
        I40r = 0.25 * (moments(4,0) + moments(0,4)) - 0.6123724356958 * moments(2,2);
        I40i = 0.5 * (moments(3,1)-moments(1,3));
        I31r = 0.5 * (moments(4,0)-moments(0,4));
        I31i = 0.5 * (moments(3,1)+moments(1,3));
        I22  = 0.6123724356958 * (moments(4,0)+moments(0,4)) + 0.5 * moments(2,2);

        /* and from this we get all of KSB's quantities.  Their Greek letters have index values
         * here of Q or U.  The "shear" and "smear" tensors are denoted with "g" and "s"
         * respectively.  We'll do the object first.  WARNING: Hirata&Seljak (2003) Appendix C
         * has a complex-conjugation error in all the formulas.
         */
        oT = I00 + I11;

        oeQ = 1.414213562373 * I20r / oT;
        oeU = 1.414213562373 * I20i / oT;

        oegQ = (-1.414213562373*I20r - 2.449489742783*I31r)/oT;
        oegU = (-1.414213562373*I20i - 2.449489742783*I31i)/oT;

        opgQQ = -oeQ*oegQ - 2.449489742783*I40r/oT + 2-(I00 + 2*I11 + I22)/oT;
        opgQU = -oeQ*oegU - 2.449489742783*I40i/oT;
        opgUQ = -oeU*oegQ - 2.449489742783*I40i/oT;
        opgUU = -oeU*oegU + 2.449489742783*I40r/oT + 2-(I00 + 2*I11 + I22)/oT;

        oesQ = (-1.414213562373*I20r + 2.449489742783*I31r ) / (4*oT);
        oesU = (-1.414213562373*I20i + 2.449489742783*I31i ) / (4*oT);

        opsQQ = -oeQ*oesQ + 2.449489742783*I40r / (4*oT) + (I00 - 2*I11 + I22) / (2*oT);
        opsQU = -oeQ*oesU + 2.449489742783*I40i / (4*oT);
        opsUQ = -oeU*oesQ + 2.449489742783*I40i / (4*oT);
        opsUU = -oeU*oesU - 2.449489742783*I40r / (4*oT) + (I00 - 2*I11 + I22) / (2*oT);

        /* Now the PSF */
        pT = P00 + P11;

        peQ = 1.414213562373 * P20r / pT;
        peU = 1.414213562373 * P20i / pT;

        pegQ = (-1.414213562373*P20r - 2.449489742783*P31r)/pT;
        pegU = (-1.414213562373*P20i - 2.449489742783*P31i)/pT;

        ppgQQ = -peQ*pegQ - 2.449489742783*P40r/pT + 2-(P00 + 2*P11 + P22)/pT;
        ppgQU = -peQ*pegU - 2.449489742783*P40i/pT;
        ppgUQ = -peU*pegQ - 2.449489742783*P40i/pT;
        ppgUU = -peU*pegU + 2.449489742783*P40r/pT + 2-(P00 + 2*P11 + P22)/pT;

        pesQ = (-1.414213562373*P20r + 2.449489742783*P31r ) / (4*pT);
        pesU = (-1.414213562373*P20i + 2.449489742783*P31i ) / (4*pT);

        ppsQQ = -peQ*pesQ + 2.449489742783*P40r / (4*pT) + (P00 - 2*P11 + P22) / (2*pT);
        ppsQU = -peQ*pesU + 2.449489742783*P40i / (4*pT);
        ppsUQ = -peU*pesQ + 2.449489742783*P40i / (4*pT);
        ppsUU = -peU*pesU - 2.449489742783*P40r / (4*pT) + (P00 - 2*P11 + P22) / (2*pT);

        /* Let's invert the PSF smear responsivity matrix */
        matrix22_invert(ppsQQ,ppsQU,ppsUQ,ppsUU);

        /* We've got these, let's find g (KSB's "p") and do the smear correction */
        gQ = (ppsQQ*peQ+ppsQU*peU);
        gU = (ppsUQ*peQ+ppsUU*peU);
        eQ = oeQ - opsQQ*gQ - opsQU*gU;
        eU = oeU - opsUQ*gQ - opsUU*gU;

        /* Now compute and invert P = opg - ops*ppg*pps^-1 */
        PQQ = opgQQ - opsQQ*ppgQQ*ppsQQ - opsQQ*ppgQU*ppsUQ -
            opsQU*ppgUQ*ppsQQ - opsQU*ppgUU*ppsUQ;
        PQU = opgQU - opsQQ*ppgQQ*ppsQU - opsQQ*ppgQU*ppsUU -
            opsQU*ppgUQ*ppsQU - opsQU*ppgUU*ppsUU;
        PUQ = opgUQ - opsUQ*ppgQQ*ppsQQ - opsUQ*ppgQU*ppsUQ -
            opsUU*ppgUQ*ppsQQ - opsUU*ppgUU*ppsUQ;
        PUU = opgUU - opsUQ*ppgQQ*ppsQU - opsUQ*ppgQU*ppsUU -
            opsUU*ppgUQ*ppsQU - opsUU*ppgUU*ppsUU;

        matrix22_invert(PQQ,PQU,PUQ,PUU);

        /* This finally gives us a shear. */
        e1 = PQQ*eQ + PQU*eU;
        e2 = PUQ*eQ + PUU*eU;
        responsivity = 1.;

        return status;
    }

    /* psf_corr_regauss
     * *** COMPUTES RE-GAUSSIANIZATION PSF CORRECTION ***
     *
     * Takes in galaxy and PSF images and computes a PSF-corrected ellipticity (e1,e2)
     * using the re-Gaussianization method of Hirata & Seljak (2003).  The
     * ellipticity computed corresponds to Bernstein & Jarvis (2002) definition.
     *
     * flags:
     *   0x00000001: recompute galaxy flux by summing unmasked pixels
     *   0x00000002: recompute galaxy flux from Gaussian-quartic fit (overrides 0x00000001)
     *   0x00000004: cut off Gaussian approximator at hsmparams->nsig_rg sigma (saves computation time in
     *               the convolution step)
     *   0x00000008: cut off PSF residual at hsmparams->nsig_rg2 sigma (saves computation time in
     *               the convolution step)
     *
     * Arguments:
     *   gal_image: image of the galaxy as measured (i.e. not deconvolved)
     *   PSF: image of point spread function
     * > e1: + ellipticity
     * > e2: x ellipticity
     * > R: effective resolution factor (0 = unresolved, 1 = well resolved)
     *   flags: controls options for shear measurement
     * > x0_gal: guess for galaxy centroid (x) [replaced with best value]
     * > y0_gal: guess for galaxy centroid (y) [replaced with best value]
     * > sig_gal: guess for galaxy sigma [replaced with best value]
     * > x0_psf: guess for PSF centroid (x) [replaced with best value]
     * > y0_psf: guess for PSF centroid (y) [replaced with best value]
     * > sig_psf: guess for PSF sigma [replaced with best value]
     * > flux_gal: total flux of galaxy
     *
     * Returns: status of shear measurement. (0 = completely successful)
     *   The status integer is bit-encoded:
     *   0x0001 = PSF adaptive moment failure to converge
     *   0x0002 = galaxy adaptive moment failure to converge
     *   0x0004 = galaxy smaller than PSF
     *   0x0008 = adaptive measurement of re-Gaussianized image failed to converge
     */

    template <typename T, typename U>
    unsigned int psf_corr_regauss(
        ConstImageView<T> gal_image, ConstImageView<int> gal_mask,
        ConstImageView<U> PSF_image, ConstImageView<int> PSF_mask,
        double& e1, double& e2, double& R, unsigned long flags, double& x0_gal,
        double& y0_gal, double& sig_gal, double& x0_psf, double& y0_psf,
        double& sig_psf, double& flux_gal, boost::shared_ptr<HSMParams> hsmparams) 
    {
        int num_iter;
        unsigned int status = 0;
        double A_g, Mxxpsf, Mxypsf, Myypsf, rho4psf, flux_psf, sum;
        double A_I, Mxxgal, Mxygal, Myygal, rho4gal;
        double Minvpsf_xx, Minvpsf_xy, Minvpsf_yy, detM, center_amp_psf;
        double dx, dy;
        double a2, b2, two_phi;
        double x0_old=0., y0_old=0., Mfxx, Mfxy, Mfyy, detMf, Minvf_xx, Minvf_xy, Minvf_yy;
        double Tpsf, e1psf, e2psf;
        double Tgal, e1gal, e2gal;
        long fgauss_xmin, fgauss_xmax, fgauss_ymin, fgauss_ymax;
        double fgauss_xctr, fgauss_yctr, fgauss_xsig, fgauss_ysig;

        /* Initialize -- if we don't set the outputs, they will be reported
         * as failures.
         */
        e1 = e2 = R = hsmparams->failed_moments;

        /* Get the PSF flux */
        flux_psf = 0;
        for(int y=PSF_image.getYMin();y<=PSF_image.getYMax();y++)
            for(int x=PSF_image.getXMin();x<=PSF_image.getXMax();x++)
                if (PSF_mask(x,y))
                    flux_psf += PSF_image(x,y);

        /* Recompute the galaxy flux only if the relevant flag is set */
        if (flags & 0x00000001) {
            flux_gal = 0;
            for(int y=gal_image.getYMin();y<=gal_image.getYMax();y++)
                for(int x=gal_image.getXMin();x<=gal_image.getXMax();x++)
                    if (gal_mask(x,y)) 
                        flux_gal += gal_image(x,y);
        }

        /* Get the elliptical adaptive moments of PSF */
        Mxxpsf = Myypsf = sig_psf * sig_psf;
        Mxypsf = 0.;
        find_ellipmom_2(PSF_image, PSF_mask, A_g, x0_psf, y0_psf, Mxxpsf, Mxypsf, Myypsf, rho4psf,
                        1.0e-6, num_iter, hsmparams);

        if (num_iter == hsmparams->num_iter_default) {
            x0_psf = x0_old;
            y0_psf = y0_old;
            status |= 0x0001;
        }

        /* Get the elliptical adaptive moments of galaxy */
        Mxxgal = Myygal = sig_gal * sig_gal;
        Mxygal = 0.;
        find_ellipmom_2(gal_image, gal_mask, A_I, x0_gal, y0_gal, Mxxgal, Mxygal, Myygal, rho4gal,
                        1.0e-6, num_iter, hsmparams);

        if (num_iter == hsmparams->num_iter_default) {
            x0_gal = x0_old;
            y0_gal = y0_old;
            status |= 0x0002;
        }

        /* If the flags tell us to, we reset the galaxy flux estimate */
        if (flags & 0x00000002) {
            flux_gal = rho4gal * A_I;
        }

        /* Compute approximate deconvolved moments (i.e. without non-Gaussianity correction).
         * We also test this matrix for positive definiteness.
         */
        Mfxx = Mxxgal - Mxxpsf;
        Mfxy = Mxygal - Mxypsf;
        Mfyy = Myygal - Myypsf;
        detMf = Mfxx * Mfyy - Mfxy * Mfxy;
        if (hsmparams->regauss_too_small == 0) {
            if (Mfxx<=0 || Mfyy<=0 || detMf<=0) status |= 0x0004;
        } else {

            /* Compute the semimajor and semiminor axes of Mf and the position angle */
            two_phi = std::atan2(2*Mfxy, Mfxx-Mfyy);
            a2 = 0.5 * ( Mfxx+Mfyy + (Mfxx-Mfyy)*std::cos(two_phi) ) + Mfxy*std::sin(two_phi);
            b2 = Mfxx + Mfyy - a2;

            /* Now impose restrictions to ensure this doesn't blow up */
            if (a2<=0.25) a2=0.25;
            if (b2<=0.25) b2=0.25;

            /* Convert back to Mf matrix */
            Mfxx = 0.5 * ( a2+b2 + (a2-b2)*std::cos(two_phi) );
            Mfyy = 0.5 * ( a2+b2 - (a2-b2)*std::cos(two_phi) );
            Mfxy = 0.5 * (a2-b2) * std::sin(two_phi);
            detMf = Mfxx*Mfyy - Mfxy*Mfxy;
        }

        /* Test to see if anything has gone wrong -- if so, complain! */
        if (status) return (status);

        /* We also need the Gaussian de-convolved fit.  First get bounding box */
        fgauss_xmin = gal_image.getXMin() - PSF_image.getXMax();
        fgauss_xmax = gal_image.getXMax() - PSF_image.getXMin();
        fgauss_ymin = gal_image.getYMin() - PSF_image.getYMax();
        fgauss_ymax = gal_image.getYMax() - PSF_image.getYMin();
        fgauss_xctr = x0_gal - x0_psf;
        fgauss_yctr = y0_gal - y0_psf;
        fgauss_xsig = std::sqrt(Mfxx>1? Mfxx: 1);
        fgauss_ysig = std::sqrt(Mfyy>1? Mfyy: 1);

        /* Shrink if the box extends beyond hsmparams->nsig_rg sigma range */
        if (flags & 0x00000004) {
            if (fgauss_xmin < fgauss_xctr - hsmparams->nsig_rg*fgauss_xsig)
                fgauss_xmin = (long) std::floor(fgauss_xctr - hsmparams->nsig_rg*fgauss_xsig);
            if (fgauss_xmax > fgauss_xctr + hsmparams->nsig_rg*fgauss_xsig)
                fgauss_xmax = (long) std::ceil (fgauss_xctr + hsmparams->nsig_rg*fgauss_xsig);
            if (fgauss_ymin < fgauss_yctr - hsmparams->nsig_rg*fgauss_ysig)
                fgauss_ymin = (long) std::floor(fgauss_yctr - hsmparams->nsig_rg*fgauss_ysig);
            if (fgauss_ymax > fgauss_yctr + hsmparams->nsig_rg*fgauss_ysig)
                fgauss_ymax = (long) std::ceil (fgauss_yctr + hsmparams->nsig_rg*fgauss_ysig);
        }
        Minvf_xx =  Mfyy/detMf;
        Minvf_xy = -Mfxy/detMf;
        Minvf_yy =  Mfxx/detMf;
        sum = 0.;
        Bounds<int> fgauss_bounds(fgauss_xmin, fgauss_xmax, fgauss_ymin, fgauss_ymax);
        Image<double> fgauss(fgauss_bounds);
        for(int y=fgauss.getYMin();y<=fgauss.getYMax();y++) {
            for(int x=fgauss.getXMin();x<=fgauss.getXMax();x++) {
                dx = x - x0_gal + x0_psf;
                dy = y - y0_gal + y0_psf;
                sum += fgauss(x,y) =
                    std::exp (-0.5 * ( Minvf_xx*dx*dx + Minvf_yy*dy*dy ) - Minvf_xy*dx*dy);
            }
        }

        /* Properly normalize fgauss */
        fgauss *= flux_gal/(sum*flux_psf);
        Image<int> fgauss_mask(fgauss_bounds);
        fgauss_mask.fill(1);
        ConstImageView<int> fgauss_mask_view = fgauss_mask.view();

        /* Figure out the size of the bounding box for the PSF residual.
         * We don't necessarily need the whole PSF,
         * just the part that will affect regions inside the hsmparams->nsig_rg2 sigma ellipse 
         * of the Intensity.
         */
        Bounds<int> pbounds = PSF_image.getBounds();
        if (flags & 0x00000008) {
            int pxmin = (int) std::floor(
                x0_psf - hsmparams->nsig_rg2*std::sqrt(Mxxgal) - hsmparams->nsig_rg*fgauss_xsig );
            int pxmax = (int) std::ceil (
                x0_psf + hsmparams->nsig_rg2*std::sqrt(Mxxgal) + hsmparams->nsig_rg*fgauss_xsig );
            int pymin = (int) std::floor(
                y0_psf - hsmparams->nsig_rg2*std::sqrt(Myygal) - hsmparams->nsig_rg*fgauss_ysig );
            int pymax = (int) std::ceil (
                y0_psf + hsmparams->nsig_rg2*std::sqrt(Myygal) + hsmparams->nsig_rg*fgauss_ysig );
            if (PSF_image.getXMin() >= pxmin) pxmin = PSF_image.getXMin();
            if (PSF_image.getXMax() <= pxmax) pxmax = PSF_image.getXMax();
            if (PSF_image.getYMin() >= pymin) pymin = PSF_image.getYMin();
            if (PSF_image.getYMax() <= pymax) pymax = PSF_image.getYMax();
            pbounds = Bounds<int>(pxmin,pxmax,pymin,pymax);
        }

        /* Now let's compute the residual from the PSF fit.  This is called
         * - epsilon in Hirata & Seljak.
         */
        Image<double> PSF_resid(pbounds);
        detM = Mxxpsf * Myypsf - Mxypsf * Mxypsf;
        Minvpsf_xx =  Myypsf/detM;
        Minvpsf_xy = -Mxypsf/detM;
        Minvpsf_yy =  Mxxpsf/detM;
        center_amp_psf = flux_psf / (2.*M_PI * std::sqrt(detM));
        for(int y=pbounds.getYMin();y<=pbounds.getYMax();y++) {
            for(int x=pbounds.getXMin();x<=pbounds.getXMax();x++) {
                dx = x - x0_psf;
                dy = y - y0_psf;

                if (PSF_mask(x,y))
                    PSF_resid(x,y) = -PSF_image(x,y) + center_amp_psf * 
                        std::exp (-0.5 * ( Minvpsf_xx*dx*dx + Minvpsf_yy*dy*dy ) - Minvpsf_xy*dx*dy);
            }
        }

        /* Now compute the re-Gaussianized galaxy image */
        Image<double> Iprime = gal_image;
        ConstImageView<double> fgauss_view = fgauss.view();
        ConstImageView<double> PSF_resid_view = PSF_resid.view();
        ImageView<double> Iprime_view = Iprime.view();
        ConstImageView<double> Iprime_cview = Iprime_view;
        fast_convolve_image_1(fgauss_view, fgauss_mask_view, PSF_resid_view, PSF_mask,
                              Iprime_view, gal_mask);

        /* Now that Iprime is constructed, we measure it */
        find_ellipmom_2(Iprime_cview, gal_mask, A_I, x0_gal, y0_gal, Mxxgal, Mxygal, Myygal,
                        rho4gal, 1.0e-6, num_iter, hsmparams);
        if (num_iter == hsmparams->num_iter_default) {
            x0_gal = x0_old;
            y0_gal = y0_old;
            status |= 0x0008;
        }
        if (Mxxgal<=0 || Myygal<=0 || Mxxgal*Myygal<=Mxygal*Mxygal ) {
            throw HSMError("Error: non positive definite adaptive moments.\n");
        }
        sig_gal = std::pow( Mxxgal*Myygal - Mxygal*Mxygal, 0.25);

        /* And do the PSF correction */
        Tgal  = Mxxgal + Myygal;
        e1gal = (Mxxgal - Myygal) / Tgal;
        e2gal = 2 *Mxygal / Tgal;
        Tpsf  = Mxxpsf + Myypsf;
        e1psf = (Mxxpsf - Myypsf) / Tpsf;
        e2psf = 2 * Mxypsf / Tpsf;

        psf_corr_bj(Tpsf/Tgal, e1psf, e2psf, 0., e1gal, e2gal, 0.5*rho4gal-1., e1, e2); 
        /* Use 0 for radial 4th moment of PSF because it's been * re-Gaussianized.  */

        R = 1. - Tpsf/Tgal;

        return status;
    }

    /* general_shear_estimator
     * *** WRAPPER FOR SHEAR ESTIMATION ROUTINES ***
     *
     * Arguments:
     *   gal_image: measured image of galaxy
     *   PSF: estimated PSF map
     *   gal_data: galaxy data
     *   PSF_data: PSF data
     *   shear_est: which shear estimator to use
     *   flags: any flags for the shear estimator
     *
     * Returns: status from shear measurement:
     *   0      = completely successful
     *   0x8000 = couldn't figure out which estimator you wanted to use
     *
     * For BJ and LINEAR methods, returns 1 if measurement fails.
     */

    template <typename T, typename U>
    unsigned int general_shear_estimator(
        ConstImageView<T> gal_image, ConstImageView<int> gal_mask,
        ConstImageView<U> PSF_image, ConstImageView<int> PSF_mask,
        ObjectData& gal_data, ObjectData& PSF_data, const std::string& shear_est,
        unsigned long flags, boost::shared_ptr<HSMParams> hsmparams) 
    {
        unsigned int status = 0;
        int num_iter;
        double x0, y0, R;
        double A_gal, Mxx_gal, Mxy_gal, Myy_gal, rho4_gal;
        double A_psf, Mxx_psf, Mxy_psf, Myy_psf, rho4_psf;

        if (shear_est == "BJ" || shear_est == "LINEAR") {
            /* Bernstein & Jarvis and linear estimator */

            /* Measure the PSF */
            x0 = PSF_data.x0;
            y0 = PSF_data.y0;
            Mxx_psf = Myy_psf = PSF_data.sigma * PSF_data.sigma; Mxy_psf = 0.;
            find_ellipmom_2(PSF_image, PSF_mask, A_psf, x0, y0, Mxx_psf, Mxy_psf, Myy_psf,
                            rho4_psf, 1.0e-6, num_iter, hsmparams);
            if (num_iter == hsmparams->num_iter_default) {
                return 1;
            } else {
                PSF_data.x0 = x0;
                PSF_data.y0 = y0;
                PSF_data.sigma = std::pow( Mxx_psf * Myy_psf - Mxy_psf * Mxy_psf, 0.25);
            }

            /* Measure the galaxy */
            x0 = gal_data.x0;
            y0 = gal_data.y0;
            Mxx_gal = Myy_gal = gal_data.sigma * gal_data.sigma; Mxy_gal = 0.;
            find_ellipmom_2(gal_image, gal_mask, A_gal, x0, y0, Mxx_gal, Mxy_gal,
                            Myy_gal, rho4_gal, 1.0e-6, num_iter, hsmparams);
            if (num_iter == hsmparams->num_iter_default) {
                return 1;
            } else {
                gal_data.x0 = x0;
                gal_data.y0 = y0;
                gal_data.sigma = std::pow( Mxx_gal * Myy_gal - Mxy_gal * Mxy_gal, 0.25);
                gal_data.flux = 2.0 * A_gal;
            }

            /* Perform PSF correction */
            R = 1. - (Mxx_psf+Myy_psf)/(Mxx_gal+Myy_gal);
            if (shear_est == "BJ") {
                psf_corr_bj( 1.-R, (Mxx_psf-Myy_psf)/(Mxx_psf+Myy_psf),
                             2*Mxy_psf/(Mxx_psf+Myy_psf), 0.5*rho4_psf-1.,
                             (Mxx_gal-Myy_gal)/(Mxx_gal+Myy_gal),
                             2*Mxy_gal/(Mxx_gal+Myy_gal), 0.5*rho4_gal-1.,
                             gal_data.e1, gal_data.e2 );
            } else {
                psf_corr_linear( 1.-R, (Mxx_psf-Myy_psf)/(Mxx_psf+Myy_psf),
                                 2*Mxy_psf/(Mxx_psf+Myy_psf), 0.5*rho4_psf-1.,
                                 (Mxx_gal-Myy_gal)/(Mxx_gal+Myy_gal),
                                 2*Mxy_gal/(Mxx_gal+Myy_gal), 0.5*rho4_gal-1.,
                                 gal_data.e1, gal_data.e2 );
            }
            gal_data.meas_type = 'e';
            gal_data.responsivity = 1.;
        } else if (shear_est == "KSB") {

            status = psf_corr_ksb_1(
                gal_image, gal_mask, PSF_image, PSF_mask, gal_data.e1, gal_data.e2,
                gal_data.responsivity, R, flags, gal_data.x0, gal_data.y0,
                gal_data.sigma, gal_data.flux, PSF_data.x0, PSF_data.y0,
                PSF_data.sigma, hsmparams );
            gal_data.meas_type = 'g';

        } else if (shear_est == "REGAUSS") {

            status = psf_corr_regauss(
                gal_image, gal_mask, PSF_image, PSF_mask, gal_data.e1, gal_data.e2, R,
                flags, gal_data.x0, gal_data.y0, gal_data.sigma, PSF_data.x0,
                PSF_data.y0, PSF_data.sigma, gal_data.flux, hsmparams );
            gal_data.meas_type = 'e';
            gal_data.responsivity = 1.;

        } else {
            return 0x4000;
        }

        /* Report resolution factor and return */
        gal_data.resolution = R;
        return status;
    }

    // instantiate template classes for expected types
    template CppHSMShapeData EstimateShearHSMView(
        const ImageView<float>& gal_image, const ImageView<float>& PSF_image,
        const ImageView<int>& gal_mask_image,
        float sky_var, const char* shear_est, unsigned long flags, double guess_sig_gal,
        double guess_sig_PSF, double precision, double guess_x_centroid, double guess_y_centroid,
        boost::shared_ptr<HSMParams> hsmparams);
    template CppHSMShapeData EstimateShearHSMView(
        const ImageView<double>& gal_image, const ImageView<double>& PSF_image,
        const ImageView<int>& gal_mask_image,
        float sky_var, const char* shear_est, unsigned long flags, double guess_sig_gal,
        double guess_sig_PSF, double precision, double guess_x_centroid, double guess_y_centroid,
        boost::shared_ptr<HSMParams> hsmparams);
    template CppHSMShapeData EstimateShearHSMView(
        const ImageView<float>& gal_image, const ImageView<double>& PSF_image,
        const ImageView<int>& gal_mask_image,
        float sky_var, const char* shear_est, unsigned long flags, double guess_sig_gal,
        double guess_sig_PSF, double precision, double guess_x_centroid, double guess_y_centroid,
        boost::shared_ptr<HSMParams> hsmparams);
    template CppHSMShapeData EstimateShearHSMView(
        const ImageView<double>& gal_image, const ImageView<float>& PSF_image,
        const ImageView<int>& gal_mask_image,
        float sky_var, const char* shear_est, unsigned long flags, double guess_sig_gal,
        double guess_sig_PSF, double precision, double guess_x_centroid, double guess_y_centroid,
        boost::shared_ptr<HSMParams> hsmparams);
    template CppHSMShapeData EstimateShearHSMView(
        const ImageView<int>& gal_image, const ImageView<int>& PSF_image,
        const ImageView<int>& gal_mask_image,
        float sky_var, const char* shear_est, unsigned long flags, double guess_sig_gal,
        double guess_sig_PSF, double precision, double guess_x_centroid, double guess_y_centroid,
        boost::shared_ptr<HSMParams> hsmparams);

    template CppHSMShapeData FindAdaptiveMomView(
        const ImageView<float>& object_image, const ImageView<int> &object_mask_image,
        double guess_sig, double precision, double guess_x_centroid, double guess_y_centroid,
        boost::shared_ptr<HSMParams> hsmparams);
    template CppHSMShapeData FindAdaptiveMomView(
        const ImageView<double>& object_image, const ImageView<int> &object_mask_image,
        double guess_sig, double precision, double guess_x_centroid, double guess_y_centroid,
        boost::shared_ptr<HSMParams> hsmparams);
    template CppHSMShapeData FindAdaptiveMomView(
        const ImageView<int>& object_image, const ImageView<int> &object_mask_image,
        double guess_sig, double precision, double guess_x_centroid, double guess_y_centroid,
        boost::shared_ptr<HSMParams> hsmparams);

    template unsigned int general_shear_estimator(
        ConstImageView<float> gal_image, ConstImageView<int> gal_mask, 
        ConstImageView<float> PSF_image, ConstImageView<int> PSF_mask, 
        ObjectData& gal_data, ObjectData& PSF_data, const std::string& shear_est, 
        unsigned long flags, boost::shared_ptr<HSMParams> hsmparams);
    template unsigned int general_shear_estimator(
        ConstImageView<float> gal_image, ConstImageView<int> gal_mask, 
        ConstImageView<double> PSF_image, ConstImageView<int> PSF_mask, 
        ObjectData& gal_data, ObjectData& PSF_data, const std::string& shear_est, 
        unsigned long flags, boost::shared_ptr<HSMParams> hsmparams);
    template unsigned int general_shear_estimator(
        ConstImageView<double> gal_image, ConstImageView<int> gal_mask, 
        ConstImageView<float> PSF_image, ConstImageView<int> PSF_mask, 
        ObjectData& gal_data, ObjectData& PSF_data, const std::string& shear_est, 
        unsigned long flags, boost::shared_ptr<HSMParams> hsmparams);
    template unsigned int general_shear_estimator(
        ConstImageView<double> gal_image, ConstImageView<int> gal_mask, 
        ConstImageView<double> PSF_image, ConstImageView<int> PSF_mask, 
        ObjectData& gal_data, ObjectData& PSF_data, const std::string& shear_est, 
        unsigned long flags, boost::shared_ptr<HSMParams> hsmparams);
    template unsigned int general_shear_estimator(
        ConstImageView<int> gal_image, ConstImageView<int> gal_mask, 
        ConstImageView<int> PSF_image, ConstImageView<int> PSF_mask, 
        ObjectData& gal_data, ObjectData& PSF_data, const std::string& shear_est, 
        unsigned long flags, boost::shared_ptr<HSMParams> hsmparams);

    template void find_ellipmom_2(
        ConstImageView<double> data, ConstImageView<int> mask, double& A, double& x0, double& y0,
        double& Mxx, double& Mxy, double& Myy, double& rho4, double epsilon, int& num_iter,
        boost::shared_ptr<HSMParams> hsmparams);
    template void find_ellipmom_2(
        ConstImageView<float> data, ConstImageView<int> mask, double& A, double& x0, double& y0,
        double& Mxx, double& Mxy, double& Myy, double& rho4, double epsilon, int& num_iter,
        boost::shared_ptr<HSMParams> hsmparams);
    template void find_ellipmom_2(
        ConstImageView<int> data, ConstImageView<int> mask, double& A, double& x0, double& y0,
        double& Mxx, double& Mxy, double& Myy, double& rho4, double epsilon, int& num_iter,
        boost::shared_ptr<HSMParams> hsmparams);

}
}<|MERGE_RESOLUTION|>--- conflicted
+++ resolved
@@ -536,11 +536,7 @@
 
             if (++num_iter > hsmparams->max_mom2_iter) {
                 convergence_factor = 0.;
-<<<<<<< HEAD
-                num_iter = hsm::num_iter_default;
-=======
                 num_iter = hsmparams->num_iter_default;
->>>>>>> dbab9d2b
                 throw HSMError("Warning: too many iterations in find_mom_2.\n");
             }
         }
@@ -770,23 +766,14 @@
 
             /* If the moments have gotten too large, or the centroid is out of range,
              * report a failure */
-<<<<<<< HEAD
-            if (std::abs(Mxx)>hsm::max_amoment || std::abs(Mxy)>hsm::max_amoment
-                || std::abs(Myy)>hsm::max_amoment
-                || std::abs(x0-x00)>hsm::max_ashift || std::abs(y0-y00)>hsm::max_ashift) {
+            if (std::abs(Mxx)>hsmparams->max_amoment || std::abs(Mxy)>hsmparams->max_amoment
+                || std::abs(Myy)>hsmparams->max_amoment
+                || std::abs(x0-x00)>hsmparams->max_ashift 
+                || std::abs(y0-y00)>hsmparams->max_ashift) {
                 throw HSMError("Error: adaptive moment failed\n");
             }
 
-            if (++num_iter > hsm::max_mom2_iter) {
-=======
-            if (std::abs(Mxx)>hsmparams->max_amoment || std::abs(Mxy)>hsmparams->max_amoment
-                || std::abs(Myy)>hsmparams->max_amoment
-                || std::abs(x0-x00)>hsmparams->max_ashift || std::abs(y0-y00)>hsmparams->max_ashift) {
-                throw HSMError("Error: adaptive moment failed\n");
-            }
-
             if (++num_iter > hsmparams->max_mom2_iter) {
->>>>>>> dbab9d2b
                 throw HSMError("Error: too many iterations in adaptive moments\n");
             }
 
