--- conflicted
+++ resolved
@@ -13,13 +13,9 @@
 
 // Details on each below
 
-<<<<<<< HEAD
-#include <math.h>
-=======
 #ifndef SHEAR_H
 #define SHEAR_H
 #include <cmath>
->>>>>>> 4f92a0ab
 #include "TMV.h"
 #include "Std.h"
 #include "Bounds.h"
