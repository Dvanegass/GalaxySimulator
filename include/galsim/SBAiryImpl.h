--- conflicted
+++ resolved
@@ -193,10 +193,6 @@
     public:
         SBAiryImpl(double lam_over_D, double obs, double flux,
                    boost::shared_ptr<GSParams> gsparams);
-<<<<<<< HEAD
-=======
-
->>>>>>> dbab9d2b
         ~SBAiryImpl() {}
 
         double xValue(const Position<double>& p) const;
@@ -257,7 +253,6 @@
         double _inv_Dsq_pisq; ///< Calculated value: 1/(D^2 pi^2)
         double _xnorm; ///< Calculated value: flux * D^2
         double _knorm; ///< Calculated value: flux / (pi (1-obs^2))
-<<<<<<< HEAD
 
         // Copy constructor and op= are undefined.
         SBAiryImpl(const SBAiryImpl& rhs);
@@ -270,20 +265,6 @@
         /// One static map of all `AiryInfo` structures for whole program.
         static LRUCache<std::pair<double,const GSParams*>, AiryInfo> cache;
     };
-=======
->>>>>>> dbab9d2b
-
-        // Copy constructor and op= are undefined.
-        SBAiryImpl(const SBAiryImpl& rhs);
-        void operator=(const SBAiryImpl& rhs);
-
-        /// Info object that stores things that are common to all Airy functions with this 
-        /// obscuration value.
-        const AiryInfo* _info; 
-
-        /// One static map of all `AiryInfo` structures for whole program.
-        static LRUCache<std::pair<double,const GSParams*>, AiryInfo> cache;
-    };
 }
 
 #endif // SBAIRY_IMPL_H
