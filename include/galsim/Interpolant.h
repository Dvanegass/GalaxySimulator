--- conflicted
+++ resolved
@@ -47,11 +47,7 @@
         double operator()(double x) const; // returns the xval() of the `Interpolant`
         ~InterpolantFunction() {}
     private:
-<<<<<<< HEAD
-        const Interpolant& _interp;
-=======
         const Interpolant& _interp;  // Interpolant being wrapped
->>>>>>> 764b216b
     };
 
     /** 
@@ -221,25 +217,11 @@
         virtual double xval(double x, double y) const=0;
         virtual double xvalWrapped(double x, double y, int N) const=0;
         virtual double uval(double u, double v) const=0;
-<<<<<<< HEAD
-        virtual double getTolerance() const=0;  // report target accuracy
-        virtual bool isExactAtNodes() const=0;
-
-        // Photon-shooting routines:
-        // Return the integral of the positive and negative portions of the kernel
-        virtual double getPositiveFlux() const=0;
-        virtual double getNegativeFlux() const=0;
-
-        // Return array of displacements drawn from this kernel.
-        virtual boost::shared_ptr<PhotonArray> shoot(int N, UniformDeviate ud) const =0;
-=======
         virtual bool isExactAtNodes() const=0;
 
         virtual double getPositiveFlux() const=0;
         virtual double getNegativeFlux() const=0;
         virtual boost::shared_ptr<PhotonArray> shoot(int N, UniformDeviate ud) const=0;
->>>>>>> 764b216b
-
     };
 
     /**
@@ -278,53 +260,9 @@
         const Interpolant* get1d() const { return _i1d.get(); }
 
     private:
-<<<<<<< HEAD
-        boost::shared_ptr<Interpolant> _i1d;
-    };
-
-    // sinc function, defined here as sin(Pi*x) / (Pi*x).
-    inline double sinc(double x) 
-    {
-        if (std::abs(x)<0.001) return 1.- (M_PI*M_PI/6.)*x*x;
-        else return std::sin(M_PI*x)/(M_PI*x);
-    }
-
-    // Utility for calculating the integral of sin(t)/t from 0 to x.  Note the official definition
-    // does not have pi multiplying t.
-    inline double Si(double x) 
-    {
-        double x2=x*x;
-        if(x2>=3.8) {
-            // Use rational approximation from Abramowitz & Stegun
-            // cf. Eqns. 5.2.38, 5.2.39, 5.2.8 - where it says it's good to <1e-6.
-            // ain't this pretty?
-            return (M_PI/2.)*((x>0.)?1.:-1.) 
-                - (38.102495+x2*(335.677320+x2*(265.187033+x2*(38.027264+x2))))
-                / (x* (157.105423+x2*(570.236280+x2*(322.624911+x2*(40.021433+x2)))) )*std::cos(x)
-                - (21.821899+x2*(352.018498+x2*(302.757865+x2*(42.242855+x2))))
-                / (x2*(449.690326+x2*(1114.978885+x2*(482.485984+x2*(48.196927+x2)))))*std::sin(x);
-
-        } else {
-            // x2<3.8: the series expansion is the better approximation, A&S 5.2.14
-            double n1=1.;
-            double n2=1.;
-            double tt=x;
-            double t=0;
-            for(int i=1; i<7; i++) {
-                t += tt/(n1*n2);
-                tt = -tt*x2;
-                n1 = 2.*double(i)+1.;
-                n2*= n1*2.*double(i);
-            }
-            return t;
-        }
-    }
-
-=======
         boost::shared_ptr<Interpolant> _i1d;  // The 1d function used in both axes here.
     };
 
->>>>>>> 764b216b
     /** 
      * @brief Delta-function interpolant in 1d
      *
@@ -494,70 +432,6 @@
     };
 
     /**
-<<<<<<< HEAD
-     * @brief The Lanczos interpolation filter, nominally sinc(x)*sinc(x/n), truncated at +/-n.
-     *
-     * The Lanczos filter is an approximation to the band-limiting sinc filter with a smooth cutoff
-     * at high x.  Order n Lanczos has a range of +/- n pixels.  It typically is a good compromise
-     * between kernel size and accuracy.
-     *
-     * The filter has accuracy parameters `xvalue_accuracy` and `kvalue_accuracy` that relate to the
-     * accuracy of building the initial lookup table.  For now, these are fixed in
-     * src/Interpolant.cpp to be 0.1 times the input `tol` value, where `tol` is typically very
-     * small already (default 1e-4).
-     *
-     * Note that pure Lanczos, when interpolating a set of constant-valued samples, does not return
-     * this constant.  Setting fluxConserve in the constructor tweaks the function so that it 
-     * approximately conserves the value of constant (DC) input data.
-     * Only the first order correction is applied, which should be accurate to about 1.e-5.
-     */
-    class Lanczos : public Interpolant 
-    {
-    public:
-        /**
-         * @brief Constructor
-         *
-         * @param[in] n             Filter order; must be given on input and cannot be changed.  
-         * @param[in] fluxConserve  Set true to adjust filter to be more nearly correct for 
-         *                          constant inputs.
-         * @param[in] tol           Sets accuracy and extent of Fourier transform.
-         * @param[in] gsparams      GSParams object storing constants that control the accuracy of
-         *                          operations, if different from the default.
-         */
-        Lanczos(int n, bool fluxConserve=true, double tol=1.e-4, 
-                const GSParamsPtr& gsparams=GSParamsPtr::getDefault());
-        ~Lanczos() {}
-
-        double getTolerance() const { return _tolerance; }
-        double xrange() const { return _range; }
-        int ixrange() const { return 2*_in; }
-        double urange() const { return _uMax; }
-        double xval(double x) const;
-        double uval(double u) const;
-
-    private:
-        int _in; // Store the filter order, n
-        double _n; // Store n as a double, since that's often how it is used.
-        double _range; // Reduce range slightly from n so we're not using zero-valued endpoints.
-        bool _fluxConserve; // Set to insure conservation of constant (sky) flux
-        double _tolerance;  // u-space accuracy parameter
-        double _uMax;  // truncation point for Fourier transform
-        double _u1; // coefficient for flux correction
-        boost::shared_ptr<Table<double,double> > _xtab; // Table for x values
-        boost::shared_ptr<Table<double,double> > _utab; // Table for Fourier transform
-        double xCalc(double x) const;
-        double uCalc(double u) const;
-
-        // Store the tables in a map, so repeat constructions are quick.
-        typedef std::pair<int,std::pair<bool,double> > KeyType;
-        static std::map<KeyType,boost::shared_ptr<Table<double,double> > > _cache_xtab; 
-        static std::map<KeyType,boost::shared_ptr<Table<double,double> > > _cache_utab; 
-        static std::map<KeyType,double> _cache_umax; 
-    };
-
-    /**
-=======
->>>>>>> 764b216b
      * @brief Cubic interpolator exact to 3rd order Taylor expansion
      *
      * From R. G. Keys, IEEE Trans. Acoustics, Speech, & Signal Proc 29, p 1153, 1981
@@ -584,12 +458,9 @@
         double urange() const { return _uMax; }
         double getTolerance() const { return _tolerance; }
 
-<<<<<<< HEAD
-=======
         double xval(double x) const;
         double uval(double u) const;
 
->>>>>>> 764b216b
         // Override numerical calculation with known analytic integral
         double getPositiveFlux() const { return 13./12.; }
         double getNegativeFlux() const { return 1./12.; }
@@ -601,12 +472,9 @@
         double _tolerance;    
         boost::shared_ptr<Table<double,double> > _tab; // Tabulated Fourier transform
         double _uMax;  // Truncation point for Fourier transform
-<<<<<<< HEAD
-=======
 
         // Calculate the FT from a direct integration.
         double uCalc(double u) const;
->>>>>>> 764b216b
 
         // Store the tables in a map, so repeat constructions are quick.
         static std::map<double,boost::shared_ptr<Table<double,double> > > _cache_tab; 
@@ -649,12 +517,9 @@
         double _tolerance;    
         boost::shared_ptr<Table<double,double> > _tab; // Tabulated Fourier transform
         double _uMax;  // Truncation point for Fourier transform
-<<<<<<< HEAD
-=======
 
         // Calculate the FT from a direct integration.
         double uCalc(double u) const;
->>>>>>> 764b216b
 
         // Store the tables in a map, so repeat constructions are quick.
         static std::map<double,boost::shared_ptr<Table<double,double> > > _cache_tab; 
