// -*- c++ -*-
#ifndef SBINTERPOLATED_IMAGE_H
#define SBINTERPOLATED_IMAGE_H
/// @file SBInterpolatedImage.h 
/// @brief Contains the class definition for SBInterpolatedImage objects.

#include "TMV.h"

#include "Std.h"
#include "SBProfile.h"
#include "Interpolant.h"
#include "ProbabilityTree.h"

namespace galsim {

    namespace sbp {

        // Magic numbers:
        
        /// FT must be at least this much larger than input
        const double oversample_x = 4.;

    }

    /** 
     * @brief Surface Brightness Profile represented by interpolation over one or more data 
     * tables/images.
     *
     * It is assumed that input images oversample the profiles they represent.  maxK() is set at 
     * the Nyquist frequency of the input image, although it should be noted that interpolants 
     * other than the ideal sinc function may make the max frequency higher than this.  The output
     * is required to be periodic on a scale > original image extent + kernel footprint, and 
     * stepK() is set accordingly.  Multiple images can be stored as data tables in an 
     * SBInterpolatedImage object. A vector weight can then be used to express Surface 
     * Brightness Profiles as sums of these interpolated images.
     * (TODO: Add more!!!)
     */
    class SBInterpolatedImage : public SBProfile 
    {
    public:
        /**
         * @brief Initialize internal quantities and allocate data tables.
         *
         * @param[in] Npix      extent of square image is `Npix` x `Npix`.
         * @param[in] dx        stepsize between pixels in image data table.
         * @param[in] i         interpolation scheme to adopt between pixels 
         *                      (TODO: Add more, document Interpolant.h, describe the Interpolant2d 
         *                      class).
         * @param[in] Nimages_ number of images.
         */
        SBInterpolatedImage(int Npix, double dx, const Interpolant2d& i, int Nimages=1) :
            SBProfile(new SBInterpolatedImageImpl(Npix,dx,i,Nimages)) {}

        /** 
         * @brief Initialize internal quantities and allocate data tables based on a supplied 2D 
         * image.
         *
         * @param[in] img       square input Image (any of ImageF, ImageD, ImageS, ImageI).
         * @param[in] dx        stepsize between pixels in image data table (default value of 
         *                      `x0_ = 0.` checks the Image header for a suitable stepsize, sets 
         *                      to `1.` if none is found). 
         * @param[in] i         interpolation scheme to adopt between pixels (TODO: Add more, 
         *                      document Interpolant.h, describe the Interpolant2d class).
         * @param[in] padFactor multiple by which to increase the image size when zero-padding for 
         *                      the Fourier transform (default `padFactor = 0.` forces adoption of 
         *                      the currently-hardwired `OVERSAMPLE_X = 4.` parameter value for 
         *                      `padFactor`).
         */
        template <typename T> 
        SBInterpolatedImage(const BaseImage<T>& img, const Interpolant2d& i,
                            double dx=0., double padFactor=0.) :
            SBProfile(new SBInterpolatedImageImpl(img,i,dx,padFactor)) {}

        /// @brief Copy Constructor.
        SBInterpolatedImage(const SBInterpolatedImage& rhs) : SBProfile(rhs) {}

        /// @brief Destructor
        ~SBInterpolatedImage() {}

    protected:

        class SBInterpolatedImageImpl : public SBProfileImpl 
        {
        public:
            SBInterpolatedImageImpl(int Npix, double dx, const Interpolant2d& i, int Nimages);

            template <typename T> 
            SBInterpolatedImageImpl(const BaseImage<T>& img, const Interpolant2d& i,
                                double dx, double padFactor);

            ~SBInterpolatedImageImpl();

            double xValue(const Position<double>& p) const;
            std::complex<double> kValue(const Position<double>& p) const;

            double maxK() const;
            double stepK() const;

            void getXRange(double& xmin, double& xmax, std::vector<double>& ) const 
            { xmin = -_max_size; xmax = _max_size; }

            void getYRange(double& ymin, double& ymax, std::vector<double>& ) const 
            { ymin = -_max_size; ymax = _max_size; }

            bool isAxisymmetric() const { return false; }

            // This class will be set up so that both x and k domain values
            // are found by interpolation of a table:
            bool isAnalyticX() const { return true; }
            bool isAnalyticK() const { return true; }

            Position<double> centroid() const;

            virtual PhotonArray shoot(int N, UniformDeviate& u) const;

            double getFlux() const;

            double getPositiveFlux() const { checkReadyToShoot(); return _positiveFlux; }
            double getNegativeFlux() const { checkReadyToShoot(); return _negativeFlux; }

            void setPixel(double value, int ix, int iy, int iz=0);
            double getPixel(int ix, int iy, int iz=0) const;

            void setWeights(const tmv::Vector<double>& wts); // ??? check dimensions first!
            tmv::Vector<double> getWeights() const { return _wts; }

            void setXInterpolant(const Interpolant2d& interp_) { _xInterp=&interp_; _ready=false; }
            const Interpolant2d& getXInterpolant() const { return *_xInterp; }

            void setKInterpolant(const Interpolant2d& interp_) { _kInterp=&interp_; }
            const Interpolant2d& getKInterpolant() const { return *_kInterp; }

            int getNin() const { return _Ninitial; }

            int getNft() const { return _Nk; }

            template <typename T>
            double fillXImage(ImageView<T>& I, double dx) const;

            // Overrides for better efficiency with separable kernels:
            virtual void fillKGrid(KTable& kt) const;
            virtual void fillXGrid(XTable& xt) const;

            // These are the virtual functions, but we don't want to have to duplicate the
            // code implement these.  So each one just calls the template version.  The
            // C++ overloading rules mean that it will call the local fillXImage template 
            // function defined above, not the one in SBProfile (which would lead to an 
            // infinite loop!). 
            //
            // So here is what happens when someone calls fillXImage(I,dx):
            // 1) If they are calling this from an SBInterpolatedImage object, then
            //    it just directly uses the above template version.
            // 2) If they are calling this from an SBProfile object, the template version
            //    there immediately calls doFillXImage for the appropriate type.
            //    That's a virtual function, so if the SBProfile is really an SBInterpolatedImage,
            //    it will find these virtual functions instead of the ones defined in
            //    SBProfile.  Then these functions immediately call the template version
            //    of fillXImage defined above.
            //
            virtual double doFillXImage(ImageView<float>& I, double dx) const
            { return fillXImage(I,dx); }
            virtual double doFillXImage(ImageView<double>& I, double dx) const
            { return fillXImage(I,dx); }

<<<<<<< HEAD
=======
        // Arrays summed with weights:
        mutable XTable* _xsum; ///< Arrays summed with weights in real space.
        mutable KTable* _ksum; ///< Arrays summed with weights in k space.
        mutable bool _xsumValid; ///< Is `xsum` valid?
        mutable bool _ksumValid; ///< Is `ksum` valid?
        mutable bool _xsumnew; ///< Was xsum created with its own call to new XTable
        mutable bool _ksumnew; ///< Was ksum created with its own call to new KTable

        /** 
         * @brief Set true if kTables, centroid/flux values,etc., are set for current x pixel 
         * values.
         */
        mutable bool _ready; 

        /// @brief Set true if the data structures for photon-shooting are valid
        mutable bool _readyToShoot;

        /// @brief Set up photon-shooting quantities, if not ready
        void checkReadyToShoot() const;

        // Structures used for photon shooting
        /**
         * @brief Simple structure used to index all pixels for photon shooting
         */
        struct Pixel {
            Pixel(double x_=0., double y_=0., double flux=0.): 
                x(x_), y(y_), _flux(flux) {isPositive = _flux>=0;}
            double x;
            double y;
            double getFlux() const {return _flux;}
            bool isPositive;
>>>>>>> a28eee4a
        private:
            void checkReady() const; ///< Make sure all internal quantities are ok.

            int _Ninitial; ///< Size of input pixel grids.
            double _dx;  ///< Input pixel scales.
            int _Nk;  ///< Size of the padded grids and Discrete Fourier transform table.
            double _dk;  ///< Step size in k for Discrete Fourier transform table.
            int _Nimages; ///< Number of image planes to sum.

            const Interpolant2d* _xInterp; ///< Interpolant used in real space.
            const Interpolant2d* _kInterp; ///< Interpolant used in k space.

            /// @brief Vector of weights to use for sum over images of a multiple image.
            tmv::Vector<double> _wts;

            /// @brief Vector of fluxes for each image plane of a multiple image.
            mutable tmv::Vector<double> _fluxes;

            /// @brief Vector x weighted fluxes for each image plane of a multiple image.
            mutable tmv::Vector<double> _xFluxes;

            /// @brief Vector of y weighted fluxes for each image plane of a multiple image.
            mutable tmv::Vector<double> _yFluxes;

            // Arrays summed with weights:
            mutable XTable* _xsum; ///< Arrays summed with weights in real space.
            mutable KTable* _ksum; ///< Arrays summed with weights in k space.
            mutable bool _xsumValid; ///< Is `xsum` valid?
            mutable bool _ksumValid; ///< Is `ksum` valid?

            /** 
             * @brief Set true if kTables, centroid/flux values,etc., are set for current x pixel 
             * values.
             */
            mutable bool _ready; 

            /// @brief Set true if the data structures for photon-shooting are valid
            mutable bool _readyToShoot;

            /// @brief Set up photon-shooting quantities, if not ready
            void checkReadyToShoot() const;

            // Structures used for photon shooting
            /**
             * @brief Simple structure used to index all pixels for photon shooting
             */
            struct Pixel {
                Pixel(double x_=0., double y_=0., double flux=0.): 
                    x(x_), y(y_), _flux(flux) {isPositive = _flux>=0;}
                double x;
                double y;
                double getFlux() const {return _flux;}
                bool isPositive;
            private:
                double _flux;
            };
            mutable double _positiveFlux;    ///< Sum of all positive pixels' flux
            mutable double _negativeFlux;    ///< Sum of all negative pixels' flux
            mutable ProbabilityTree<Pixel> _pt; ///< Binary tree of pixels, for photon-shooting

            /// @brief Vector of input data arrays.
            std::vector<XTable*> _vx;

            /// @brief Mutable stuff required for kTables and interpolations.
            mutable std::vector<KTable*> _vk;
            void checkXsum() const;  ///< Used to build xsum if it's not current.
            void checkKsum() const;  ///< Used to build ksum if it's not current.

            double _max_size; ///< Calculated value: Ninitial+2*xInterp->xrange())*dx

            // Copy constructor and op= are undefined.
            SBInterpolatedImageImpl(const SBInterpolatedImageImpl& rhs);
            void operator=(const SBInterpolatedImageImpl& rhs);
        };

        /// @brief The default k-space interpolant
        static InterpolantXY defaultKInterpolant2d;

    private:
        // op= is undefined
        void operator=(const SBInterpolatedImage& rhs);
    };
}

#endif // SBINTERPOLATED_IMAGE_H<|MERGE_RESOLUTION|>--- conflicted
+++ resolved
@@ -162,40 +162,6 @@
             virtual double doFillXImage(ImageView<double>& I, double dx) const
             { return fillXImage(I,dx); }
 
-<<<<<<< HEAD
-=======
-        // Arrays summed with weights:
-        mutable XTable* _xsum; ///< Arrays summed with weights in real space.
-        mutable KTable* _ksum; ///< Arrays summed with weights in k space.
-        mutable bool _xsumValid; ///< Is `xsum` valid?
-        mutable bool _ksumValid; ///< Is `ksum` valid?
-        mutable bool _xsumnew; ///< Was xsum created with its own call to new XTable
-        mutable bool _ksumnew; ///< Was ksum created with its own call to new KTable
-
-        /** 
-         * @brief Set true if kTables, centroid/flux values,etc., are set for current x pixel 
-         * values.
-         */
-        mutable bool _ready; 
-
-        /// @brief Set true if the data structures for photon-shooting are valid
-        mutable bool _readyToShoot;
-
-        /// @brief Set up photon-shooting quantities, if not ready
-        void checkReadyToShoot() const;
-
-        // Structures used for photon shooting
-        /**
-         * @brief Simple structure used to index all pixels for photon shooting
-         */
-        struct Pixel {
-            Pixel(double x_=0., double y_=0., double flux=0.): 
-                x(x_), y(y_), _flux(flux) {isPositive = _flux>=0;}
-            double x;
-            double y;
-            double getFlux() const {return _flux;}
-            bool isPositive;
->>>>>>> a28eee4a
         private:
             void checkReady() const; ///< Make sure all internal quantities are ok.
 
@@ -225,6 +191,8 @@
             mutable KTable* _ksum; ///< Arrays summed with weights in k space.
             mutable bool _xsumValid; ///< Is `xsum` valid?
             mutable bool _ksumValid; ///< Is `ksum` valid?
+            mutable bool _xsumnew; ///< Was xsum created with its own call to new XTable
+            mutable bool _ksumnew; ///< Was ksum created with its own call to new KTable
 
             /** 
              * @brief Set true if kTables, centroid/flux values,etc., are set for current x pixel 
