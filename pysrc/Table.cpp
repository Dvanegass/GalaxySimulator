--- conflicted
+++ resolved
@@ -213,12 +213,8 @@
         static bp::object convertGetVals(const Table2D<double,double>& table2d)
         {
             const std::vector<double>& v = table2d.getVals();
-<<<<<<< HEAD
-            return MakeNumpyArray(&v[0], table2d.getNx(), table2d.getNy(), 1, table2d.getNy(), true);
-=======
             return MakeNumpyArray(&v[0], table2d.getNx(), table2d.getNy(), 1, table2d.getNy(),
                                   true);
->>>>>>> 6a4776cf
         }
 
         static std::string convertGetInterp(const Table2D<double,double>& table2d)
