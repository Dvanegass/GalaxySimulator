--- conflicted
+++ resolved
@@ -101,15 +101,8 @@
 
     template <typename U, typename V>
     static void wrapTemplates() {
-<<<<<<< HEAD
         typedef void (*FAM_func)(ShapeData& result, const BaseImage<U>&, const BaseImage<int>&,
-                                 double, double, Position<double>, const HSMParams&);
-
-=======
-        typedef CppShapeData (*FAM_func)(const BaseImage<U>&, const BaseImage<int>&,
-                                         double, double, Position<double>, bool, 
-                                         boost::shared_ptr<HSMParams>);
->>>>>>> 599378a1
+                                 double, double, Position<double>, bool, const HSMParams&);
         bp::def("_FindAdaptiveMomView",
                 FAM_func(&FindAdaptiveMomView),
                 (bp::args("result"),
