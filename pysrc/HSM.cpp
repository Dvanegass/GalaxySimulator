--- conflicted
+++ resolved
@@ -68,29 +68,13 @@
         return data;
     }
 
-<<<<<<< HEAD
     template <typename T, typename V>
     static void WrapTemplates() {
         typedef void (*FAM_func)(ShapeData&t, const BaseImage<T>&, const BaseImage<int>&,
-                                 double, double, Position<double>, const HSMParams&);
+                                 double, double, Position<double>, bool, const HSMParams&);
         bp::def("_FindAdaptiveMomView", FAM_func(&FindAdaptiveMomView));
 
         typedef void (*ESH_func)(ShapeData&, const BaseImage<T>&, const BaseImage<V>&,
-=======
-    template <typename U, typename V>
-    static void wrapTemplates() {
-        typedef void (*FAM_func)(ShapeData& result, const BaseImage<U>&, const BaseImage<int>&,
-                                 double, double, Position<double>, bool, const HSMParams&);
-        bp::def("_FindAdaptiveMomView",
-                FAM_func(&FindAdaptiveMomView),
-                (bp::args("result"),
-                 bp::arg("object_image"), bp::arg("object_mask_image"), bp::arg("guess_sig")=5.0,
-                 bp::arg("precision")=1.0e-6, bp::arg("guess_centroid")=Position<double>(0.,0.),
-                 bp::arg("round_moments")=false, bp::arg("hsmparams")=bp::object()),
-                "Find adaptive moments of an image (with some optional args).");
-
-        typedef void (*ESH_func)(ShapeData&, const BaseImage<U>&, const BaseImage<V>&,
->>>>>>> d563c411
                                  const BaseImage<int>&, float, const char *,
                                  const char*, double, double, double, Position<double>,
                                  const HSMParams&);
