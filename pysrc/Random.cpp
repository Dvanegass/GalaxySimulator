/* -*- c++ -*-
 * Copyright (c) 2012-2017 by the GalSim developers team on GitHub
 * https://github.com/GalSim-developers
 *
 * This file is part of GalSim: The modular galaxy image simulation toolkit.
 * https://github.com/GalSim-developers/GalSim
 *
 * GalSim is free software: redistribution and use in source and binary forms,
 * with or without modification, are permitted provided that the following
 * conditions are met:
 *
 * 1. Redistributions of source code must retain the above copyright notice, this
 *    list of conditions, and the disclaimer given in the accompanying LICENSE
 *    file.
 * 2. Redistributions in binary form must reproduce the above copyright notice,
 *    this list of conditions, and the disclaimer given in the documentation
 *    and/or other materials provided with the distribution.
 */

#include "galsim/IgnoreWarnings.h"
#include "boost/python.hpp"

#include "Random.h"

namespace bp = boost::python;

namespace galsim {

<<<<<<< HEAD
=======
    // Need this special CallBack version that inherits from bp::wrapper whenever
    // you are wrapping something that has virtual functions you want to call from
    // python and have them resolve correctly.
    class BaseDeviateCallBack : public BaseDeviate,
                                public bp::wrapper<BaseDeviate>
    {
    public:
        BaseDeviateCallBack(long lseed=0) : BaseDeviate(lseed) {}
        BaseDeviateCallBack(const BaseDeviate& rhs) : BaseDeviate(rhs) {}
        BaseDeviateCallBack(const char* str) : BaseDeviate(str) {}
        ~BaseDeviateCallBack() {}

    protected:
        // This is the special magic needed so the virtual function calls back to the
        // function defined in the python layer.
        double generate1()
        {
            if (bp::override py_func = this->get_override("generate1"))
                return py_func();
            else
                return BaseDeviate::generate1();
        }
    };

>>>>>>> 89c4c618
    void Generate(BaseDeviate& rng, size_t N, size_t idata)
    {
        double* data = reinterpret_cast<double*>(idata);
        rng.generate(N, data);
    }

    void AddGenerate(BaseDeviate& rng, size_t N, size_t idata)
    {
        double* data = reinterpret_cast<double*>(idata);
        rng.addGenerate(N, data);
    }

    void GenerateFromVariance(GaussianDeviate& rng, size_t N, size_t idata)
    {
        double* data = reinterpret_cast<double*>(idata);
        rng.generateFromVariance(N, data);
    }

    void GenerateFromExpectation(PoissonDeviate& rng, size_t N, size_t idata)
    {
        double* data = reinterpret_cast<double*>(idata);
        rng.generateFromExpectation(N, data);
    }

<<<<<<< HEAD
    void pyExportRandom()
    {
        bp::class_<BaseDeviate> ("BaseDeviateImpl", "", bp::no_init)
            .def(bp::init<long>())
            .def(bp::init<const BaseDeviate&>())
            .def(bp::init<std::string>())
            .def("seed", (void (BaseDeviate::*) (long) )&BaseDeviate::seed)
            .def("reset", (void (BaseDeviate::*) (const BaseDeviate&) )&BaseDeviate::reset)
            .def("clearCache", &BaseDeviate::clearCache)
            .def("serialize", &BaseDeviate::serialize)
            .def("discard", &BaseDeviate::discard)
            .def("raw", &BaseDeviate::raw)
            .def("generate", &Generate)
            .def("add_generate", &AddGenerate);

        bp::class_<UniformDeviate, bp::bases<BaseDeviate> >("UniformDeviateImpl", bp::no_init)
            .def(bp::init<const BaseDeviate&>())
            .def("generate1", &UniformDeviate::generate1);

        bp::class_<GaussianDeviate, bp::bases<BaseDeviate> >("GaussianDeviateImpl", bp::no_init)
            .def(bp::init<const BaseDeviate&, double, double>())
            .def("generate1", &GaussianDeviate::generate1)
            .def("generate_from_variance", &GenerateFromVariance);

        bp::class_<BinomialDeviate, bp::bases<BaseDeviate> >("BinomialDeviateImpl", bp::no_init)
            .def(bp::init<const BaseDeviate&, int, double>())
            .def("generate1", &BinomialDeviate::generate1);

        bp::class_<PoissonDeviate, bp::bases<BaseDeviate> >("PoissonDeviateImpl", bp::no_init)
            .def(bp::init<const BaseDeviate&, double>())
            .def("generate1", &PoissonDeviate::generate1)
            .def("generate_from_expectation", &GenerateFromExpectation);

        bp::class_<WeibullDeviate, bp::bases<BaseDeviate> >("WeibullDeviateImpl", bp::no_init)
            .def(bp::init<const BaseDeviate&, double, double>())
            .def("generate1", &WeibullDeviate::generate1);

        bp::class_<GammaDeviate, bp::bases<BaseDeviate> >("GammaDeviateImpl", bp::no_init)
            .def(bp::init<const BaseDeviate&, double, double>())
            .def("generate1", &GammaDeviate::generate1);

        bp::class_<Chi2Deviate, bp::bases<BaseDeviate> >("Chi2DeviateImpl", bp::no_init)
            .def(bp::init<const BaseDeviate&, double>())
            .def("generate1", &Chi2Deviate::generate1);
=======
    struct PyBaseDeviate {

        static BaseDeviateCallBack* construct(const bp::object& seed) {
            if (seed.ptr() != Py_None)
                throw std::runtime_error("Cannot construct BaseDeviate from given seed.");
            return new BaseDeviateCallBack( (long)0);
        }

        static void wrap() {
            bp::class_<BaseDeviateCallBack>
                pyBaseDeviate("BaseDeviateImpl", "", bp::no_init);
            pyBaseDeviate
                .def("__init__", bp::make_constructor(
                    &construct, bp::default_call_policies(), (bp::arg("seed"))))
                .def(bp::init<long>(bp::arg("seed")=0))
                .def(bp::init<const BaseDeviate&>(bp::arg("seed")))
                .def(bp::init<const char*>(bp::arg("seed")))
                .def("seed", (void (BaseDeviate::*) (long) )&BaseDeviate::seed,
                     (bp::arg("seed")=0))
                .def("reset", (void (BaseDeviate::*) (long) )&BaseDeviate::reset,
                     (bp::arg("seed")=0))
                .def("reset", (void (BaseDeviate::*) (const BaseDeviate&) )&BaseDeviate::reset,
                     (bp::arg("seed")))
                .def("clearCache", &BaseDeviate::clearCache)
                .def("serialize", &BaseDeviate::serialize)
                .def("duplicate", &BaseDeviate::duplicate)
                .def("discard", &BaseDeviate::discard)
                .def("raw", &BaseDeviate::raw)
                .def("generate", &Generate, bp::arg("N"), bp::arg("idata"))
                .def("add_generate", &AddGenerate, bp::arg("N"), bp::arg("idata"))
                .def("__repr__", &BaseDeviate::repr)
                .def("__str__", &BaseDeviate::str)
                .enable_pickling()
                ;
        }

    };

    struct PyUniformDeviate {

        static UniformDeviate* construct(const bp::object& seed) {
            if (seed.ptr() != Py_None)
                throw std::runtime_error("Cannot construct UniformDeviate from given seed.");
            return new UniformDeviate( (long)0);
        }

        static void wrap() {
            bp::class_<UniformDeviate, bp::bases<BaseDeviate> >
                pyUniformDeviate("UniformDeviateImpl", "", bp::no_init);
            pyUniformDeviate
                .def("__init__", bp::make_constructor(
                    &construct, bp::default_call_policies(), (bp::arg("seed"))))
                .def(bp::init<long>(bp::arg("seed")=0))
                .def(bp::init<const BaseDeviate&>(bp::arg("seed")))
                .def(bp::init<const char*>(bp::arg("seed")))
                .def("duplicate", &UniformDeviate::duplicate)
                .def("generate1", &UniformDeviate::generate1)
                .enable_pickling()
                ;
        }

    };

    struct PyGaussianDeviate {

        static GaussianDeviate* construct(const bp::object& seed, double mean, double sigma) {
            if (seed.ptr() != Py_None)
                throw std::runtime_error("Cannot construct GaussianDeviate from given seed.");
            return new GaussianDeviate( (long)0, mean, sigma);
        }

        static void wrap() {
            bp::class_<GaussianDeviate, bp::bases<BaseDeviate> >
                pyGaussianDeviate("GaussianDeviateImpl", "", bp::no_init);
            pyGaussianDeviate
                .def("__init__", bp::make_constructor(
                    &construct, bp::default_call_policies(),
                    (bp::arg("seed"), bp::arg("mean")=0., bp::arg("sigma")=1.)))
                .def(bp::init<long, double, double>(
                        (bp::arg("seed")=0, bp::arg("mean")=0., bp::arg("sigma")=1.)
                ))
                .def(bp::init<const BaseDeviate&, double, double>(
                        (bp::arg("seed"), bp::arg("mean")=0., bp::arg("sigma")=1.)
                ))
                .def(bp::init<const char*, double, double>(
                        (bp::arg("seed"), bp::arg("mean")=0., bp::arg("sigma")=1.)
                ))
                .def("duplicate", &GaussianDeviate::duplicate)
                .def("generate1", &GaussianDeviate::generate1)
                .def("generate_from_variance", &GenerateFromVariance,
                     bp::arg("N"), bp::arg("idata"))
                .add_property("mean", &GaussianDeviate::getMean)
                .add_property("sigma", &GaussianDeviate::getSigma)
                .enable_pickling()
                ;
        }

    };

    struct PyBinomialDeviate {

        static BinomialDeviate* construct(const bp::object& seed, int N, double p) {
            if (seed.ptr() != Py_None)
                throw std::runtime_error("Cannot construct BinomialDeviate from given seed.");
            return new BinomialDeviate( (long)0, N, p);
        }

        static void wrap() {
            bp::class_<BinomialDeviate, bp::bases<BaseDeviate> >
                pyBinomialDeviate("BinomialDeviateImpl", "", bp::no_init);
            pyBinomialDeviate
                .def("__init__", bp::make_constructor(
                    &construct, bp::default_call_policies(),
                    (bp::arg("seed"), bp::arg("N")=1, bp::arg("p")=0.5)))
                .def(bp::init<long, int, double>(
                        (bp::arg("seed")=0, bp::arg("N")=1, bp::arg("p")=0.5)
                ))
                .def(bp::init<const BaseDeviate&, int, double>(
                        (bp::arg("seed"), bp::arg("N")=1, bp::arg("p")=0.5)
                ))
                .def(bp::init<const char*, int, double>(
                        (bp::arg("seed")=0, bp::arg("N")=1, bp::arg("p")=0.5)
                ))
                .def("duplicate", &BinomialDeviate::duplicate)
                .def("generate1", &BinomialDeviate::generate1)
                .add_property("n", &BinomialDeviate::getN)
                .add_property("p", &BinomialDeviate::getP)
                .enable_pickling()
                ;
        }

    };

    struct PyPoissonDeviate {

        static PoissonDeviate* construct(const bp::object& seed, double mean) {
            if (seed.ptr() != Py_None)
                throw std::runtime_error("Cannot construct PoissonDeviate from given seed.");
            return new PoissonDeviate( (long)0, mean);
        }

        static void wrap() {
            bp::class_<PoissonDeviate, bp::bases<BaseDeviate> >
                pyPoissonDeviate("PoissonDeviateImpl", "", bp::no_init);
            pyPoissonDeviate
                .def("__init__", bp::make_constructor(
                    &construct, bp::default_call_policies(),
                    (bp::arg("seed"), bp::arg("mean")=1.)))
                .def(bp::init<long, double>(
                        (bp::arg("seed")=0, bp::arg("mean")=1.)
                ))
                .def(bp::init<const BaseDeviate&, double>(
                        (bp::arg("seed"), bp::arg("mean")=1.)
                ))
                .def(bp::init<const char*, double>(
                        (bp::arg("seed")=0, bp::arg("mean")=1.)
                ))
                .def("duplicate", &PoissonDeviate::duplicate)
                .def("generate1", &PoissonDeviate::generate1)
                .def("generate_from_expectation", &GenerateFromExpectation,
                     bp::arg("N"), bp::arg("idata"))
                .add_property("mean", &PoissonDeviate::getMean)
                .enable_pickling()
                ;
        }

    };

    struct PyWeibullDeviate {

        static WeibullDeviate* construct(const bp::object& seed, double a, double b) {
            if (seed.ptr() != Py_None)
                throw std::runtime_error("Cannot construct WeibullDeviate from given seed.");
            return new WeibullDeviate( (long)0, a, b);
        }

        static void wrap() {

            bp::class_<WeibullDeviate, bp::bases<BaseDeviate> >
                pyWeibullDeviate("WeibullDeviateImpl", "", bp::no_init);
            pyWeibullDeviate
                .def("__init__", bp::make_constructor(
                    &construct, bp::default_call_policies(),
                    (bp::arg("seed"), bp::arg("a")=1., bp::arg("b")=1.)))
                .def(bp::init<long, double, double>(
                        (bp::arg("seed")=0, bp::arg("a")=1., bp::arg("b")=1.)
                ))
                .def(bp::init<const BaseDeviate&, double, double>(
                        (bp::arg("seed"), bp::arg("a")=1., bp::arg("b")=1.)
                ))
                .def(bp::init<const char*, double, double>(
                        (bp::arg("seed")=0, bp::arg("a")=1., bp::arg("b")=1.)
                ))
                .def("duplicate", &WeibullDeviate::duplicate)
                .def("generate1", &WeibullDeviate::generate1)
                .add_property("a", &WeibullDeviate::getA)
                .add_property("b", &WeibullDeviate::getB)
                .enable_pickling()
                ;
        }

    };

    struct PyGammaDeviate {

        static GammaDeviate* construct(const bp::object& seed, double k, double theta) {
            if (seed.ptr() != Py_None)
                throw std::runtime_error("Cannot construct GammaDeviate from given seed.");
            return new GammaDeviate( (long)0, k, theta);
        }

        static void wrap() {
            bp::class_<GammaDeviate, bp::bases<BaseDeviate> >
                pyGammaDeviate("GammaDeviateImpl", "", bp::no_init);
            pyGammaDeviate
                .def("__init__", bp::make_constructor(
                    &construct, bp::default_call_policies(),
                    (bp::arg("seed"), bp::arg("k")=1., bp::arg("theta")=1.)))
                .def(bp::init<long, double, double>(
                        (bp::arg("seed")=0, bp::arg("k")=1., bp::arg("theta")=1.)
                ))
                .def(bp::init<const BaseDeviate&, double, double>(
                        (bp::arg("seed"), bp::arg("k")=1., bp::arg("theta")=1.)
                ))
                .def(bp::init<const char*, double, double>(
                        (bp::arg("seed")=0, bp::arg("k")=1., bp::arg("theta")=1.)
                ))
                .def("duplicate", &GammaDeviate::duplicate)
                .def("generate1", &GammaDeviate::generate1)
                .add_property("k", &GammaDeviate::getK)
                .add_property("theta", &GammaDeviate::getTheta)
                .enable_pickling()
                ;
        }

    };

    struct PyChi2Deviate {

        static Chi2Deviate* construct(const bp::object& seed, double n) {
            if (seed.ptr() != Py_None)
                throw std::runtime_error("Cannot construct Chi2Deviate from given seed.");
            return new Chi2Deviate( (long)0, n);
        }

        static void wrap() {
            bp::class_<Chi2Deviate, bp::bases<BaseDeviate> >
                pyChi2Deviate("Chi2DeviateImpl", "", bp::no_init);
            pyChi2Deviate
                .def("__init__", bp::make_constructor(
                    &construct, bp::default_call_policies(),
                    (bp::arg("seed"), bp::arg("n")=1.)))
                .def(bp::init<long, double>(
                        (bp::arg("seed")=0, bp::arg("n")=1.)
                ))
                .def(bp::init<const BaseDeviate&, double>(
                        (bp::arg("seed"), bp::arg("n")=1.)
                ))
                .def(bp::init<const char*, double>(
                        (bp::arg("seed")=0, bp::arg("n")=1.)
                ))
                .def("duplicate", &Chi2Deviate::duplicate)
                .def("generate1", &Chi2Deviate::generate1)
                .add_property("n", &Chi2Deviate::getN)
                .enable_pickling()
                ;
        }

    };


    void pyExportRandom() {
        PyBaseDeviate::wrap();
        PyUniformDeviate::wrap();
        PyGaussianDeviate::wrap();
        PyBinomialDeviate::wrap();
        PyPoissonDeviate::wrap();
        PyWeibullDeviate::wrap();
        PyGammaDeviate::wrap();
        PyChi2Deviate::wrap();
>>>>>>> 89c4c618
    }

} // namespace galsim<|MERGE_RESOLUTION|>--- conflicted
+++ resolved
@@ -26,33 +26,6 @@
 
 namespace galsim {
 
-<<<<<<< HEAD
-=======
-    // Need this special CallBack version that inherits from bp::wrapper whenever
-    // you are wrapping something that has virtual functions you want to call from
-    // python and have them resolve correctly.
-    class BaseDeviateCallBack : public BaseDeviate,
-                                public bp::wrapper<BaseDeviate>
-    {
-    public:
-        BaseDeviateCallBack(long lseed=0) : BaseDeviate(lseed) {}
-        BaseDeviateCallBack(const BaseDeviate& rhs) : BaseDeviate(rhs) {}
-        BaseDeviateCallBack(const char* str) : BaseDeviate(str) {}
-        ~BaseDeviateCallBack() {}
-
-    protected:
-        // This is the special magic needed so the virtual function calls back to the
-        // function defined in the python layer.
-        double generate1()
-        {
-            if (bp::override py_func = this->get_override("generate1"))
-                return py_func();
-            else
-                return BaseDeviate::generate1();
-        }
-    };
-
->>>>>>> 89c4c618
     void Generate(BaseDeviate& rng, size_t N, size_t idata)
     {
         double* data = reinterpret_cast<double*>(idata);
@@ -77,13 +50,12 @@
         rng.generateFromExpectation(N, data);
     }
 
-<<<<<<< HEAD
     void pyExportRandom()
     {
         bp::class_<BaseDeviate> ("BaseDeviateImpl", "", bp::no_init)
             .def(bp::init<long>())
             .def(bp::init<const BaseDeviate&>())
-            .def(bp::init<std::string>())
+            .def(bp::init<const char*>())
             .def("seed", (void (BaseDeviate::*) (long) )&BaseDeviate::seed)
             .def("reset", (void (BaseDeviate::*) (const BaseDeviate&) )&BaseDeviate::reset)
             .def("clearCache", &BaseDeviate::clearCache)
@@ -122,288 +94,6 @@
         bp::class_<Chi2Deviate, bp::bases<BaseDeviate> >("Chi2DeviateImpl", bp::no_init)
             .def(bp::init<const BaseDeviate&, double>())
             .def("generate1", &Chi2Deviate::generate1);
-=======
-    struct PyBaseDeviate {
-
-        static BaseDeviateCallBack* construct(const bp::object& seed) {
-            if (seed.ptr() != Py_None)
-                throw std::runtime_error("Cannot construct BaseDeviate from given seed.");
-            return new BaseDeviateCallBack( (long)0);
-        }
-
-        static void wrap() {
-            bp::class_<BaseDeviateCallBack>
-                pyBaseDeviate("BaseDeviateImpl", "", bp::no_init);
-            pyBaseDeviate
-                .def("__init__", bp::make_constructor(
-                    &construct, bp::default_call_policies(), (bp::arg("seed"))))
-                .def(bp::init<long>(bp::arg("seed")=0))
-                .def(bp::init<const BaseDeviate&>(bp::arg("seed")))
-                .def(bp::init<const char*>(bp::arg("seed")))
-                .def("seed", (void (BaseDeviate::*) (long) )&BaseDeviate::seed,
-                     (bp::arg("seed")=0))
-                .def("reset", (void (BaseDeviate::*) (long) )&BaseDeviate::reset,
-                     (bp::arg("seed")=0))
-                .def("reset", (void (BaseDeviate::*) (const BaseDeviate&) )&BaseDeviate::reset,
-                     (bp::arg("seed")))
-                .def("clearCache", &BaseDeviate::clearCache)
-                .def("serialize", &BaseDeviate::serialize)
-                .def("duplicate", &BaseDeviate::duplicate)
-                .def("discard", &BaseDeviate::discard)
-                .def("raw", &BaseDeviate::raw)
-                .def("generate", &Generate, bp::arg("N"), bp::arg("idata"))
-                .def("add_generate", &AddGenerate, bp::arg("N"), bp::arg("idata"))
-                .def("__repr__", &BaseDeviate::repr)
-                .def("__str__", &BaseDeviate::str)
-                .enable_pickling()
-                ;
-        }
-
-    };
-
-    struct PyUniformDeviate {
-
-        static UniformDeviate* construct(const bp::object& seed) {
-            if (seed.ptr() != Py_None)
-                throw std::runtime_error("Cannot construct UniformDeviate from given seed.");
-            return new UniformDeviate( (long)0);
-        }
-
-        static void wrap() {
-            bp::class_<UniformDeviate, bp::bases<BaseDeviate> >
-                pyUniformDeviate("UniformDeviateImpl", "", bp::no_init);
-            pyUniformDeviate
-                .def("__init__", bp::make_constructor(
-                    &construct, bp::default_call_policies(), (bp::arg("seed"))))
-                .def(bp::init<long>(bp::arg("seed")=0))
-                .def(bp::init<const BaseDeviate&>(bp::arg("seed")))
-                .def(bp::init<const char*>(bp::arg("seed")))
-                .def("duplicate", &UniformDeviate::duplicate)
-                .def("generate1", &UniformDeviate::generate1)
-                .enable_pickling()
-                ;
-        }
-
-    };
-
-    struct PyGaussianDeviate {
-
-        static GaussianDeviate* construct(const bp::object& seed, double mean, double sigma) {
-            if (seed.ptr() != Py_None)
-                throw std::runtime_error("Cannot construct GaussianDeviate from given seed.");
-            return new GaussianDeviate( (long)0, mean, sigma);
-        }
-
-        static void wrap() {
-            bp::class_<GaussianDeviate, bp::bases<BaseDeviate> >
-                pyGaussianDeviate("GaussianDeviateImpl", "", bp::no_init);
-            pyGaussianDeviate
-                .def("__init__", bp::make_constructor(
-                    &construct, bp::default_call_policies(),
-                    (bp::arg("seed"), bp::arg("mean")=0., bp::arg("sigma")=1.)))
-                .def(bp::init<long, double, double>(
-                        (bp::arg("seed")=0, bp::arg("mean")=0., bp::arg("sigma")=1.)
-                ))
-                .def(bp::init<const BaseDeviate&, double, double>(
-                        (bp::arg("seed"), bp::arg("mean")=0., bp::arg("sigma")=1.)
-                ))
-                .def(bp::init<const char*, double, double>(
-                        (bp::arg("seed"), bp::arg("mean")=0., bp::arg("sigma")=1.)
-                ))
-                .def("duplicate", &GaussianDeviate::duplicate)
-                .def("generate1", &GaussianDeviate::generate1)
-                .def("generate_from_variance", &GenerateFromVariance,
-                     bp::arg("N"), bp::arg("idata"))
-                .add_property("mean", &GaussianDeviate::getMean)
-                .add_property("sigma", &GaussianDeviate::getSigma)
-                .enable_pickling()
-                ;
-        }
-
-    };
-
-    struct PyBinomialDeviate {
-
-        static BinomialDeviate* construct(const bp::object& seed, int N, double p) {
-            if (seed.ptr() != Py_None)
-                throw std::runtime_error("Cannot construct BinomialDeviate from given seed.");
-            return new BinomialDeviate( (long)0, N, p);
-        }
-
-        static void wrap() {
-            bp::class_<BinomialDeviate, bp::bases<BaseDeviate> >
-                pyBinomialDeviate("BinomialDeviateImpl", "", bp::no_init);
-            pyBinomialDeviate
-                .def("__init__", bp::make_constructor(
-                    &construct, bp::default_call_policies(),
-                    (bp::arg("seed"), bp::arg("N")=1, bp::arg("p")=0.5)))
-                .def(bp::init<long, int, double>(
-                        (bp::arg("seed")=0, bp::arg("N")=1, bp::arg("p")=0.5)
-                ))
-                .def(bp::init<const BaseDeviate&, int, double>(
-                        (bp::arg("seed"), bp::arg("N")=1, bp::arg("p")=0.5)
-                ))
-                .def(bp::init<const char*, int, double>(
-                        (bp::arg("seed")=0, bp::arg("N")=1, bp::arg("p")=0.5)
-                ))
-                .def("duplicate", &BinomialDeviate::duplicate)
-                .def("generate1", &BinomialDeviate::generate1)
-                .add_property("n", &BinomialDeviate::getN)
-                .add_property("p", &BinomialDeviate::getP)
-                .enable_pickling()
-                ;
-        }
-
-    };
-
-    struct PyPoissonDeviate {
-
-        static PoissonDeviate* construct(const bp::object& seed, double mean) {
-            if (seed.ptr() != Py_None)
-                throw std::runtime_error("Cannot construct PoissonDeviate from given seed.");
-            return new PoissonDeviate( (long)0, mean);
-        }
-
-        static void wrap() {
-            bp::class_<PoissonDeviate, bp::bases<BaseDeviate> >
-                pyPoissonDeviate("PoissonDeviateImpl", "", bp::no_init);
-            pyPoissonDeviate
-                .def("__init__", bp::make_constructor(
-                    &construct, bp::default_call_policies(),
-                    (bp::arg("seed"), bp::arg("mean")=1.)))
-                .def(bp::init<long, double>(
-                        (bp::arg("seed")=0, bp::arg("mean")=1.)
-                ))
-                .def(bp::init<const BaseDeviate&, double>(
-                        (bp::arg("seed"), bp::arg("mean")=1.)
-                ))
-                .def(bp::init<const char*, double>(
-                        (bp::arg("seed")=0, bp::arg("mean")=1.)
-                ))
-                .def("duplicate", &PoissonDeviate::duplicate)
-                .def("generate1", &PoissonDeviate::generate1)
-                .def("generate_from_expectation", &GenerateFromExpectation,
-                     bp::arg("N"), bp::arg("idata"))
-                .add_property("mean", &PoissonDeviate::getMean)
-                .enable_pickling()
-                ;
-        }
-
-    };
-
-    struct PyWeibullDeviate {
-
-        static WeibullDeviate* construct(const bp::object& seed, double a, double b) {
-            if (seed.ptr() != Py_None)
-                throw std::runtime_error("Cannot construct WeibullDeviate from given seed.");
-            return new WeibullDeviate( (long)0, a, b);
-        }
-
-        static void wrap() {
-
-            bp::class_<WeibullDeviate, bp::bases<BaseDeviate> >
-                pyWeibullDeviate("WeibullDeviateImpl", "", bp::no_init);
-            pyWeibullDeviate
-                .def("__init__", bp::make_constructor(
-                    &construct, bp::default_call_policies(),
-                    (bp::arg("seed"), bp::arg("a")=1., bp::arg("b")=1.)))
-                .def(bp::init<long, double, double>(
-                        (bp::arg("seed")=0, bp::arg("a")=1., bp::arg("b")=1.)
-                ))
-                .def(bp::init<const BaseDeviate&, double, double>(
-                        (bp::arg("seed"), bp::arg("a")=1., bp::arg("b")=1.)
-                ))
-                .def(bp::init<const char*, double, double>(
-                        (bp::arg("seed")=0, bp::arg("a")=1., bp::arg("b")=1.)
-                ))
-                .def("duplicate", &WeibullDeviate::duplicate)
-                .def("generate1", &WeibullDeviate::generate1)
-                .add_property("a", &WeibullDeviate::getA)
-                .add_property("b", &WeibullDeviate::getB)
-                .enable_pickling()
-                ;
-        }
-
-    };
-
-    struct PyGammaDeviate {
-
-        static GammaDeviate* construct(const bp::object& seed, double k, double theta) {
-            if (seed.ptr() != Py_None)
-                throw std::runtime_error("Cannot construct GammaDeviate from given seed.");
-            return new GammaDeviate( (long)0, k, theta);
-        }
-
-        static void wrap() {
-            bp::class_<GammaDeviate, bp::bases<BaseDeviate> >
-                pyGammaDeviate("GammaDeviateImpl", "", bp::no_init);
-            pyGammaDeviate
-                .def("__init__", bp::make_constructor(
-                    &construct, bp::default_call_policies(),
-                    (bp::arg("seed"), bp::arg("k")=1., bp::arg("theta")=1.)))
-                .def(bp::init<long, double, double>(
-                        (bp::arg("seed")=0, bp::arg("k")=1., bp::arg("theta")=1.)
-                ))
-                .def(bp::init<const BaseDeviate&, double, double>(
-                        (bp::arg("seed"), bp::arg("k")=1., bp::arg("theta")=1.)
-                ))
-                .def(bp::init<const char*, double, double>(
-                        (bp::arg("seed")=0, bp::arg("k")=1., bp::arg("theta")=1.)
-                ))
-                .def("duplicate", &GammaDeviate::duplicate)
-                .def("generate1", &GammaDeviate::generate1)
-                .add_property("k", &GammaDeviate::getK)
-                .add_property("theta", &GammaDeviate::getTheta)
-                .enable_pickling()
-                ;
-        }
-
-    };
-
-    struct PyChi2Deviate {
-
-        static Chi2Deviate* construct(const bp::object& seed, double n) {
-            if (seed.ptr() != Py_None)
-                throw std::runtime_error("Cannot construct Chi2Deviate from given seed.");
-            return new Chi2Deviate( (long)0, n);
-        }
-
-        static void wrap() {
-            bp::class_<Chi2Deviate, bp::bases<BaseDeviate> >
-                pyChi2Deviate("Chi2DeviateImpl", "", bp::no_init);
-            pyChi2Deviate
-                .def("__init__", bp::make_constructor(
-                    &construct, bp::default_call_policies(),
-                    (bp::arg("seed"), bp::arg("n")=1.)))
-                .def(bp::init<long, double>(
-                        (bp::arg("seed")=0, bp::arg("n")=1.)
-                ))
-                .def(bp::init<const BaseDeviate&, double>(
-                        (bp::arg("seed"), bp::arg("n")=1.)
-                ))
-                .def(bp::init<const char*, double>(
-                        (bp::arg("seed")=0, bp::arg("n")=1.)
-                ))
-                .def("duplicate", &Chi2Deviate::duplicate)
-                .def("generate1", &Chi2Deviate::generate1)
-                .add_property("n", &Chi2Deviate::getN)
-                .enable_pickling()
-                ;
-        }
-
-    };
-
-
-    void pyExportRandom() {
-        PyBaseDeviate::wrap();
-        PyUniformDeviate::wrap();
-        PyGaussianDeviate::wrap();
-        PyBinomialDeviate::wrap();
-        PyPoissonDeviate::wrap();
-        PyWeibullDeviate::wrap();
-        PyGammaDeviate::wrap();
-        PyChi2Deviate::wrap();
->>>>>>> 89c4c618
     }
 
 } // namespace galsim