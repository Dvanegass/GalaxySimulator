/* -*- c++ -*-
 * Copyright (c) 2012-2017 by the GalSim developers team on GitHub
 * https://github.com/GalSim-developers
 *
 * This file is part of GalSim: The modular galaxy image simulation toolkit.
 * https://github.com/GalSim-developers/GalSim
 *
 * GalSim is free software: redistribution and use in source and binary forms,
 * with or without modification, are permitted provided that the following
 * conditions are met:
 *
 * 1. Redistributions of source code must retain the above copyright notice, this
 *    list of conditions, and the disclaimer given in the accompanying LICENSE
 *    file.
 * 2. Redistributions in binary form must reproduce the above copyright notice,
 *    this list of conditions, and the disclaimer given in the documentation
 *    and/or other materials provided with the distribution.
 */

#include "galsim/IgnoreWarnings.h"

#define BOOST_NO_CXX11_SMART_PTR
#include "boost/python.hpp"
#include "Random.h"

namespace bp = boost::python;


// Note that class docstrings for all of these are now added in galsim/random.py

namespace galsim {

    // Need this special CallBack version that inherits from bp::wrapper whenever
    // you are wrapping something that has virtual functions you want to call from
    // python and have them resolve correctly.
    class BaseDeviateCallBack : public BaseDeviate,
                                public bp::wrapper<BaseDeviate>
    {
    public:
        BaseDeviateCallBack(long lseed=0) : BaseDeviate(lseed) {}
        BaseDeviateCallBack(const BaseDeviate& rhs) : BaseDeviate(rhs) {}
        BaseDeviateCallBack(std::string& str) : BaseDeviate(str) {}
        ~BaseDeviateCallBack() {}

    protected:
        // This is the special magic needed so the virtual function calls back to the
        // function defined in the python layer.
        double generate1()
        {
            if (bp::override py_func = this->get_override("generate1"))
                return py_func();
            else
                return BaseDeviate::generate1();
        }
    };

    void Generate(BaseDeviate& rng, size_t N, size_t idata)
    {
        double* data = reinterpret_cast<double*>(idata);
        rng.generate(N, data);
    }

    void AddGenerate(BaseDeviate& rng, size_t N, size_t idata)
    {
        double* data = reinterpret_cast<double*>(idata);
        rng.addGenerate(N, data);
    }

    void GenerateFromVariance(GaussianDeviate& rng, size_t N, size_t idata)
    {
        double* data = reinterpret_cast<double*>(idata);
        rng.generateFromVariance(N, data);
    }

    void GenerateFromExpectation(PoissonDeviate& rng, size_t N, size_t idata)
    {
        double* data = reinterpret_cast<double*>(idata);
        rng.generateFromExpectation(N, data);
    }

    struct PyBaseDeviate {

        static BaseDeviateCallBack* construct(const bp::object& seed) {
            if (seed.ptr() != Py_None)
                throw std::runtime_error("Cannot construct BaseDeviate from given seed.");
            return new BaseDeviateCallBack(0);
        }

        static void wrap() {
            bp::class_<BaseDeviateCallBack>
                pyBaseDeviate("BaseDeviateImpl", "", bp::no_init);
            pyBaseDeviate
                .def("__init__", bp::make_constructor(
                    &construct, bp::default_call_policies(), (bp::arg("seed"))))
                .def(bp::init<long>(bp::arg("seed")=0))
                .def(bp::init<const BaseDeviate&>(bp::arg("seed")))
                .def(bp::init<std::string>(bp::arg("seed")))
                .def("seed", (void (BaseDeviate::*) (long) )&BaseDeviate::seed,
                     (bp::arg("seed")=0))
                .def("reset", (void (BaseDeviate::*) (long) )&BaseDeviate::reset,
                     (bp::arg("seed")=0))
                .def("reset", (void (BaseDeviate::*) (const BaseDeviate&) )&BaseDeviate::reset,
                     (bp::arg("seed")))
                .def("clearCache", &BaseDeviate::clearCache)
                .def("serialize", &BaseDeviate::serialize)
                .def("duplicate", &BaseDeviate::duplicate)
                .def("discard", &BaseDeviate::discard)
                .def("raw", &BaseDeviate::raw)
                .def("generate", &Generate, bp::arg("N"), bp::arg("idata"))
                .def("add_generate", &AddGenerate, bp::arg("N"), bp::arg("idata"))
                .def("__repr__", &BaseDeviate::repr)
                .def("__str__", &BaseDeviate::str)
                .enable_pickling()
                ;

            // This lets python recognize functions that return a shared_ptr<BaseDeviate>
            // as a python BaseDeviate object.  This is needed for the BaseNoise::getRNG()
            // function _if_ the BaseNoise was default constructed.  As far as I understand it,
            // if you construct a BaseDeviate object in python and then use that to construct
            // a BaseNoise object:
            //
            //     >>> rng = galsim.BaseDeviate()
            //     >>> gn = galsim.GauusianNoise(rng)
            //
            // then the `gn.getRNG()` call doesn't need anything special because the actual
            // BaseDeviate being wrapped in the shared_ptr is really a BaseDeviateCallBack.
            // So boost python knows how to handle it.
            //
            // But if the BaseDeviate was constructed in the C++ layer, which happens when you
            // default construct the BaseNoise object:
            //
            //     >>> gn = galsim.GaussianNoise()
            //
            // then the `gn.getRNG()` call returns a real BaseDeviate object in the shared_ptr.
            // So python doesn't really know what that is without this next line.  The
            // register_ptr_to_python call tells boost that a shared_ptr<BaseDeviate> in the
            // C++ layer should be treated like a BaseDeviate in the python layer.
            bp::register_ptr_to_python< boost::shared_ptr<BaseDeviate> >();
        }

    };

    struct PyUniformDeviate {

        static UniformDeviate* construct(const bp::object& seed) {
            if (seed.ptr() != Py_None)
                throw std::runtime_error("Cannot construct UniformDeviate from given seed.");
            return new UniformDeviate(0);
        }

        static void wrap() {
            bp::class_<UniformDeviate, bp::bases<BaseDeviate> >
                pyUniformDeviate("UniformDeviateImpl", "", bp::no_init);
            pyUniformDeviate
                .def("__init__", bp::make_constructor(
                    &construct, bp::default_call_policies(), (bp::arg("seed"))))
                .def(bp::init<long>(bp::arg("seed")=0))
                .def(bp::init<const BaseDeviate&>(bp::arg("seed")))
                .def(bp::init<std::string>(bp::arg("seed")))
                .def("duplicate", &UniformDeviate::duplicate)
                .def("generate1", &UniformDeviate::generate1)
                .enable_pickling()
                ;
        }

    };

    struct PyGaussianDeviate {

        static GaussianDeviate* construct(const bp::object& seed, double mean, double sigma) {
            if (seed.ptr() != Py_None)
                throw std::runtime_error("Cannot construct GaussianDeviate from given seed.");
            return new GaussianDeviate(0, mean, sigma);
        }

        static void wrap() {
            bp::class_<GaussianDeviate, bp::bases<BaseDeviate> >
                pyGaussianDeviate("GaussianDeviateImpl", "", bp::no_init);
            pyGaussianDeviate
                .def("__init__", bp::make_constructor(
                    &construct, bp::default_call_policies(),
                    (bp::arg("seed"), bp::arg("mean")=0., bp::arg("sigma")=1.)))
                .def(bp::init<long, double, double>(
                        (bp::arg("seed")=0, bp::arg("mean")=0., bp::arg("sigma")=1.)
                ))
                .def(bp::init<const BaseDeviate&, double, double>(
                        (bp::arg("seed"), bp::arg("mean")=0., bp::arg("sigma")=1.)
                ))
                .def(bp::init<std::string, double, double>(
                        (bp::arg("seed"), bp::arg("mean")=0., bp::arg("sigma")=1.)
                ))
                .def("duplicate", &GaussianDeviate::duplicate)
<<<<<<< HEAD
                .def("generate1", &GaussianDeviate::generate1)
                .def("generate_from_variance", &GenerateFromVariance,
                     bp::arg("N"), bp::arg("idata"))
                .def("getMean", &GaussianDeviate::getMean)
                .def("getSigma", &GaussianDeviate::getSigma)
=======
                .def("__call__", &GaussianDeviate::operator())
                .add_property("mean", &GaussianDeviate::getMean)
                .add_property("sigma", &GaussianDeviate::getSigma)
                .def("_setMean", &GaussianDeviate::setMean)
                .def("_setSigma", &GaussianDeviate::setSigma)
>>>>>>> d474bbce
                .enable_pickling()
                ;
        }

    };

    struct PyBinomialDeviate {

        static BinomialDeviate* construct(const bp::object& seed, int N, double p) {
            if (seed.ptr() != Py_None)
                throw std::runtime_error("Cannot construct BinomialDeviate from given seed.");
            return new BinomialDeviate(0, N, p);
        }

        static void wrap() {
            bp::class_<BinomialDeviate, bp::bases<BaseDeviate> >
                pyBinomialDeviate("BinomialDeviateImpl", "", bp::no_init);
            pyBinomialDeviate
                .def("__init__", bp::make_constructor(
                    &construct, bp::default_call_policies(),
                    (bp::arg("seed"), bp::arg("N")=1, bp::arg("p")=0.5)))
                .def(bp::init<long, int, double>(
                        (bp::arg("seed")=0, bp::arg("N")=1, bp::arg("p")=0.5)
                ))
                .def(bp::init<const BaseDeviate&, int, double>(
                        (bp::arg("seed"), bp::arg("N")=1, bp::arg("p")=0.5)
                ))
                .def(bp::init<std::string, int, double>(
                        (bp::arg("seed")=0, bp::arg("N")=1, bp::arg("p")=0.5)
                ))
                .def("duplicate", &BinomialDeviate::duplicate)
<<<<<<< HEAD
                .def("generate1", &BinomialDeviate::generate1)
                .def("getN", &BinomialDeviate::getN)
                .def("getP", &BinomialDeviate::getP)
=======
                .def("__call__", &BinomialDeviate::operator())
                .add_property("n", &BinomialDeviate::getN)
                .add_property("p", &BinomialDeviate::getP)
                .def("_setN", &BinomialDeviate::setN)
                .def("_setP", &BinomialDeviate::setP)
>>>>>>> d474bbce
                .enable_pickling()
                ;
        }

    };

    struct PyPoissonDeviate {

        static PoissonDeviate* construct(const bp::object& seed, double mean) {
            if (seed.ptr() != Py_None)
                throw std::runtime_error("Cannot construct PoissonDeviate from given seed.");
            return new PoissonDeviate(0, mean);
        }

        static void wrap() {
            bp::class_<PoissonDeviate, bp::bases<BaseDeviate> >
                pyPoissonDeviate("PoissonDeviateImpl", "", bp::no_init);
            pyPoissonDeviate
                .def("__init__", bp::make_constructor(
                    &construct, bp::default_call_policies(),
                    (bp::arg("seed"), bp::arg("mean")=1.)))
                .def(bp::init<long, double>(
                        (bp::arg("seed")=0, bp::arg("mean")=1.)
                ))
                .def(bp::init<const BaseDeviate&, double>(
                        (bp::arg("seed"), bp::arg("mean")=1.)
                ))
                .def(bp::init<std::string, double>(
                        (bp::arg("seed")=0, bp::arg("mean")=1.)
                ))
                .def("duplicate", &PoissonDeviate::duplicate)
<<<<<<< HEAD
                .def("generate1", &PoissonDeviate::generate1)
                .def("generate_from_expectation", &GenerateFromExpectation,
                     bp::arg("N"), bp::arg("idata"))
                .def("getMean", &PoissonDeviate::getMean)
=======
                .def("__call__", &PoissonDeviate::operator())
                .add_property("mean", &PoissonDeviate::getMean)
                .def("_setMean", &PoissonDeviate::setMean)
>>>>>>> d474bbce
                .enable_pickling()
                ;
        }

    };

    struct PyWeibullDeviate {

        static WeibullDeviate* construct(const bp::object& seed, double a, double b) {
            if (seed.ptr() != Py_None)
                throw std::runtime_error("Cannot construct WeibullDeviate from given seed.");
            return new WeibullDeviate(0, a, b);
        }

        static void wrap() {

            bp::class_<WeibullDeviate, bp::bases<BaseDeviate> >
                pyWeibullDeviate("WeibullDeviateImpl", "", bp::no_init);
            pyWeibullDeviate
                .def("__init__", bp::make_constructor(
                    &construct, bp::default_call_policies(),
                    (bp::arg("seed"), bp::arg("a")=1., bp::arg("b")=1.)))
                .def(bp::init<long, double, double>(
                        (bp::arg("seed")=0, bp::arg("a")=1., bp::arg("b")=1.)
                ))
                .def(bp::init<const BaseDeviate&, double, double>(
                        (bp::arg("seed"), bp::arg("a")=1., bp::arg("b")=1.)
                ))
                .def(bp::init<std::string, double, double>(
                        (bp::arg("seed")=0, bp::arg("a")=1., bp::arg("b")=1.)
                ))
                .def("duplicate", &WeibullDeviate::duplicate)
<<<<<<< HEAD
                .def("generate1", &WeibullDeviate::generate1)
                .def("getA", &WeibullDeviate::getA)
                .def("getB", &WeibullDeviate::getB)
=======
                .def("__call__", &WeibullDeviate::operator())
                .add_property("a", &WeibullDeviate::getA)
                .add_property("b", &WeibullDeviate::getB)
                .def("_setA", &WeibullDeviate::setA)
                .def("_setB", &WeibullDeviate::setB)
>>>>>>> d474bbce
                .enable_pickling()
                ;
        }

    };

    struct PyGammaDeviate {

        static GammaDeviate* construct(const bp::object& seed, double k, double theta) {
            if (seed.ptr() != Py_None)
                throw std::runtime_error("Cannot construct GammaDeviate from given seed.");
            return new GammaDeviate(0, k, theta);
        }

        static void wrap() {
            bp::class_<GammaDeviate, bp::bases<BaseDeviate> >
                pyGammaDeviate("GammaDeviateImpl", "", bp::no_init);
            pyGammaDeviate
                .def("__init__", bp::make_constructor(
                    &construct, bp::default_call_policies(),
                    (bp::arg("seed"), bp::arg("k")=1., bp::arg("theta")=1.)))
                .def(bp::init<long, double, double>(
                        (bp::arg("seed")=0, bp::arg("k")=1., bp::arg("theta")=1.)
                ))
                .def(bp::init<const BaseDeviate&, double, double>(
                        (bp::arg("seed"), bp::arg("k")=1., bp::arg("theta")=1.)
                ))
                .def(bp::init<std::string, double, double>(
                        (bp::arg("seed")=0, bp::arg("k")=1., bp::arg("theta")=1.)
                ))
                .def("duplicate", &GammaDeviate::duplicate)
<<<<<<< HEAD
                .def("generate1", &GammaDeviate::generate1)
                .def("getK", &GammaDeviate::getK)
                .def("getTheta", &GammaDeviate::getTheta)
=======
                .def("__call__", &GammaDeviate::operator())
                .add_property("k", &GammaDeviate::getK)
                .add_property("theta", &GammaDeviate::getTheta)
                .def("_setK", &GammaDeviate::setK)
                .def("_setTheta", &GammaDeviate::setTheta)
>>>>>>> d474bbce
                .enable_pickling()
                ;
        }

    };

    struct PyChi2Deviate {

        static Chi2Deviate* construct(const bp::object& seed, double n) {
            if (seed.ptr() != Py_None)
                throw std::runtime_error("Cannot construct Chi2Deviate from given seed.");
            return new Chi2Deviate(0, n);
        }

        static void wrap() {
            bp::class_<Chi2Deviate, bp::bases<BaseDeviate> >
                pyChi2Deviate("Chi2DeviateImpl", "", bp::no_init);
            pyChi2Deviate
                .def("__init__", bp::make_constructor(
                    &construct, bp::default_call_policies(),
                    (bp::arg("seed"), bp::arg("n")=1.)))
                .def(bp::init<long, double>(
                        (bp::arg("seed")=0, bp::arg("n")=1.)
                ))
                .def(bp::init<const BaseDeviate&, double>(
                        (bp::arg("seed"), bp::arg("n")=1.)
                ))
                .def(bp::init<std::string, double>(
                        (bp::arg("seed")=0, bp::arg("n")=1.)
                ))
                .def("duplicate", &Chi2Deviate::duplicate)
<<<<<<< HEAD
                .def("generate1", &Chi2Deviate::generate1)
                .def("getN", &Chi2Deviate::getN)
=======
                .def("__call__", &Chi2Deviate::operator())
                .add_property("n", &Chi2Deviate::getN)
                .def("_setN", &Chi2Deviate::setN)
>>>>>>> d474bbce
                .enable_pickling()
                ;
        }

    };


    void pyExportRandom() {
        PyBaseDeviate::wrap();
        PyUniformDeviate::wrap();
        PyGaussianDeviate::wrap();
        PyBinomialDeviate::wrap();
        PyPoissonDeviate::wrap();
        PyWeibullDeviate::wrap();
        PyGammaDeviate::wrap();
        PyChi2Deviate::wrap();
    }

} // namespace galsim<|MERGE_RESOLUTION|>--- conflicted
+++ resolved
@@ -190,19 +190,11 @@
                         (bp::arg("seed"), bp::arg("mean")=0., bp::arg("sigma")=1.)
                 ))
                 .def("duplicate", &GaussianDeviate::duplicate)
-<<<<<<< HEAD
                 .def("generate1", &GaussianDeviate::generate1)
                 .def("generate_from_variance", &GenerateFromVariance,
                      bp::arg("N"), bp::arg("idata"))
-                .def("getMean", &GaussianDeviate::getMean)
-                .def("getSigma", &GaussianDeviate::getSigma)
-=======
-                .def("__call__", &GaussianDeviate::operator())
                 .add_property("mean", &GaussianDeviate::getMean)
                 .add_property("sigma", &GaussianDeviate::getSigma)
-                .def("_setMean", &GaussianDeviate::setMean)
-                .def("_setSigma", &GaussianDeviate::setSigma)
->>>>>>> d474bbce
                 .enable_pickling()
                 ;
         }
@@ -234,17 +226,9 @@
                         (bp::arg("seed")=0, bp::arg("N")=1, bp::arg("p")=0.5)
                 ))
                 .def("duplicate", &BinomialDeviate::duplicate)
-<<<<<<< HEAD
                 .def("generate1", &BinomialDeviate::generate1)
-                .def("getN", &BinomialDeviate::getN)
-                .def("getP", &BinomialDeviate::getP)
-=======
-                .def("__call__", &BinomialDeviate::operator())
                 .add_property("n", &BinomialDeviate::getN)
                 .add_property("p", &BinomialDeviate::getP)
-                .def("_setN", &BinomialDeviate::setN)
-                .def("_setP", &BinomialDeviate::setP)
->>>>>>> d474bbce
                 .enable_pickling()
                 ;
         }
@@ -276,16 +260,10 @@
                         (bp::arg("seed")=0, bp::arg("mean")=1.)
                 ))
                 .def("duplicate", &PoissonDeviate::duplicate)
-<<<<<<< HEAD
                 .def("generate1", &PoissonDeviate::generate1)
                 .def("generate_from_expectation", &GenerateFromExpectation,
                      bp::arg("N"), bp::arg("idata"))
-                .def("getMean", &PoissonDeviate::getMean)
-=======
-                .def("__call__", &PoissonDeviate::operator())
                 .add_property("mean", &PoissonDeviate::getMean)
-                .def("_setMean", &PoissonDeviate::setMean)
->>>>>>> d474bbce
                 .enable_pickling()
                 ;
         }
@@ -318,17 +296,9 @@
                         (bp::arg("seed")=0, bp::arg("a")=1., bp::arg("b")=1.)
                 ))
                 .def("duplicate", &WeibullDeviate::duplicate)
-<<<<<<< HEAD
                 .def("generate1", &WeibullDeviate::generate1)
-                .def("getA", &WeibullDeviate::getA)
-                .def("getB", &WeibullDeviate::getB)
-=======
-                .def("__call__", &WeibullDeviate::operator())
                 .add_property("a", &WeibullDeviate::getA)
                 .add_property("b", &WeibullDeviate::getB)
-                .def("_setA", &WeibullDeviate::setA)
-                .def("_setB", &WeibullDeviate::setB)
->>>>>>> d474bbce
                 .enable_pickling()
                 ;
         }
@@ -360,17 +330,9 @@
                         (bp::arg("seed")=0, bp::arg("k")=1., bp::arg("theta")=1.)
                 ))
                 .def("duplicate", &GammaDeviate::duplicate)
-<<<<<<< HEAD
                 .def("generate1", &GammaDeviate::generate1)
-                .def("getK", &GammaDeviate::getK)
-                .def("getTheta", &GammaDeviate::getTheta)
-=======
-                .def("__call__", &GammaDeviate::operator())
                 .add_property("k", &GammaDeviate::getK)
                 .add_property("theta", &GammaDeviate::getTheta)
-                .def("_setK", &GammaDeviate::setK)
-                .def("_setTheta", &GammaDeviate::setTheta)
->>>>>>> d474bbce
                 .enable_pickling()
                 ;
         }
@@ -402,14 +364,8 @@
                         (bp::arg("seed")=0, bp::arg("n")=1.)
                 ))
                 .def("duplicate", &Chi2Deviate::duplicate)
-<<<<<<< HEAD
                 .def("generate1", &Chi2Deviate::generate1)
-                .def("getN", &Chi2Deviate::getN)
-=======
-                .def("__call__", &Chi2Deviate::operator())
                 .add_property("n", &Chi2Deviate::getN)
-                .def("_setN", &Chi2Deviate::setN)
->>>>>>> d474bbce
                 .enable_pickling()
                 ;
         }
