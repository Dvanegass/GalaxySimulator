--- conflicted
+++ resolved
@@ -1,51 +1,43 @@
 """Program 7
-Script to add WEIGHT factors to galaxies to account for any selection bias
-when making the final catalog. The fraction of galaxies that are included in
-the final catalog compared to the parent catalog was measured as a function
+Script to add WEIGHT factors to galaxies to account for any selection bias 
+when making the final catalog. The fraction of galaxies that are included in 
+the final catalog compared to the parent catalog was measured as a function 
 of several parameters like FLUX_RADIUS, ELLIPTICITY, MAGNITUDE etc., to check
 for selection bias. The distribution was observed to show a dependance on the
-half light radius of the galaxy measured by SExtractor. The weight is defined
-as the ratio of the number of galaxies in the parent sample to the number in
-the final catalog, at a given half light radius. Due to the small number of
-galaxies at high half light radius in the parent sample, this definition
+half light radius of the galaxy measured by SExtractor. The weight is defined 
+as the ratio of the number of galaxies in the parent sample to the number in 
+the final catalog, at a given half light radius. Due to the small number of 
+galaxies at high half light radius in the parent sample, this definition  
 breaks down. Thus weight for large galaxies is set to 1, and the weights of
-other galaxies were renormalized.
+other galaxies were renormalized. 
 Since the magnitude cut in the parent sample was placed in the I band, the
-weight for each galxy was computed in this band and set the same for all other
-bands.
+weight for each galxy was computed in this band and set the same for all other 
+bands. 
 """
-
 
 def get_efficiency_with_error(val_s, val_p,
                               bins=10):
-<<<<<<< HEAD
-    """ Returns efficiency=# in selction/#in parent
-    @input param
-    val_s: Distribution in slection sample
-=======
     """ Returns efficiency=(# in selection)/(# in parent)
     @input param 
     val_s: Distribution in selection sample
->>>>>>> c038db18
     val_p: Distribution in parent sample
     returns efficiency of selection and error on efficiency
     """
     num_p, bins2 = np.histogram(val_p, bins=bins)
-    num_s, bins1 = np.histogram(val_s, bins=bins)
-    eff = num_s / np.array(num_p, dtype=float)
-    err = (num_s * (1 - eff))**0.5 / num_p
+    num_s, bins1 =np.histogram(val_s, bins=bins)
+    eff = num_s/np.array(num_p, dtype=float)
+    err = (num_s*(1-eff))**0.5/num_p
     return eff, err
-
 
 def main(args):
     """Compute weight for galaxies in args.meas_filter band and save it the
-    main catalogs, args.cat_name, in all bands. The half light information is
+    main catalogs, args.cat_name, in all bands. The half light information is 
     stored in the args.fits_file_name files.
     """
-    parent_name = args.parent_file_name.replace('filter', args.meas_filter)
+    parent_name =  args.parent_file_name.replace('filter', args.meas_filter)
     parent_cat = Table.read(args.main_path + parent_name,
                             format='fits')
-    select_name = args.fits_file_name.replace('filter', args.meas_filter)
+    select_name =  args.fits_file_name.replace('filter', args.meas_filter)
     select_cat = Table.read(args.main_path + args.out_dir + select_name,
                             format='fits')
     # error in efficiency was high beyond half light radius of 55 pixels
@@ -54,16 +46,16 @@
     eff, err = get_efficiency_with_error(select_cat['flux_radius'],
                                          parent_cat['FLUX_RADIUS'],
                                          bins=bins)
-    hlr = 0.5 * (bins[1:] + bins[:-1])
+    hlr = [(bins[i]+bins[i-1])/2. for i in range(1, len(bins))]
     z = np.polyfit(hlr, eff, 3)
     p = np.poly1d(z)
     norm = p(args.max_hlr)
     eff_new = p(select_cat['flux_radius'])
-    weight = 1 / eff_new * norm
+    weight = 1/eff_new*norm
     # Set weight to 1 for large galaxies
-    q, = np.where(select_cat['flux_radius'] > args.max_hlr)
+    q,= np.where(select_cat['flux_radius']>args.max_hlr)
     weight[q] = 1.0
-    for f, filt in enumerate(args.file_filter_name):
+    for f , filt in enumerate(args.file_filter_name):
         cat_name = args.main_path + args.out_dir + args.cat_name.replace('filter', filt)
         cat = Table.read(cat_name,
                          format='fits')
@@ -72,28 +64,27 @@
         cat.write(cat_name, format='fits',
                   overwrite=True)
 
-
 if __name__ == '__main__':
     from argparse import ArgumentParser
     import numpy as np
-    from astropy.table import Table
+    from astropy.table import Table, Column
     parser = ArgumentParser()
-    parser.add_argument('--meas_filter', default='I',
+    parser.add_argument('--meas_filter', default= 'I',
                         help="Name of filter to compute weights for [Default:'I']")
-    parser.add_argument('--max_hlr', default=55,
-                        help="maximum half light radius (in pixels) up to\
-                        which weight definition is valid [Default:55]")
-    parser.add_argument('--file_filter_name', default=['V', 'I'],
+    parser.add_argument('--max_hlr', default= 55,
+                        help="maximum half light radius up to which weight definition is valid \
+                         [Default:55]")
+    parser.add_argument('--file_filter_name', default =['V', 'I'] ,
                         help="Name of filter to use ")
     parser.add_argument('--main_path',
-                        default='/nfs/slac/g/ki/ki19/deuce/AEGIS/AEGIS_catalog_full/')
-    parser.add_argument('--out_dir', default="AEGIS_training_sample/",
+                        default = '/nfs/slac/g/ki/ki19/deuce/AEGIS/AEGIS_catalog_full/')
+    parser.add_argument('--out_dir', default = "AEGIS_training_sample/",
                         help="directory containing the final catalog")
-    parser.add_argument('--cat_name', default="AEGIS_galaxy_catalog_filter_25.2.fits",
+    parser.add_argument('--cat_name', default = "AEGIS_galaxy_catalog_filter_25.2.fits",
                         help="Final catalog name")
-    parser.add_argument('--fits_file_name', default="AEGIS_galaxy_catalog_filter_25.2_fits.fits",
+    parser.add_argument('--fits_file_name', default = "AEGIS_galaxy_catalog_filter_25.2_fits.fits",
                         help="Name of Catalog with fit information")
-    parser.add_argument('--parent_file_name', default="all_AEGIS_galaxy_filter_25.2.fits",
+    parser.add_argument('--parent_file_name', default = "all_AEGIS_galaxy_filter_25.2.fits",
                         help="Name of file with the parent catalog.")
     args = parser.parse_args()
     main(args)