--- conflicted
+++ resolved
@@ -59,13 +59,8 @@
         >>> f = lambda x, beta1, beta2: x - beta1*x*x + beta2*x*x*x
         >>> img.applyNonlinearity(f, 1.e-7, 1.e-10)
 
-<<<<<<< HEAD
-    On calling the method, the Image instance `img` is transformed by the user-defined function
-    `f` with `beta1` = 1.e-7 and `beta2` = 1.e-10.
-=======
     On calling the method, the Image instance `img` is transformed by the user-defined function `f`
     with `beta1` = 1.e-7 and `beta2` = 1.e-10.
->>>>>>> cdf7fe92
 
     @param NLfunc    The function that maps the input image pixel values to the output image pixel
                      values. 
@@ -86,16 +81,6 @@
     """
     Accounts for the reciprocity failure and corrects the original Image for it directly.
 
-<<<<<<< HEAD
-    The reciprocity failure results in mapping the original image to a new one that is equal to the
-    original `im` multiplied by `(1+alpha*log10(im/exp_time))`, where the parameter `alpha` and the
-    exposure time are given as keyword arguments.  Because of how this function is defined, the
-    input image must have strictly positive pixel values for the resulting image to be well-defined
-
-    The image should be in units of electrons (not ADU), and should include both the signal from
-    the astronomical objects as well as the background level.  The addition of nonlinearity should
-    occur after including the effect of reciprocity failure.
-=======
     Reciprocity, in the context of photography, is the inverse relationship between the incident
     flux (I) of a source object and the exposure time (t) required to produce a given response (p)
     in the detector, i.e., p = I*t. At very low (also at high) levels of incident flux, deviation
@@ -131,26 +116,18 @@
     exp_time should be the exposure time divided by the nominal gain. The image should include
     both the signal from the astronomical objects as well as the background level.  The addition of
     nonlinearity should occur after including the effect of reciprocity failure.
->>>>>>> cdf7fe92
 
     Calling
     -------
 
         >>>  img.addReciprocityFailure(exp_time, alpha, base_flux)
 
-<<<<<<< HEAD
-    @param exp_time  The exposure time in seconds, which goes into the expression for reciprocity
-    failure given in the docstring. 
-    @param alpha     The alpha parameter in the expression for reciprocity failure, in units of
-    'per decade'. 
-=======
     @param exp_time         The exposure time (t) in seconds, which goes into the expression for
                             reciprocity failure given in the docstring.
     @param alpha            The alpha parameter in the expression for reciprocity failure, in
                             units of 'per decade'.
     @param base_flux        The flux (p'/t') at which the gain is calibrated to have its nominal
                             value.
->>>>>>> cdf7fe92
     
     @returns None
     """
