--- conflicted
+++ resolved
@@ -275,7 +275,7 @@
     else:
         self.array[:,:] = out_array
 
-<<<<<<< HEAD
+
 def addPersistence(self,imgs,coeffs):
     """
     Adds the effects of persistence to the Image instance.
@@ -324,7 +324,7 @@
         raise TypeError("Type mismatch between 'imgs' and 'coeffs'. 'imgs' must be a list of \
             Image objects and 'coeffs' must be a list of float or int or a NumPy array of the \
             same size. ")
-=======
+
 def quantize(self):
     """
     Rounds the pixel values in an image to integer values, while preserving the type of the data.
@@ -346,13 +346,10 @@
 
     """
     self.applyNonlinearity(numpy.round)
->>>>>>> a2e8c913
+
 
 galsim.Image.applyNonlinearity = applyNonlinearity
 galsim.Image.addReciprocityFailure = addReciprocityFailure
 galsim.Image.applyIPC = applyIPC
-<<<<<<< HEAD
 galsim.Image.addPersistence = addPersistence
-=======
-galsim.Image.quantize = quantize
->>>>>>> a2e8c913
+galsim.Image.quantize = quantize