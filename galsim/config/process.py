--- conflicted
+++ resolved
@@ -32,13 +32,8 @@
     'real_catalog' : ('RealGalaxyCatalog', [], True),
     'nfw_halo' : ('NFWHalo', [], False),
     'power_spectrum' : ('PowerSpectrum',
-<<<<<<< HEAD
-                        # power_spectrum uses these extra parameters for buildGriddedShears later.
-                        ['grid_spacing', 'interpolant', 'get_kappa'], 
-=======
                         # power_spectrum uses these extra parameters for buildGrid later.
                         ['grid_spacing', 'interpolant'], 
->>>>>>> 7bd69a15
                         False),
     'fits_header' : ('FitsHeader', [], False), 
 }
