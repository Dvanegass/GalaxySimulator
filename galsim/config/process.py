# Copyright 2012, 2013 The GalSim developers:
# https://github.com/GalSim-developers
#
# This file is part of GalSim: The modular galaxy image simulation toolkit.
#
# GalSim is free software: you can redistribute it and/or modify
# it under the terms of the GNU General Public License as published by
# the Free Software Foundation, either version 3 of the License, or
# (at your option) any later version.
#
# GalSim is distributed in the hope that it will be useful,
# but WITHOUT ANY WARRANTY; without even the implied warranty of
# MERCHANTABILITY or FITNESS FOR A PARTICULAR PURPOSE.  See the
# GNU General Public License for more details.
#
# You should have received a copy of the GNU General Public License
# along with GalSim.  If not, see <http://www.gnu.org/licenses/>
#

import os
import time
import galsim

valid_input_types = { 
    # The values are tuples with:
    # - the class name to build.
    # - a list of keys to ignore on the initial creation (e.g. PowerSpectrum has values that are 
    #   used later).
    # - whether the class has a nobjects field, in which case it also must have a constructor
    #   kwarg nobjects_only to efficiently do only enough to calculate nobjects.
    'catalog' : ('InputCatalog', [], True), 
    'real_catalog' : ('RealGalaxyCatalog', [], True),
    'nfw_halo' : ('NFWHalo', [], False),
    'power_spectrum' : ('PowerSpectrum',
                        # power_spectrum uses these extra parameters for buildGriddedShears later.
                        ['grid_spacing', 'interpolant'], 
                        False),
    'fits_header' : ('FitsHeader', [], False), 
}


def ProcessInput(config, file_num=0, logger=None):
    """
    Process the input field, reading in any specified input files or setting up
    any objects that need to be initialized.

    Each item in the above valid_input_types will be built and available at the top level
    of config.  e.g.;
        config['catalog'] = the catalog specified by config.input.catalog, if provided.
        config['real_catalog'] = the catalog specified by config.input.real_catalog, if provided.
        etc.
    """
    config['seq_index'] = file_num
    # Process the input field (read any necessary input files)
    if 'input' in config:
        input = config['input']
        if not isinstance(input, dict):
            raise AttributeError("config.input is not a dict.")

        # Read all input fields provided and create the corresponding object
        # with the parameters given in the config file.
        #print 'valid_input_types = ',valid_input_types
        for key in [ k for k in valid_input_types.keys() if k in input ]:
            #print 'key = ',key
            field = input[key]
<<<<<<< HEAD
            field['type'] = input_type[key]
            ignore = []
            if key == 'catalog' and 'file_name' in field:
                SetDefaultExt(field['file_name'],'.asc')
            if key == 'power_spectrum':
                # This is used for buildGriddedShears later.
                ignore += ['grid_spacing', 'interpolant', 'get_kappa']
=======
            #print 'field = ',field
            field['type'], ignore = valid_input_types[key][0:2]
            #print 'type, ignore = ',field['type'],ignore
>>>>>>> 3031580e
            input_obj = galsim.config.gsobject._BuildSimple(field, key, config, ignore)[0]
            #print 'input_obj = ',input_obj
            if logger and  valid_input_types[key][2]:
                logger.info('Read %d objects from %s',input_obj.nobjects,key)
            # Store input_obj in the config for use by BuildGSObject function.
            config[key] = input_obj

        # Check that there are no other attributes specified.
        valid_keys = valid_input_types.keys()
        galsim.config.CheckAllParams(input, 'input', ignore=valid_keys)


def ProcessInputNObjects(config):
    """Process the input field, just enough to determine the number of objects.
    """
    if 'input' in config:
        input = config['input']
        if not isinstance(input, dict):
            raise AttributeError("config.input is not a dict.")

        #print 'valid_input_types = ',valid_input_types
        for key in valid_input_types.keys():
            #print 'key = ',key
            #print 'valid_input_types[key] = ',valid_input_types[key]
            if key in input and valid_input_types[key][2]:
                field = input[key]
                #print 'field = ',field
                type, ignore = valid_input_types[key][0:2]
                #print 'type, ignore = ',type,ignore
                try:
                    if type in galsim.__dict__:
                        init_func = eval("galsim."+type)
                    else:
                        init_func = eval(type)
                except:
                    raise TypeError('Invalid input type = %s in valid_input_types'%type)
                kwargs = galsim.config.GetAllParams(field, key, config,
                                                    req = init_func._req_params,
                                                    opt = init_func._opt_params,
                                                    single = init_func._single_params,
                                                    ignore = ignore)[0]
                kwargs['nobjects_only'] = True
                try:
                    input_obj = init_func(**kwargs)
                except Exception, err:
                    raise RuntimeError("Unable to build %s with nobjects_only=True.\n"%type +
                                    "Original error message: %s"%err)
                #print 'Found nobjects = %d for %s'%(input_obj.nobjects,key)
                return input_obj.nobjects
    # If didn't find anything, return None.
    return None


def Process(config, logger=None):
    """
    Do all processing of the provided configuration dict.  In particular, this
    function handles processing the output field, calling other functions to
    build and write the specified files.  The input field is processed before
    building each file.
    """

    # If we don't have a root specified yet, we generate it from the current script.
    if 'root' not in config:
        import inspect
        script_name = os.path.basename(
            inspect.getfile(inspect.currentframe())) # script filename (usually with path)
        # Strip off a final suffix if present.
        config['root'] = os.path.splitext(script_name)[0]

    # Make config['output'] exist if it doesn't yet.
    if 'output' not in config:
        config['output'] = {}
    output = config['output']
    if not isinstance(output, dict):
        raise AttributeError("config.output is not a dict.")

    # Get the output type.  Default = Fits
    if 'type' not in output:
        output['type'] = 'Fits' 
    type = output['type']

    # Check that the type is valid
    valid_types = [ 'Fits' , 'MultiFits', 'DataCube' ]
    if type not in valid_types:
        raise AttributeError("Invalid output.type=%s."%type)

    # build_func is the function we'll call to build each file.
    build_func = eval('Build'+type)
    # nobj_func is the function that builds the nobj_per_file list
    nobj_func = eval('GetNObjFor'+type)

    # We need to know how many objects we'll need for each file (and each image within each file)
    # to get the indexing correct for any sequence items.  (e.g. random_seed)
    # If we use multiple processors and let the regular sequencing happen, 
    # it will get screwed up by the multi-processing potentially happening out of order.
    # Start with the number of files.
    if 'nfiles' in output:
        nfiles = galsim.config.ParseValue(output, 'nfiles', config, int)[0]
    else:
        nfiles = 1 
    #print 'nfiles = ',nfiles

    # Figure out how many processes we will use for building the files.
    # (If nfiles = 1, but nimages > 1, we'll do the multi-processing at the image stage.)
    if 'nproc' in output:
        nproc = galsim.config.ParseValue(output, 'nproc', config, int)[0]
    else:
        nproc = 1 

    # If set, nproc2 will be passed to the build function to be acted on at that level.
    nproc2 = None
    if nproc > nfiles:
        if nfiles == 1 and (type == 'MultiFits' or type == 'DataCube'):
            nproc2 = nproc 
            nproc = 1
        else:
            if logger:
                logger.warn(
                    "Trying to use more processes than files: output.nproc=%d, "%nproc +
                    "output.nfiles=%d.  Reducing nproc to %d."%(nfiles,nfiles))
            nproc = nfiles
    if nproc <= 0:
        # Try to figure out a good number of processes to use
        try:
            from multiprocessing import cpu_count
            ncpu = cpu_count()
            if nfiles == 1 and (type == 'MultiFits' or type == 'DataCube'):
                nproc2 = ncpu # Use this value in BuildImage rather than here.
                nproc = 1
                if logger:
                    logger.debug("ncpu = %d.",ncpu)
            else:
                if ncpu > nfiles:
                    nproc = nfiles
                else:
                    nproc = ncpu
                if logger:
                    logger.info("ncpu = %d.  Using %d processes",ncpu,nproc)
        except:
            if logger:
                logger.warn("config.output.nproc <= 0, but unable to determine number of cpus.")
            nproc = 1
            if logger:
                logger.info("Unable to determine ncpu.  Using %d processes",nproc)
    
    # Set up the multi-process worker function if we're going to need it.
    if nproc > 1:
        # NB: See the function BuildStamps for more verbose comments about how
        # the multiprocessing stuff works.
        from multiprocessing import Process, Queue, current_process

        def worker(input, output):
            import time
            for (kwargs, file_num, file_name) in iter(input.get, 'STOP'):
                #print current_process().name,': worker got: ',file_num,file_name,kwargs
                ProcessInput(kwargs['config'], file_num=file_num)
                #print current_process().name,': After ProcessInput for file ',file_num
                result = build_func(**kwargs)
                #print current_process().name,': result for ',file_num,' = ',result
                output.put( (result, file_num, file_name, current_process().name) )
                #print current_process().name,': put the result for ',file_num,' on output queue'

        # Set up the task list
        task_queue = Queue()

    # Now start working on the files.

    image_num = 0
    obj_num = 0

    extra_keys = [ 'psf', 'weight', 'badpix' ]
    last_file_name = {}
    for key in extra_keys:
        last_file_name[key] = None

    for file_num in range(nfiles):
        #print 'file, image, obj = ',file_num, image_num, obj_num
        # Set the index for any sequences in the input or output parameters.
        # These sequences are indexed by the file_num.
        # (In image, they are indexed by image_num, and after that by obj_num.)
        config['seq_index'] = file_num

        # Get the file_name
        if 'file_name' in output:
            SetDefaultExt(output['file_name'],'.fits')
            file_name = galsim.config.ParseValue(output, 'file_name', config, str)[0]
        elif 'root' in config:
            # If a file_name isn't specified, we use the name of the config file + '.fits'
            file_name = config['root'] + '.fits'
        else:
            raise AttributeError(
                "No output.file_name specified and unable to generate it automatically.")
        
        # Prepend a dir to the beginning of the filename if requested.
        if 'dir' in output:
            dir = galsim.config.ParseValue(output, 'dir', config, str)[0]
            if dir and not os.path.isdir(dir): os.mkdir(dir)
            file_name = os.path.join(dir,file_name)
        else:
            dir = None

        # Assign some of the kwargs we know now:
        kwargs = {
            'file_name' : file_name,
            'image_num' : image_num,
            'obj_num' : obj_num
        }
        if nproc2:
            kwargs['nproc'] = nproc2

        import copy
        kwargs['config'] = copy.deepcopy(config)
        output = kwargs['config']['output']
        # This also updates nimages or nobjects as needed if they are being automatically
        # set from an input catalog.
        nobj = nobj_func(kwargs['config'],file_num,image_num)

        if type in [ 'MultiFits', 'DataCube' ]:
            if 'nimages' not in output:
                raise AttributeError("Attribute nimages is required for output.type = %s"%type)
            kwargs['nimages'] = galsim.config.ParseValue(output,'nimages',kwargs['config'],int)[0]

        # Check if we need to build extra images for write out as well
        for extra_key in [ key for key in extra_keys if key in output ]:
            #print 'extra = ',extra
            extra_file_name = None
            output_extra = output[extra_key]

            output_extra['type'] = 'default'
            single = [ { 'file_name' : str, 'hdu' : int } ]
            opt = { 'dir' : str }
            ignore = []
            if extra_key == 'psf': 
                ignore.append('real_space')
            if extra_key == 'weight': 
                ignore.append('include_obj_var')
            if 'file_name' in output_extra:
                SetDefaultExt(output_extra['file_name'],'.fits')
            params, safe = galsim.config.GetAllParams(output_extra,extra_key,kwargs['config'],
                                                      opt=opt, single=single, ignore=ignore)

            if 'file_name' in params:
                extra_file_name = params['file_name']
                if 'dir' in params:
                    dir = params['dir']
                    if dir and not os.path.isdir(dir): os.mkdir(dir)
                # else keep dir from above.
                if dir:
                    extra_file_name = os.path.join(dir,extra_file_name)
                # If we already wrote this file, skip it this time around.
                # (Typically this is applicable for psf, where we only want 1 psf file.)
                #print 'last_file_name for ',key,' = ',last_file_name[key]
                #print 'extra_file_name = ',extra_file_name
                if last_file_name[key] == extra_file_name:
                    #print 'skipping'
                    continue
                #print 'assigning this to kwargs'
                kwargs[ extra_key+'_file_name' ] = extra_file_name
                last_file_name[key] = extra_file_name
            elif type != 'Fits':
                raise AttributeError(
                    "Only the file_name version of %s output is possible for "%extra_key+
                    "output type == %s."%type)
            else:
                kwargs[ extra_key+'_hdu' ] = params['hdu']
    
        # This is where we actually build the file.
        # If we're doing multiprocessing, we send this information off to the task_queue.
        # Otherwise, we just call build_func.
        if nproc > 1:
            #print 'put task on the queue: ',file_num,file_name,kwargs
            task_queue.put( (kwargs, file_num, file_name) )
        else:
            ProcessInput(kwargs['config'], file_num=file_num, logger=logger)
            # Apparently the logger isn't picklable, so can't send that for nproc > 1
            kwargs['logger'] = logger 
            t = build_func(**kwargs)
            if logger:
                logger.warn('File %d = %s: time = %f sec', file_num, file_name, t)

        # nobj is a list of nobj for each image in that file.
        # So len(nobj) = nimages and sum(nobj) is the total number of objects
        image_num += len(nobj)
        obj_num += sum(nobj)


    # If we're doing multiprocessing, here is the machinery to run through the task_queue
    # and process the results.
    if nproc > 1:
        # Run the tasks
        done_queue = Queue()
        p_list = []
        for j in range(nproc):
            p = Process(target=worker, args=(task_queue, done_queue), name='Process-%d'%(j+1))
            p.start()
            p_list.append(p)

        # Log the results.
        for k in range(nfiles):
            t, file_num, file_name, proc = done_queue.get()
            #print 'received results for ',file_num,file_name,t,proc
            if logger:
                logger.warn('%s: File %d = %s: time = %f sec', proc, file_num, file_name, t)

        # Stop the processes
        for j in range(nproc):
            task_queue.put('STOP')
        for j in range(nproc):
            p_list[j].join()
        task_queue.close()

    if logger:
        logger.debug('Done building files')


def BuildFits(file_name, config, logger=None, 
              image_num=0, obj_num=0,
              psf_file_name=None, psf_hdu=None,
              weight_file_name=None, weight_hdu=None,
              badpix_file_name=None, badpix_hdu=None):
    """
    Build a regular fits file as specified in config.
    
    @param file_name         The name of the output file.
    @param config            A configuration dict.
    @param logger            If given, a logger object to log progress.
    @param image_num         If given, the current image_num (default = 0)
    @param obj_num           If given, the current obj_num (default = 0)
    @param psf_file_name     If given, write a psf image to this file
    @param psf_hdu           If given, write a psf image to this hdu in file_name
    @param weight_file_name  If given, write a weight image to this file
    @param weight_hdu        If given, write a weight image to this hdu in file_name
    @param badpix_file_name  If given, write a badpix image to this file
    @param badpix_hdu        If given, write a badpix image to this hdu in file_name

    @return time      Time taken to build file
    """
    t1 = time.time()

    # hdus is a dict with hdus[i] = the item in all_images to put in the i-th hdu.
    hdus = {}
    # The primary hdu is always the main image.
    hdus[0] = 0

    if psf_file_name or psf_hdu:
        make_psf_image = True
        if psf_hdu: 
            if psf_hdu <= 0 or psf_hdu in hdus.keys():
                raise ValueError("psf_hdu = %d is invalid or a duplicate."%pdf_hdu)
            hdus[psf_hdu] = 1
    else:
        make_psf_image = False

    if weight_file_name or weight_hdu:
        make_weight_image = True
        if weight_hdu: 
            if weight_hdu <= 0 or weight_hdu in hdus.keys():
                raise ValueError("weight_hdu = %d is invalid or a duplicate."&weight_hdu)
            hdus[weight_hdu] = 2
    else:
        make_weight_image = False

    if badpix_file_name or badpix_hdu:
        make_badpix_image = True
        if badpix_hdu: 
            if badpix_hdu <= 0 or badpix_hdu in hdus.keys():
                raise ValueError("badpix_hdu = %d is invalid or a duplicate."&badpix_hdu)
            hdus[badpix_hdu] = 3
    else:
        make_badpix_image = False

    for h in range(len(hdus.keys())):
        if h not in hdus.keys():
            raise ValueError("Image for hdu %d not found.  Cannot skip hdus."%h)

    all_images = galsim.config.BuildImage(
            config=config, logger=logger, image_num=image_num, obj_num=obj_num,
            make_psf_image=make_psf_image,
            make_weight_image=make_weight_image,
            make_badpix_image=make_badpix_image)
    # returns a tuple ( main_image, psf_image, weight_image, badpix_image )

    hdulist = []
    for h in range(len(hdus.keys())):
        assert h in hdus.keys()  # Checked for this above.
        hdulist.append(all_images[hdus[h]])
        #print 'Add allimages[%d] to hdulist'%hdus[h]

    # This next line is ok even if the main image is the only one in the list.
    galsim.fits.writeMulti(hdulist, file_name)
    if logger:
        if len(hdus.keys()) == 1:
            logger.debug('Wrote image to fits file %r',file_name)
        else:
            logger.debug('Wrote image (with extra hdus) to multi-extension fits file %r',file_name)

    if psf_file_name:
        all_images[1].write(psf_file_name)
        if logger:
            logger.debug('Wrote psf image to fits file %r',psf_file_name)

    if weight_file_name:
        all_images[2].write(weight_file_name)
        if logger:
            logger.debug('Wrote weight image to fits file %r',weight_file_name)

    if badpix_file_name:
        all_images[3].write(badpix_file_name)
        if logger:
            logger.debug('Wrote badpix image to fits file %r',badpix_file_name)

    t2 = time.time()
    return t2-t1


def BuildMultiFits(file_name, nimages, config, nproc=1, logger=None,
                   image_num=0, obj_num=0,
                   psf_file_name=None, weight_file_name=None, badpix_file_name=None):
    """
    Build a multi-extension fits file as specified in config.
    
    @param file_name         The name of the output file.
    @param nimages           The number of images (and hence hdus in the output file)
    @param config            A configuration dict.
    @param nproc             How many processes to use.
    @param logger            If given, a logger object to log progress.
    @param image_num         If given, the current image_num (default = 0)
    @param obj_num           If given, the current obj_num (default = 0)
    @param psf_file_name     If given, write a psf image to this file
    @param weight_file_name  If given, write a weight image to this file
    @param badpix_file_name  If given, write a badpix image to this file

    @return time      Time taken to build file
    """
    t1 = time.time()

    if psf_file_name:
        make_psf_image = True
    else:
        make_psf_image = False

    if weight_file_name:
        make_weight_image = True
    else:
        make_weight_image = False

    if badpix_file_name:
        make_badpix_image = True
    else:
        make_badpix_image = False

    all_images = galsim.config.BuildImages(
        nimages, config=config, logger=logger,
        image_num=image_num, obj_num=obj_num, nproc=nproc,
        make_psf_image=make_psf_image, 
        make_weight_image=make_weight_image,
        make_badpix_image=make_badpix_image)

    main_images = all_images[0]
    psf_images = all_images[1]
    weight_images = all_images[2]
    badpix_images = all_images[3]

    galsim.fits.writeMulti(main_images, file_name)
    if logger:
        logger.debug('Wrote images to multi-extension fits file %r',file_name)

    if psf_file_name:
        galsim.fits.writeMulti(psf_images, psf_file_name)
        if logger:
            logger.debug('Wrote psf images to multi-extension fits file %r',psf_file_name)

    if weight_file_name:
        galsim.fits.writeMulti(weight_images, weight_file_name)
        if logger:
            logger.debug('Wrote weight images to multi-extension fits file %r',weight_file_name)

    if badpix_file_name:
        galsim.fits.writeMulti(badpix_images, badpix_file_name)
        if logger:
            logger.debug('Wrote badpix images to multi-extension fits file %r',badpix_file_name)


    t2 = time.time()
    return t2-t1


def BuildDataCube(file_name, nimages, config, nproc=1, logger=None, 
                  image_num=0, obj_num=0,
                  psf_file_name=None, weight_file_name=None, badpix_file_name=None):
    """
    Build a multi-image fits data cube as specified in config.
    
    @param file_name         The name of the output file.
    @param nimages           The number of images in the data cube
    @param config            A configuration dict.
    @param nproc             How many processes to use.
    @param logger            If given, a logger object to log progress.
    @param image_num         If given, the current image_num (default = 0)
    @param obj_num           If given, the current obj_num (default = 0)
    @param psf_file_name     If given, write a psf image to this file
    @param weight_file_name  If given, write a weight image to this file
    @param badpix_file_name  If given, write a badpix image to this file

    @return time      Time taken to build file
    """
    t1 = time.time()

    if psf_file_name:
        make_psf_image = True
    else:
        make_psf_image = False

    if weight_file_name:
        make_weight_image = True
    else:
        make_weight_image = False

    if badpix_file_name:
        make_badpix_image = True
    else:
        make_badpix_image = False

    # All images need to be the same size for a data cube.
    # Enforce this by buliding the first image outside the below loop and setting
    # config['image_xsize'] and config['image_ysize'] to be the size of the first image.
    t2 = time.time()
    import copy
    config1 = copy.deepcopy(config)
    all_images = galsim.config.BuildImage(
            config=config1, logger=logger, image_num=image_num, obj_num=obj_num,
            make_psf_image=make_psf_image, 
            make_weight_image=make_weight_image,
            make_badpix_image=make_badpix_image)
    obj_num += GetNObjForImage(config, image_num)
    t3 = time.time()
    if logger:
        # Note: numpy shape is y,x
        ys, xs = all_images[0].array.shape
        logger.info('Image %d: size = %d x %d, time = %f sec', image_num, xs, ys, t3-t2)

    # Note: numpy shape is y,x
    image_ysize, image_xsize = all_images[0].array.shape
    config['image_xsize'] = image_xsize
    config['image_ysize'] = image_ysize

    main_images = [ all_images[0] ]
    psf_images = [ all_images[1] ]
    weight_images = [ all_images[2] ]
    badpix_images = [ all_images[3] ]

    all_images = galsim.config.BuildImages(
        nimages-1, config=config, logger=logger,
        image_num=image_num+1, obj_num=obj_num, nproc=nproc, 
        make_psf_image=make_psf_image, 
        make_weight_image=make_weight_image,
        make_badpix_image=make_badpix_image)

    main_images += all_images[0]
    psf_images += all_images[1]
    weight_images += all_images[2]
    badpix_images += all_images[3]

    galsim.fits.writeCube(main_images, file_name)
    if logger:
        logger.debug('Wrote image to fits data cube %r',file_name)

    if psf_file_name:
        galsim.fits.writeCube(psf_images, psf_file_name)
        if logger:
            logger.debug('Wrote psf images to fits data cube %r',psf_file_name)

    if weight_file_name:
        galsim.fits.writeCube(weight_images, weight_file_name)
        if logger:
            logger.debug('Wrote weight images to fits data cube %r',weight_file_name)

    if badpix_file_name:
        galsim.fits.writeCube(badpix_images, badpix_file_name)
        if logger:
            logger.debug('Wrote badpix images to fits data cube %r',badpix_file_name)

    t4 = time.time()
    return t4-t1

def GetNObjForFits(config, file_num, image_num):
    ignore = [ 'file_name', 'dir', 'nfiles', 'psf', 'weight', 'badpix', 'nproc' ]
    galsim.config.CheckAllParams(config['output'], 'output', ignore=ignore)
    nobj = [ GetNObjForImage(config, image_num) ]
    return nobj
    
def GetNObjForMultiFits(config, file_num, image_num):
    ignore = [ 'file_name', 'dir', 'nfiles', 'psf', 'weight', 'badpix', 'nproc' ]
    req = { 'nimages' : int }
    # Allow nimages to be automatic based on input catalog if image type is Single
    if ( 'nimages' not in config['output'] and 
         ( 'image' not in config or 'type' not in config['image'] or 
           config['image']['type'] == 'Single' ) ):
        nobj = ProcessInputNObjects(config)
        if nobj:
            config['output']['nimages'] = ProcessInputNObjects(config)
    params = galsim.config.GetAllParams(config['output'],'output',config,ignore=ignore,req=req)[0]
    config['seq_index'] = file_num
    nimages = params['nimages']
    nobj = []
    for j in range(nimages):
        nobj.append(GetNObjForImage(config, image_num+j))
    return nobj

def GetNObjForDataCube(config, file_num, image_num):
    ignore = [ 'file_name', 'dir', 'nfiles', 'psf', 'weight', 'badpix', 'nproc' ]
    req = { 'nimages' : int }
    # Allow nimages to be automatic based on input catalog if image type is Single
    if ( 'nimages' not in config['output'] and 
         ( 'image' not in config or 'type' not in config['image'] or 
           config['image']['type'] == 'Single' ) ):
        nobj = ProcessInputNObjects(config)
        if nobj:
            config['output']['nimages'] = ProcessInputNObjects(config)
    params = galsim.config.GetAllParams(config['output'],'output',config,ignore=ignore,req=req)[0]
    config['seq_index'] = file_num
    nimages = params['nimages']
    nobj = []
    for j in range(nimages):
        nobj.append(GetNObjForImage(config, image_num+j))
    return nobj
 
def GetNObjForImage(config, image_num):
    if 'image' in config and 'type' in config['image']:
        image_type = config['image']['type']
    else:
        image_type = 'Single'

    config['seq_index'] = image_num

    if image_type == 'Single':
        return 1
    elif image_type == 'Scattered':
        # Allow nobjects to be automatic based on input catalog
        if 'nobjects' not in config['image']:
            nobj = ProcessInputNObjects(config)
            if nobj:
                config['image']['nobjects'] = nobj
                return nobj
            else:
                raise AttributeError("Attribute nobjects is required for image.type = Scattered")
        else:
            return galsim.config.ParseValue(config['image'],'nobjects',config,int)[0]
    elif image_type == 'Tiled':
        if 'nx_tiles' not in config['image'] or 'ny_tiles' not in config['image']:
            raise AttributeError(
                "Attributes nx_tiles and ny_tiles are required for image.type = Tiled")
        nx = galsim.config.ParseValue(config['image'],'nx_tiles',config,int)[0]
        ny = galsim.config.ParseValue(config['image'],'ny_tiles',config,int)[0]
        return nx*ny
    else:
        raise AttributeError("Invalid image.type=%s."%image_type)

def SetDefaultExt(config, ext):
    """
    Some items have a default extension for a NumberedFile type.
    """
    if ( isinstance(config,dict) and 'type' in config and 
         config['type'] == 'NumberedFile' and 'ext' not in config ):
        config['ext'] = ext
<|MERGE_RESOLUTION|>--- conflicted
+++ resolved
@@ -63,19 +63,9 @@
         for key in [ k for k in valid_input_types.keys() if k in input ]:
             #print 'key = ',key
             field = input[key]
-<<<<<<< HEAD
-            field['type'] = input_type[key]
-            ignore = []
-            if key == 'catalog' and 'file_name' in field:
-                SetDefaultExt(field['file_name'],'.asc')
-            if key == 'power_spectrum':
-                # This is used for buildGriddedShears later.
-                ignore += ['grid_spacing', 'interpolant', 'get_kappa']
-=======
             #print 'field = ',field
             field['type'], ignore = valid_input_types[key][0:2]
             #print 'type, ignore = ',field['type'],ignore
->>>>>>> 3031580e
             input_obj = galsim.config.gsobject._BuildSimple(field, key, config, ignore)[0]
             #print 'input_obj = ',input_obj
             if logger and  valid_input_types[key][2]:
