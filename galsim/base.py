# Copyright 2012, 2013 The GalSim developers:
# https://github.com/GalSim-developers
#
# This file is part of GalSim: The modular galaxy image simulation toolkit.
#
# GalSim is free software: you can redistribute it and/or modify
# it under the terms of the GNU General Public License as published by
# the Free Software Foundation, either version 3 of the License, or
# (at your option) any later version.
#
# GalSim is distributed in the hope that it will be useful,
# but WITHOUT ANY WARRANTY; without even the implied warranty of
# MERCHANTABILITY or FITNESS FOR A PARTICULAR PURPOSE.  See the
# GNU General Public License for more details.
#
# You should have received a copy of the GNU General Public License
# along with GalSim.  If not, see <http://www.gnu.org/licenses/>
#
"""@file base.py 
Definitions for the GalSim base classes and associated methods

This file includes the key parts of the user interface to GalSim: base classes representing surface
brightness profiles for astronomical objects (galaxies, PSFs, pixel response).  These base classes
are collectively known as GSObjects.  They include both simple objects like the galsim.Gaussian, a 
2d  Gaussian intensity profile, and compound objects like the galsim.Add and galsim.Convolve, which 
represent the sum and convolution of multiple GSObjects, respectively. 

These classes also have associated methods to (a) retrieve information (like the flux, half-light 
radius, or intensity at a particular point); (b) carry out common operations, like shearing, 
rescaling of flux or size, rotating, and shifting; and (c) actually make images of the surface 
brightness profiles.

For a description of units conventions for scale radii for our base classes, see
doc/GalSim_Quick_Reference.pdf section 2.2.  In short, any system that will ensure consistency
between the scale radii used to specify the size of the GSObject and between the pixel scale of the
Image is acceptable.
"""

import os
import collections
import numpy as np
import galsim
import utilities

version = '0.2.1'

ALIAS_THRESHOLD = 0.005 # Matches hard coded value in src/SBProfile.cpp. TODO: bring these together

class GSObject(object):
    """Base class for defining the interface with which all GalSim Objects access their shared 
    methods and attributes, particularly those from the C++ SBProfile classes.
    """
    def __init__(self, SBProfile):
        if not isinstance(SBProfile, galsim.SBProfile):
            raise TypeError("GSObject must be initialized with an SBProfile!")
        self.SBProfile = SBProfile  # This guarantees that all GSObjects have an SBProfile
    
    # Make op+ of two GSObjects work to return an Add object
    def __add__(self, other):
        return Add(self, other)

    # op+= converts this into the equivalent of an Add object
    def __iadd__(self, other):
        GSObject.__init__(self, galsim.SBAdd(self.SBProfile, other.SBProfile))
        self.__class__ = Add
        return self

    # Make op* and op*= work to adjust the flux of an object
    def __imul__(self, other):
        self.scaleFlux(other)
        return self

    def __mul__(self, other):
        ret = self.copy()
        ret *= other
        return ret

    def __rmul__(self, other):
        ret = self.copy()
        ret *= other
        return ret

    # Likewise for op/ and op/=
    def __idiv__(self, other):
        self.scaleFlux(1. / other)
        return self

    def __div__(self, other):
        ret = self.copy()
        ret /= other
        return ret

    def __itruediv__(self, other):
        return __idiv__(self, other)

    def __truediv__(self, other):
        return __div__(self, other)

    # Make a copy of an object
    def copy(self):
        """Returns a copy of an object.

        This preserves the original type of the object, so if the caller is a Gaussian (for 
        example), the copy will also be a Gaussian, and can thus call the methods that are not in 
        GSObject, but are in Gaussian (e.g. getSigma()).  However, not necessarily all instance
        attributes will be copied across (e.g. the interpolant stored by an OpticalPSF object).
        """
        # Re-initialize a return GSObject with self's SBProfile
        sbp = self.SBProfile.__class__(self.SBProfile)
        ret = GSObject(sbp)
        ret.__class__ = self.__class__
        return ret

    # Now define direct access to all SBProfile methods via calls to self.SBProfile.method_name()
    #
    def maxK(self):
        """Returns value of k beyond which aliasing can be neglected.
        """
        return self.SBProfile.maxK()

    def nyquistDx(self):
        """Returns Image pixel spacing that does not alias maxK.
        """
        return self.SBProfile.nyquistDx()

    def stepK(self):
        """Returns sampling in k space necessary to avoid folding of image in x space.
        """
        return self.SBProfile.stepK()

    def hasHardEdges(self):
        """Returns True if there are any hard edges in the profile, which would require very small k
        spacing when working in the Fourier domain.
        """
        return self.SBProfile.hasHardEdges()

    def isAxisymmetric(self):
        """Returns True if axially symmetric: affects efficiency of evaluation.
        """
        return self.SBProfile.isAxisymmetric()

    def isAnalyticX(self):
        """Returns True if real-space values can be determined immediately at any position without 
        requiring a Discrete Fourier Transform.
        """
        return self.SBProfile.isAnalyticX()

    def isAnalyticK(self):
        """Returns True if k-space values can be determined immediately at any position without 
        requiring a Discrete Fourier Transform.
        """
        return self.SBProfile.isAnalyticK()

    def centroid(self):
        """Returns the (x, y) centroid of an object as a Position.
        """
        return self.SBProfile.centroid()

    def getFlux(self):
        """Returns the flux of the object.
        """
        return self.SBProfile.getFlux()

    def xValue(self, position):
        """Returns the value of the object at a chosen 2D position in real space.
        
        xValue() is available if obj.isAnalyticX() == True.

        As in SBProfile, this function assumes all are real-valued.  xValue() may not be implemented
        for derived classes (e.g. SBConvolve) that require a Discrete Fourier Transform to 
        determine real space values.  In this case, an SBError will be thrown at the C++ layer 
        (raises a RuntimeError in Python).
        
        @param position  A 2D galsim.PositionD/galsim.PositionI instance giving the position in real
                         space.
        """
        return self.SBProfile.xValue(position)

    def kValue(self, position):
        """Returns the value of the object at a chosen 2D position in k space.

        kValue() is available if the given obj has obj.isAnalyticK() == True. 

        kValue() can be used for all of our simple base classes.  However, if a Convolve object
        representing the convolution of multiple objects uses real-space convolution rather than the
        DFT approach, i.e., real_space=True (either by argument or if it decides on its own to do
        so), then it is not analytic in k-space, so kValue() will raise an exception.  An SBError
        will be thrown at the C++ layer (raises a RuntimeError in Python).

        @param position  A 2D galsim.PositionD/galsim.PositionI instance giving the position in k 
                         space.
        """
        return self.SBProfile.kValue(position)

    def scaleFlux(self, flux_ratio):
        """Multiply the flux of the object by flux_ratio
           
        After this call, the caller's type will be a GSObject.
        This means that if the caller was a derived type that had extra methods beyond
        those defined in GSObject (e.g. getSigma() for a Gaussian), then these methods
        are no longer available.

        @param flux_ratio The factor by which to scale the flux.
        """
        self.SBProfile.scaleFlux(flux_ratio)
        self.__class__ = GSObject

    def setFlux(self, flux):
        """Set the flux of the object.
           
        After this call, the caller's type will be a GSObject.
        This means that if the caller was a derived type that had extra methods beyond
        those defined in GSObject (e.g. getSigma() for a Gaussian), then these methods
        are no longer available.

        @param flux The new flux for the object.
        """
        self.SBProfile.setFlux(flux)
        self.__class__ = GSObject

    def applyTransformation(self, ellipse):
        """Apply a galsim.Ellipse distortion to this object.
           
        galsim.Ellipse objects can be initialized in a variety of ways (see documentation of this
        class, galsim.ellipse.Ellipse in the doxygen documentation, for details).

        Note: if the ellipse includes a dilation, then this transformation will not be
        flux-conserving.  It conserves surface brightness instead.  Thus, the flux will increase by
        the increase in area = dilation^2.

        After this call, the caller's type will be a GSObject.
        This means that if the caller was a derived type that had extra methods beyond
        those defined in GSObject (e.g. getSigma() for a Gaussian), then these methods
        are no longer available.

        @param ellipse The galsim.Ellipse transformation to apply
        """
        if not isinstance(ellipse, galsim.Ellipse):
            raise TypeError("Argument to applyTransformation must be a galsim.Ellipse!")
        self.SBProfile.applyTransformation(ellipse._ellipse)
        self.__class__ = GSObject
 
    def applyDilation(self, scale):
        """Apply a dilation of the linear size by the given scale.

        Scales the linear dimensions of the image by the factor scale.
        e.g. `half_light_radius` <-- `half_light_radius * scale`

        This operation preserves flux.
        See applyMagnification() for a version that preserves surface brightness, and thus 
        changes the flux.

        After this call, the caller's type will be a GSObject.
        This means that if the caller was a derived type that had extra methods beyond
        those defined in GSObject (e.g. getSigma() for a Gaussian), then these methods
        are no longer available.

        @param scale The linear rescaling factor to apply.
        """
        old_flux = self.getFlux()
        self.applyTransformation(galsim.Ellipse(np.log(scale)))
        self.setFlux(old_flux) # conserve flux

    def applyMagnification(self, scale):
        """Apply a magnification by the given scale, scaling the linear size by scale and the flux 
        by scale^2.  
        
        Scales the linear dimensions of the image by the factor scale.
        e.g. `half_light_radius` <-- `half_light_radius * scale`

        This operation preserves surface brightness, which means that the flux scales 
        with the change in area.  
        See applyDilation for a version that preserves flux.

        After this call, the caller's type will be a GSObject.
        This means that if the caller was a derived type that had extra methods beyond
        those defined in GSObject (e.g. getSigma for a Gaussian), then these methods
        are no longer available.

        @param scale The linear rescaling factor to apply.
        """
        self.applyTransformation(galsim.Ellipse(np.log(scale)))
       
    def applyShear(self, *args, **kwargs):
        """Apply a shear to this object, where arguments are either a galsim.Shear, or arguments
        that will be used to initialize one.

        For more details about the allowed keyword arguments, see the documentation for galsim.Shear
        (for doxygen documentation, see galsim.shear.Shear).

        After this call, the caller's type will be a GSObject.
        This means that if the caller was a derived type that had extra methods beyond
        those defined in GSObject (e.g. getSigma() for a Gaussian), then these methods
        are no longer available.
        """
        if len(args) == 1:
            if kwargs:
                raise TypeError("Error, gave both unnamed and named arguments to applyShear!")
            if not isinstance(args[0], galsim.Shear):
                raise TypeError("Error, unnamed argument to applyShear is not a Shear!")
            shear = args[0]
        elif len(args) > 1:
            raise TypeError("Error, too many unnamed arguments to applyShear!")
        else:
            shear = galsim.Shear(**kwargs)
        self.SBProfile.applyShear(shear._shear)
        self.__class__ = GSObject

    def applyRotation(self, theta):
        """Apply a rotation theta to this object.
           
        After this call, the caller's type will be a GSObject.
        This means that if the caller was a derived type that had extra methods beyond
        those defined in GSObject (e.g. getSigma() for a Gaussian), then these methods
        are no longer available.

        @param theta Rotation angle (Angle object, +ve anticlockwise).
        """
        if not isinstance(theta, galsim.Angle):
            raise TypeError("Input theta should be an Angle")
        self.SBProfile.applyRotation(theta)
        self.__class__ = GSObject

    def applyShift(self, dx, dy):
        """Apply a (dx, dy) shift to this object.
           
        After this call, the caller's type will be a GSObject.
        This means that if the caller was a derived type that had extra methods beyond
        those defined in GSObject (e.g. getSigma() for a Gaussian), then these methods
        are no longer available.

        @param dx Horizontal shift to apply (float).
        @param dy Vertical shift to apply (float).
        """
        self.SBProfile.applyShift(dx,dy)
        self.__class__ = GSObject

    # Also add methods which create a new GSObject with the transformations applied...
    #
    def createTransformed(self, ellipse):
        """Returns a new GSObject by applying a galsim.Ellipse transformation 
        (shear, dilate, and/or shift).

        Note that galsim.Ellipse objects can be initialized in a variety of ways (see documentation
        of this class, galsim.ellipse.Ellipse in the doxygen documentation, for details).

        @param ellipse The galsim.Ellipse transformation to apply
        @returns The transformed GSObject.
        """
        if not isinstance(ellipse, galsim.Ellipse):
            raise TypeError("Argument to createTransformed must be a galsim.Ellipse!")
        ret = self.copy()
        ret.applyTransformation(ellipse)
        return ret

    def createDilated(self, scale):
        """Returns a new GSObject by applying a dilation of the linear size by the given scale.
        
        Scales the linear dimensions of the image by the factor scale.
        e.g. `half_light_radius` <-- `half_light_radius * scale`

        This operation preserves flux.
        See createMagnified() for a version that preserves surface brightness, and thus 
        changes the flux.

        @param scale The linear rescaling factor to apply.
        @returns The rescaled GSObject.
        """
        ret = self.copy()
        old_flux = self.getFlux()
        ret.applyTransformation(galsim.Ellipse(np.log(scale)))
        ret.setFlux(old_flux)
        return ret

    def createMagnified(self, scale):
        """Returns a new GSObject by applying a magnification by the given scale,
        scaling the linear size by scale and the flux by scale^2.  

        Scales the linear dimensions of the image by the factor scale.
        e.g. `half_light_radius` <-- `half_light_radius * scale`

        This operation preserves surface brightness, which means that the flux
        is also scaled by a factor of scale^2.

        See createDilated() for a version that preserves flux.

        @param scale The linear rescaling factor to apply.
        @returns The rescaled GSObject.
        """
        ret = self.copy()
        ret.applyTransformation(galsim.Ellipse(np.log(scale)))
        return ret

    def createSheared(self, *args, **kwargs):
        """Returns a new GSObject by applying a shear, where arguments are either a galsim.Shear or
        keyword arguments that can be used to create one.

        For more details about the allowed keyword arguments, see the documentation of galsim.Shear
        (for doxygen documentation, see galsim.shear.Shear).
        """
        ret = self.copy()
        ret.applyShear(*args, **kwargs)
        return ret

    def createRotated(self, theta):
        """Returns a new GSObject by applying a rotation.

        @param theta Rotation angle (Angle object, +ve anticlockwise).
        @returns The rotated GSObject.
        """
        if not isinstance(theta, galsim.Angle):
            raise TypeError("Input theta should be an Angle")
        ret = self.copy()
        ret.applyRotation(theta)
        return ret
        
    def createShifted(self, dx, dy):
        """Returns a new GSObject by applying a shift.

        @param dx Horizontal shift to apply (float).
        @param dy Vertical shift to apply (float).
        @returns The shifted GSObject.
        """
        ret = self.copy()
        ret.applyShift(dx, dy)
        return ret

    # Make sure the image is defined with the right size and scale for the draw and
    # drawShoot commands.
    def _draw_setup_image(self, image, dx, wmult, add_to_image):

        # Make sure the type of wmult is correct and has a valid value:
        if type(wmult) != float:
            wmult = float(wmult)
        if wmult <= 0:
            raise ValueError("Invalid wmult <= 0 in draw command")

        # Check dx value and adjust if necessary:
        if dx is None:
            if image is not None and image.getScale() > 0.:
                dx = image.getScale()
            else:
                dx = self.SBProfile.nyquistDx()
        elif dx <= 0:
            dx = self.SBProfile.nyquistDx()
        elif type(dx) != float:
            dx = float(dx)

        # Make image if necessary:
        if image is None:
            # Can't add to image if none is provided.
            if add_to_image:
                raise ValueError("Cannot add_to_image if image is None")
            N = self.SBProfile.getGoodImageSize(dx,wmult)
            image = galsim.ImageF(N,N)
            image.setScale(dx)

        # Resize the given image if necessary:
        elif not image.getBounds().isDefined():
            # Can't add to image if need to resize
            if add_to_image:
                raise ValueError("Cannot add_to_image if image bounds are not defined")
            N = self.SBProfile.getGoodImageSize(dx,wmult)
            bounds = galsim.BoundsI(1,N,1,N)
            image.resize(bounds)
            image.setScale(dx)
            image.setZero()

        # Else just make sure the scale is set correctly:
        else:
            # Clear the image if we are not adding to it.
            if not add_to_image:
                image.setZero()
            image.setScale(dx)

        return image, dx


    def draw(self, image=None, dx=None, gain=1., wmult=1., normalization="flux",
             add_to_image=False):
        """Draws an Image of the object, with bounds optionally set by an input Image.

        The draw method is used to draw an Image of the GSObject, typically using Fourier space
        convolution (or, for certain GSObjects that have hard edges, real-space convolution may be
        used), and using interpolation to carry out image transformations such as shearing.  This
        method can create a new Image or can draw into an existing one, depending on the choice of
        the `image` keyword parameter.  Other keywords of particular relevance for users are those
        that set the pixel scale for the image (`dx`), that choose the normalization convention for
        the flux (`normalization`), and that decide whether the clear the input Image before drawing
        into it (`add_to_image`).

        Note that when drawing a GSObject that was defined with a particular value of flux, it is
        not necessarily the case that a drawn image with 'normalization=flux' will have the sum of
        pixel values equal to flux.  That condition is guaranteed to be satisfied only if the
        profile has been convolved with a pixel response. If there was no convolution by a pixel
        response, then the draw method is effectively sampling the surface brightness profile of the
        GSObject at pixel centers without integrating over the flux within pixels, so for profiles
        that are poorly sampled and/or varying rapidly (e.g., high n Sersic profiles), the sum of
        pixel values might differ significantly from the GSObject flux.

        @param image  If provided, this will be the image on which to draw the profile.
                      If `image = None`, then an automatically-sized image will be created.
                      If `image != None`, but its bounds are undefined (e.g. if it was 
                        constructed with `image = galsim.ImageF()`), then it will be resized
                        appropriately based on the profile's size (default `image = None`).

        @param dx     If provided, use this as the pixel scale for the image.
                      If `dx` is `None` and `image != None`, then take the provided image's pixel 
                        scale.
                      If `dx` is `None` and `image == None`, then use the Nyquist scale 
                        `= pi/maxK()`.
                      If `dx <= 0` (regardless of image), then use the Nyquist scale `= pi/maxK()`.
                      (Default `dx = None`.)

        @param gain   The number of photons per ADU ("analog to digital units", the units of the 
                      numbers output from a CCD).  (Default `gain =  1.`)

        @param wmult  A factor by which to make an automatically-sized image larger than it would 
                      normally be made.  This factor also applies to any intermediate images during
                      Fourier calculations.  The size of the intermediate images are normally 
                      automatically chosen to reach some preset accuracy targets (see 
                      include/galsim/SBProfile.h); however, if you see strange artifacts in the 
                      image, you might try using `wmult > 1`.  This will take longer of 
                      course, but it will produce more accurate images, since they will have 
                      less "folding" in Fourier space. (Default `wmult = 1.`)

        @param normalization  Two options for the normalization:
                              "flux" or "f" means that the sum of the output pixels is normalized
                                  to be equal to the total flux.  (Modulo any flux that falls off 
                                  the edge of the image of course, and note the caveat in the draw
                                  method documentation regarding the need to convolve with a pixel
                                  response.)
                              "surface brightness" or "sb" means that the output pixels sample
                                  the surface brightness distribution at each location.
                              (Default `normalization = "flux"`)

        @param add_to_image  Whether to add flux to the existing image rather than clear out
                             anything in the image before drawing.
                             Note: This requires that image be provided (i.e. `image` is not `None`)
                             and that it have defined bounds (default `add_to_image = False`).

        @returns      The drawn image.
        """
        # Raise an exception immediately if the normalization type is not recognized
        if not normalization.lower() in ("flux", "f", "surface brightness", "sb"):
            raise ValueError(("Invalid normalization requested: '%s'. Expecting one of 'flux', "+
                              "'f', 'surface brightness' or 'sb'.") % normalization)

        # Make sure the type of gain is correct and has a valid value:
        if type(gain) != float:
            gain = float(gain)
        if gain <= 0.:
            raise ValueError("Invalid gain <= 0. in draw command")

        # Make sure image is setup correctly
        image, dx = self._draw_setup_image(image,dx,wmult,add_to_image)

        # SBProfile draw command uses surface brightness normalization.  So if we
        # want flux normalization, we need to scale the flux by dx^2
        if normalization.lower() == "flux" or normalization.lower() == "f":
            # Rather than change the flux of the GSObject though, we change the gain.
            # gain is photons / ADU.  The photons are the given flux, and we want to 
            # multiply the ADU by dx^2.  i.e. divide gain by dx^2.
            gain /= dx**2

        self.SBProfile.draw(image.view(), gain, wmult)

        return image

    def drawShoot(self, image=None, dx=None, gain=1., wmult=1., normalization="flux",
                  add_to_image=False, n_photons=0., rng=None,
                  max_extra_noise=0., poisson_flux=None):
        """Draw an image of the object by shooting individual photons drawn from the surface 
        brightness profile of the object.

        The drawShoot() method is used to draw an image of an object by shooting a number of photons
        to randomly sample the profile of the object. The resulting image will thus have Poisson
        noise due to the finite number of photons shot.  drawShoot() can create a new Image or use
        an existing one, depending on the choice of the `image` keyword parameter.  Other keywords
        of particular relevance for users are those that set the pixel scale for the image (`dx`),
        that choose the normalization convention for the flux (`normalization`), and that decide
        whether the clear the input Image before shooting photons into it (`add_to_image`).

        It is important to remember that the image produced by drawShoot() represents the object as
        convolved with the square image pixel.  So when using drawShoot() instead of draw(), you
        should not explicitly include the pixel response by convolving with a Pixel GSObject.  Using
        drawShoot without convolving with a Pixel will produce the equivalent image (for very large
        n_photons) as draw() produces when the same object is convolved with `Pixel(xw=dx)` when
        drawing onto an image with pixel scale `dx`.

        Note that the drawShoot method is unavailable for objects which contain an SBDeconvolve,
        or are compound objects (e.g. Add, Convolve) that include an SBDeconvolve.

        @param image  If provided, this will be the image on which to draw the profile.
                      If `image = None`, then an automatically-sized image will be created.
                      If `image != None`, but its bounds are undefined (e.g. if it was constructed 
                        with `image = galsim.ImageF()`), then it will be resized appropriately base 
                        on the profile's size.
                      (Default `image = None`.)

        @param dx     If provided, use this as the pixel scale for the image.
                      If `dx` is `None` and `image != None`, then take the provided image's pixel 
                        scale.
                      If `dx` is `None` and `image == None`, then use the Nyquist scale 
                        `= pi/maxK()`.
                      If `dx <= 0` (regardless of image), then use the Nyquist scale `= pi/maxK()`.
                      (Default `dx = None`.)

        @param gain   The number of photons per ADU ("analog to digital units", the units of the 
                      numbers output from a CCD).  (Default `gain =  1.`)

        @param wmult  A factor by which to make an automatically-sized image larger than 
                      it would normally be made. (Default `wmult = 1.`)

        @param normalization    Two options for the normalization:
                                 "flux" or "f" means that the sum of the output pixels is normalized
                                   to be equal to the total flux.  (Modulo any flux that falls off 
                                   the edge of the image of course.)
                                 "surface brightness" or "sb" means that the output pixels sample
                                   the surface brightness distribution at each location.
                                (Default `normalization = "flux"`)

        @param add_to_image     Whether to add flux to the existing image rather than clear out
                                anything in the image before drawing.
                                Note: This requires that image be provided (i.e. `image != None`)
                                and that it have defined bounds (default `add_to_image = False`).
                              
        @param n_photons        If provided, the number of photons to use.
                                If not provided (i.e. `n_photons = 0`), use as many photons as
                                  necessary to result in an image with the correct Poisson shot 
                                  noise for the object's flux.  For positive definite profiles, this
                                  is equivalent to `n_photons = flux`.  However, some profiles need
                                  more than this because some of the shot photons are negative 
                                  (usually due to interpolants).
                                (Default `n_photons = 0`).

        @param rng              If provided, a random number generator to use for photon shooting.
                                  (may be any kind of `galsim.BaseDeviate` object)
                                If `rng=None`, one will be automatically created, using the time
                                  as a seed.
                                (Default `rng = None`)

        @param max_extra_noise  If provided, the allowed extra noise in each pixel.
                                  This is only relevant if `n_photons=0`, so the number of photons 
                                  is being automatically calculated.  In that case, if the image 
                                  noise is dominated by the sky background, you can get away with 
                                  using fewer shot photons than the full `n_photons = flux`.
                                  Essentially each shot photon can have a `flux > 1`, which 
                                  increases the noise in each pixel.  The `max_extra_noise` 
                                  parameter specifies how much extra noise per pixel is allowed 
                                  because of this approximation.  A typical value for this might be
                                  `max_extra_noise = sky_level / 100` where `sky_level` is the flux
                                  per pixel due to the sky.  If the natural number of photons 
                                  produces less noise than this value for all pixels, we lower the 
                                  number of photons to bring the resultant noise up to this value.
                                  If the natural value produces more noise than this, we accept it 
                                  and just use the natural value.  Note that this uses a "variance"
                                  definition of noise, not a "sigma" definition.
                                (Default `max_extra_noise = 0.`)

        @param poisson_flux     Whether to allow total object flux scaling to vary according to 
                                Poisson statistics for `n_photons` samples (default 
                                `poisson_flux = True` unless n_photons is given, in which case
                                the default is `poisson_flux = False`).

        @returns  The tuple (image, added_flux), where image is the input with drawn photons 
                  added and added_flux is the total flux of photons that landed inside the image 
                  bounds.

        The second part of the return tuple may be useful as a sanity check that you have provided a
        large enough image to catch most of the flux.  For example:
        
            image, added_flux = obj.drawShoot(image)
            assert added_flux > 0.99 * obj.getFlux()
        
        However, the appropriate threshold will depend things like whether you are keeping 
        `poisson_flux = True`, how high the flux is, how big your images are relative to the size of
        your object, etc.
        """

        # Raise an exception immediately if the normalization type is not recognized
        if not normalization.lower() in ("flux", "f", "surface brightness", "sb"):
            raise ValueError(("Invalid normalization requested: '%s'. Expecting one of 'flux', "+
                              "'f', 'surface brightness' or 'sb'.") % normalization)

        # Make sure the type of gain is correct and has a valid value:
        if type(gain) != float:
            gain = float(gain)
        if gain <= 0.:
            raise ValueError("Invalid gain <= 0. in draw command")

        # Make sure the type of n_photons is correct and has a valid value:
        if type(n_photons) != float:
            n_photons = float(n_photons)
        if n_photons < 0.:
            raise ValueError("Invalid n_photons < 0. in draw command")
        if poisson_flux is None:
            if n_photons == 0.: poisson_flux = True
            else: poisson_flux = False

        # Make sure the type of max_extra_noise is correct and has a valid value:
        if type(max_extra_noise) != float:
            max_extra_noise = float(max_extra_noise)

        # Setup the uniform_deviate if not provided one.
        if rng is None:
            uniform_deviate = galsim.UniformDeviate()
        elif isinstance(rng,galsim.UniformDeviate):
            uniform_deviate = rng
        elif isinstance(rng,galsim.BaseDeviate):
            # If it's another kind of BaseDeviate, we can convert
            uniform_deviate = galsim.UniformDeviate(rng)
        else:
            raise TypeError("The rng provided to drawShoot is not a BaseDeviate")

        # Check that either n_photons is set to something or flux is set to something
        if n_photons == 0. and self.getFlux() == 1.:
            import warnings
            msg = "Warning: drawShoot for object with flux == 1, but n_photons == 0.\n"
            msg += "This will only shoot a single photon (since flux = 1)."
            warnings.warn(msg)

        # Make sure image is setup correctly
        image, dx = self._draw_setup_image(image,dx,wmult,add_to_image)

        # SBProfile drawShoot command uses surface brightness normalization.  So if we
        # want flux normalization, we need to scale the flux by dx^2
        if normalization.lower() == "flux" or normalization.lower() == "f":
            # Rather than change the flux of the GSObject though, we change the gain.
            # gain is photons / ADU.  The photons are the given flux, and we want to 
            # multiply the ADU by dx^2.  i.e. divide gain by dx^2.
            gain /= dx**2

        try:
            added_flux = self.SBProfile.drawShoot(
                image.view(), n_photons, uniform_deviate, gain, max_extra_noise, poisson_flux)
        except RuntimeError:
            raise RuntimeError(
                "Unable to drawShoot from this GSObject, perhaps it contains an SBDeconvolve "+
                "in the SBProfile attribute or is a compound including one or more Deconvolve "+
                "objects.")

        return image, added_flux

    def drawK(self, re=None, im=None, dk=None, gain=1., wmult=1., add_to_image=False):
        """Draws the k-space Images (real and imaginary parts) of the object, with bounds
        optionally set by input Images.

        Normalization is always such that re(0,0) = flux.

        @param re     If provided, this will be the real part of the k-space image.
                      If `re = None`, then an automatically-sized image will be created.
                      If `re != None`, but its bounds are undefined (e.g. if it was 
                        constructed with `re = galsim.ImageF()`), then it will be resized
                        appropriately based on the profile's size (default `re = None`).

        @param im     If provided, this will be the imaginary part of the k-space image.
                      A provided im must match the size and scale of re.
                      If `im = None`, then an automatically-sized image will be created.
                      If `im != None`, but its bounds are undefined (e.g. if it was 
                        constructed with `im = galsim.ImageF()`), then it will be resized
                        appropriately based on the profile's size (default `im = None`).

        @param dk     If provided, use this as the pixel scale for the images.
                      If `dk` is `None` and `re, im != None`, then take the provided images' pixel 
                        scale (which must be equal).
                      If `dk` is `None` and `re, im == None`, then use the Nyquist scale 
                        `= pi/maxK()`.
                      If `dk <= 0` (regardless of image), then use the Nyquist scale `= pi/maxK()`.
                      (Default `dk = None`.)

        @param gain   The number of photons per ADU ("analog to digital units", the units of the 
                      numbers output from a CCD).  (Default `gain =  1.`)

        @param wmult  A factor by which to make an automatically-sized image larger than it would 
                      normally be made.  This factor also applies to any intermediate images during
                      Fourier calculations.  The size of the intermediate images are normally 
                      automatically chosen to reach some preset accuracy targets (see 
                      include/galsim/SBProfile.h); however, if you see strange artifacts in the 
                      image, you might try using `wmult > 1`.  This will take longer of 
                      course, but it will produce more accurate images, since they will have 
                      less "folding" in Fourier space. (Default `wmult = 1.`)

        @param add_to_image  Whether to add to the existing images rather than clear out
                             anything in the image before drawing.
                             Note: This requires that images be provided (i.e. `re`, `im` are
                             not `None`) and that they have defined bounds (default 
                             `add_to_image = False`).

        @returns      (re, im)  (created if necessary)
        """
        # Make sure the type of gain is correct and has a valid value:
        if type(gain) != float:
            gain = float(gain)
        if gain <= 0.:
            raise ValueError("Invalid gain <= 0. in draw command")
        if re is None:
            if im != None:
                raise ValueError("re is None, but im is not None")
        else:
            if im is None:
                raise ValueError("im is None, but re is not None")
            if dk is None:
                if re.getScale() != im.getScale():
                    raise ValueError("re and im do not have the same input scale")
            if re.getBounds().isDefined() or im.getBounds().isDefined():
                if re.getBounds() != im.getBounds():
                    raise ValueError("re and im do not have the same defined bounds")

        # Make sure images are setup correctly
        re, dk = self._draw_setup_image(re,dk,wmult,add_to_image)
        im, dk = self._draw_setup_image(im,dk,wmult,add_to_image)

        self.SBProfile.drawK(re.view(), im.view(), gain, wmult)

        return re,im



# --- Now defining the derived classes ---
#
# All derived classes inherit the GSObject method interface, but therefore have a "has a" 
# relationship with the C++ SBProfile class rather than an "is a" one...
#
# The __init__ method is usually simple and all the GSObject methods & attributes are inherited.
# 
class Gaussian(GSObject):
    """A class describing Gaussian profile objects.  Has an SBGaussian in the SBProfile attribute.

    For more details of the Gaussian Surface Brightness profile, please see the SBGaussian
    documentation produced by doxygen.

    Initialization
    --------------
    A Gaussian can be initialized using one (and only one) of three possible size parameters

        half_light_radius
        sigma
        fwhm

    and an optional `flux` parameter [default `flux = 1`].

    Example:
        
        >>> gauss_obj = Gaussian(flux=3., sigma=1.)
        >>> gauss_obj.getHalfLightRadius()
        1.1774100225154747
        >>> gauss_obj = Gaussian(flux=3, half_light_radius=1.)
        >>> gauss_obj.getSigma()
        0.8493218002880191

    Attempting to initialize with more than one size parameter is ambiguous, and will raise a
    TypeError exception.

    Methods
    -------
    The Gaussian is a GSObject, and inherits all of the GSObject methods (draw(), drawShoot(),
    applyShear() etc.) and operator bindings.
    """
    
    # Initialization parameters of the object, with type information, to indicate
    # which attributes are allowed / required in a config file for this object.
    # _req_params are required
    # _opt_params are optional
    # _single_params are a list of sets for which exactly one in the list is required.
    _req_params = {}
    _opt_params = { "flux" : float }
    _single_params = [ { "sigma" : float, "half_light_radius" : float, "fwhm" : float } ]
    
    # --- Public Class methods ---
    def __init__(self, half_light_radius=None, sigma=None, fwhm=None, flux=1.):
        # Initialize the SBProfile
        GSObject.__init__(
            self, galsim.SBGaussian(
                sigma=sigma, half_light_radius=half_light_radius, fwhm=fwhm, flux=flux))
 
    def getSigma(self):
        """Return the sigma scale length for this Gaussian profile.
        """
        return self.SBProfile.getSigma()
    
    def getFWHM(self):
        """Return the FWHM for this Gaussian profile.
        """
        return self.SBProfile.getSigma() * 2.3548200450309493 # factor = 2 sqrt[2ln(2)]
 
    def getHalfLightRadius(self):
        """Return the half light radius for this Gaussian profile.
        """
        return self.SBProfile.getSigma() * 1.1774100225154747 # factor = sqrt[2ln(2)]


class Moffat(GSObject):
    """A class describing Moffat PSF profiles.  Has an SBMoffat in the SBProfile attribute.

    For more details of the Moffat Surface Brightness profile, please see the SBMoffat
    documentation produced by doxygen, or refer to 
    http://home.fnal.gov/~neilsen/notebook/astroPSF/astroPSF.html.

    Initialization
    --------------
    A Moffat is initialized with a slope parameter beta, one (and only one) of three possible size
    parameters

        scale_radius
        half_light_radius
        fwhm

    an optional truncation radius parameter `trunc` [default `trunc = 0.`, indicating no truncation]
    and a `flux` parameter [default `flux = 1`].

    Example:
    
        >>> moffat_obj = Moffat(beta=3., scale_radius=3., flux=0.5)
        >>> moffat_obj.getHalfLightRadius()
        1.9307827587167474
        >>> moffat_obj = Moffat(beta=3., half_light_radius=1., flux=0.5)
        >>> moffat_obj.getScaleRadius()
        1.5537739740300376

    Attempting to initialize with more than one size parameter is ambiguous, and will raise a
    TypeError exception.

    Methods
    -------
    The Moffat is a GSObject, and inherits all of the GSObject methods (draw(), drawShoot(),
    applyShear() etc.) and operator bindings.
    """

    # Initialization parameters of the object, with type information
    _req_params = { "beta" : float }
    _opt_params = { "trunc" : float , "flux" : float }
    _single_params = [ { "scale_radius" : float, "half_light_radius" : float, "fwhm" : float } ]

    # --- Public Class methods ---
    def __init__(self, beta, scale_radius=None, half_light_radius=None,  fwhm=None, trunc=0.,
                 flux=1.):
        GSObject.__init__(
            self, galsim.SBMoffat(
                beta, scale_radius=scale_radius, half_light_radius=half_light_radius, fwhm=fwhm,
                trunc=trunc, flux=flux))

    def getBeta(self):
        """Return the beta parameter for this Moffat profile.
        """
        return self.SBProfile.getBeta()

    def getScaleRadius(self):
        """Return the scale radius for this Moffat profile.
        """
        return self.SBProfile.getScaleRadius()
        
    def getFWHM(self):
        """Return the FWHM for this Moffat profile.
        """
        return self.SBProfile.getFWHM()

    def getHalfLightRadius(self):
        """Return the half light radius for this Moffat profile.
        """
        return self.SBProfile.getHalfLightRadius()


class AtmosphericPSF(GSObject):
    """Base class for long exposure Kolmogorov PSF.  Currently deprecated: use Kolmogorov.

    Initialization
    --------------
    Example:    

        >>> atmospheric_psf = galsim.AtmosphericPSF(lam_over_r0, interpolant=None, oversampling=1.5)
    
    Initializes atmospheric_psf as a galsim.AtmosphericPSF() instance.  This class is currently
    deprecated in favour of the newer Kolmogorov class which does not require grid FFTs.  However,
    it is retained as a placeholder for a future AtmosphericPSF which will model the turbulent
    atmosphere stochastically.

    @param lam_over_r0     lambda / r0 in the physical units adopted for apparent sizes (user 
                           responsible for consistency), where r0 is the Fried parameter.  The FWHM
                           of the Kolmogorov PSF is ~0.976 lambda/r0 (e.g., Racine 1996, PASP 699, 
                           108). Typical  values for the Fried parameter are on the order of 10cm 
                           for most observatories and up to 20cm for excellent sites.  The values 
                           are usually quoted at lambda = 500nm and r0 depends on wavelength as
                           [r0 ~ lambda^(-6/5)].
    @param fwhm            FWHM of the Kolmogorov PSF.
                           Either `fwhm` or `lam_over_r0` (and only one) must be specified.
    @param interpolant     Either an Interpolant2d (or Interpolant) instance or a string indicating
                           which interpolant should be used.  Options are 'nearest', 'sinc', 
                           'linear', 'cubic', 'quintic', or 'lanczosN' where N should be the 
                           integer order to use. [default `interpolant = galsim.Quintic()`]
    @param oversampling    Optional oversampling factor for the SBInterpolatedImage table 
                           [default `oversampling = 1.5`], setting `oversampling < 1` will produce 
                           aliasing in the PSF (not good).
    @param flux            Total flux of the profile [default `flux=1.`]
    
    Methods
    -------
    The AtmosphericPSF is a GSObject, and inherits all of the GSObject methods (draw(), drawShoot(),
    applyShear() etc.) and operator bindings.

    """

    # Initialization parameters of the object, with type information
    _req_params = {}
    _opt_params = { "oversampling" : float , "interpolant" : str , "flux" : float }
    _single_params = [ { "lam_over_r0" : float , "fwhm" : float } ]

    # --- Public Class methods ---
    def __init__(self, lam_over_r0=None, fwhm=None, interpolant=None, oversampling=1.5, flux=1.):

        # The FWHM of the Kolmogorov PSF is ~0.976 lambda/r0 (e.g., Racine 1996, PASP 699, 108).
        if lam_over_r0 is None :
            if fwhm is not None :
                lam_over_r0 = fwhm / 0.976
            else:
                raise TypeError("Either lam_over_r0 or fwhm must be specified for AtmosphericPSF")
        else :
            if fwhm is None:
                fwhm = 0.976 * lam_over_r0
            else:
                raise TypeError(
                        "Only one of lam_over_r0 and fwhm may be specified for AtmosphericPSF")
        # Set the lookup table sample rate via FWHM / 2 / oversampling (BARNEY: is this enough??)
        dx_lookup = .5 * fwhm / oversampling

        # Fold at 10 times the FWHM
        stepk_kolmogorov = np.pi / (10. * fwhm)

        # Odd array to center the interpolant on the centroid. Might want to pad this later to
        # make a nice size array for FFT, but for typical seeing, arrays will be very small.
        npix = 1 + 2 * (np.ceil(np.pi / stepk_kolmogorov)).astype(int)
        atmoimage = galsim.atmosphere.kolmogorov_psf_image(
            array_shape=(npix, npix), dx=dx_lookup, lam_over_r0=lam_over_r0, flux=flux)
        
        # Run checks on the interpolant and build default if None
        if interpolant is None:
            quintic = galsim.Quintic(tol=1e-4)
            self.interpolant = galsim.InterpolantXY(quintic)
        else:
            self.interpolant = galsim.utilities.convert_interpolant_to_2d(interpolant)

        # Then initialize the SBProfile
        GSObject.__init__(
            self, galsim.SBInterpolatedImage(atmoimage, self.interpolant, dx=dx_lookup))

        # The above procedure ends up with a larger image than we really need, which
        # means that the default stepK value will be smaller than we need.  
        # Thus, we call the function calculateStepK() to refine the value.
        self.SBProfile.calculateStepK()
        self.SBProfile.calculateMaxK()

    def getHalfLightRadius(self):
        # TODO: This seems like it would not be impossible to calculate
        raise NotImplementedError("Half light radius calculation not yet implemented for "+
                                  "Atmospheric PSF objects (could be though).")


class Airy(GSObject):
    """A class describing Airy PSF profiles.  Has an SBAiry in the SBProfile attribute.

    For more details of the Airy Surface Brightness profile, please see the SBAiry documentation
    produced by doxygen, or refer to http://en.wikipedia.org/wiki/Airy_disc.

    Initialization
    --------------
    An Airy can be initialized using one size parameter `lam_over_diam`, an optional `obscuration`
    parameter [default `obscuration=0.`] and an optional flux parameter [default `flux = 1.`].  The
    half light radius or FWHM can subsequently be calculated using the getHalfLightRadius() method
    or getFWHM(), respectively, if `obscuration = 0.`

    Example:
    
        >>> airy_obj = Airy(flux=3., lam_over_diam=2.)
        >>> airy_obj.getHalfLightRadius()
        1.0696642954485294

    Attempting to initialize with more than one size parameter is ambiguous, and will raise a
    TypeError exception.

    Methods
    -------
    The Airy is a GSObject, and inherits all of the GSObject methods (draw(), drawShoot(), 
    applyShear() etc.) and operator bindings.
    """
    
    # Initialization parameters of the object, with type information
    _req_params = { "lam_over_diam" : float }
    _opt_params = { "flux" : float , "obscuration" : float }
    _single_params = []

    # --- Public Class methods ---
    def __init__(self, lam_over_diam, obscuration=0., flux=1.):
        GSObject.__init__(
            self, galsim.SBAiry(lam_over_diam=lam_over_diam, obscuration=obscuration, flux=flux))

    def getHalfLightRadius(self):
        """Return the half light radius of this Airy profile (only supported for 
        obscuration = 0.).
        """
        if self.SBProfile.getObscuration() == 0.:
            # For an unobscured Airy, we have the following factor which can be derived using the
            # integral result given in the Wikipedia page (http://en.wikipedia.org/wiki/Airy_disk),
            # solved for half total flux using the free online tool Wolfram Alpha.
            # At www.wolframalpha.com:
            # Type "Solve[BesselJ0(x)^2+BesselJ1(x)^2=1/2]" ... and divide the result by pi
            return self.SBProfile.getLamOverD() * 0.5348321477242647
        else:
            # In principle can find the half light radius as a function of lam_over_diam and
            # obscuration too, but it will be much more involved...!
            raise NotImplementedError("Half light radius calculation not implemented for Airy "+
                                      "objects with non-zero obscuration.")

    def getFWHM(self):
        """Return the FWHM of this Airy profile (only supported for obscuration = 0.).
        """
        # As above, likewise, FWHM only easy to define for unobscured Airy
        if self.SBProfile.getObscuration() == 0.:
            return self.SBProfile.getLamOverD() * 1.028993969962188;
        else:
            # In principle can find the FWHM as a function of lam_over_diam and obscuration too,
            # but it will be much more involved...!
            raise NotImplementedError("FWHM calculation not implemented for Airy "+
                                      "objects with non-zero obscuration.")

    def getLamOverD(self):
        """Return the lam_over_diam parameter of this Airy profile.
        """
        return self.SBProfile.getLamOverD()


class Kolmogorov(GSObject):
    """A class describing Kolmogorov PSF profiles.  Has an SBKolmogorov in the SBProfile attribute.
       
    Represents a long exposure Kolmogorov PSF.  For more information, refer to 
    http://en.wikipedia.org/wiki/Atmospheric_seeing#The_Kolmogorov_model_of_turbulence.

    Initialization
    --------------
    
    A Kolmogorov is initialized with one (and only one) of three possible size parameters

        lam_over_r0
        half_light_radius
        fwhm

    and an optional `flux` parameter [default `flux = 1`].

    Example:

        >>> psf = galsim.Kolmogorov(lam_over_r0=3., flux=1.)

    Initializes psf as a galsim.Kolmogorov() instance.

    @param lam_over_r0        lambda / r0 in the physical units adopted (user responsible for 
                              consistency), where r0 is the Fried parameter. The FWHM of the
                              Kolmogorov PSF is ~0.976 lambda/r0 (e.g., Racine 1996, PASP 699, 108).
                              Typical values for the Fried parameter are on the order of 10cm for
                              most observatories and up to 20cm for excellent sites. The values are
                              usually quoted at lambda = 500nm and r0 depends on wavelength as
                              [r0 ~ lambda^(-6/5)].
    @param fwhm               FWHM of the Kolmogorov PSF.
    @param half_light_radius  Half-light radius of the Kolmogorov PSF.
                              One of `lam_over_r0`, `fwhm` and `half_light_radius` (and only one) 
                              must be specified.
    @param flux               Optional flux value [default `flux = 1.`].
    
    Methods
    -------
    The Kolmogorov is a GSObject, and inherits all of the GSObject methods (draw(), drawShoot(), 
    applyShear() etc.) and operator bindings.

    """
    
    # The FWHM of the Kolmogorov PSF is ~0.976 lambda/r0 (e.g., Racine 1996, PASP 699, 108).
    # In SBKolmogorov.cpp we refine this factor to 0.975865
    _fwhm_factor = 0.975865
    # Similarly, SBKolmogorov calculates the relation between lambda/r0 and half-light radius
    _hlr_factor = 0.554811

    # Initialization parameters of the object, with type information
    _req_params = {}
    _opt_params = { "flux" : float }
    _single_params = [ { "lam_over_r0" : float, "fwhm" : float, "half_light_radius" : float } ]

    # --- Public Class methods ---
    def __init__(self, lam_over_r0=None, fwhm=None, half_light_radius=None, flux=1.):

        if fwhm is not None :
            if lam_over_r0 is not None or half_light_radius is not None:
                raise TypeError(
                        "Only one of lam_over_r0, fwhm, and half_light_radius may be " +
                        "specified for Kolmogorov")
            else:
                lam_over_r0 = fwhm / Kolmogorov._fwhm_factor
        elif half_light_radius is not None:
            if lam_over_r0 is not None:
                raise TypeError(
                        "Only one of lam_over_r0, fwhm, and half_light_radius may be " +
                        "specified for Kolmogorov")
            else:
                lam_over_r0 = half_light_radius / Kolmogorov._hlr_factor
        elif lam_over_r0 is None:
                raise TypeError(
                        "One of lam_over_r0, fwhm, or half_light_radius must be " +
                        "specified for Kolmogorov")

        GSObject.__init__(self, galsim.SBKolmogorov(lam_over_r0=lam_over_r0, flux=flux))

    def getLamOverR0(self):
        """Return the `lam_over_r0` parameter of this Kolmogorov profile.
        """
        return self.SBProfile.getLamOverR0()
    
    def getFWHM(self):
        """Return the FWHM of this Kolmogorov profile.
        """
        return self.SBProfile.getLamOverR0() * Kolmogorov._fwhm_factor

    def getHalfLightRadius(self):
        """Return the half light radius of this Kolmogorov profile.
        """
        return self.SBProfile.getLamOverR0() * Kolmogorov._hlr_factor


class OpticalPSF(GSObject):
    """A class describing aberrated PSFs due to telescope optics.  Has an SBInterpolatedImage in the
    SBProfile attribute.

    Input aberration coefficients are assumed to be supplied in units of incident light wavelength,
    and correspond to the conventions adopted here:
    http://en.wikipedia.org/wiki/Optical_aberration#Zernike_model_of_aberrations

    Initialization
    --------------
    
        >>> optical_psf = galsim.OpticalPSF(lam_over_diam, defocus=0., astig1=0., astig2=0.,
                                            coma1=0., coma2=0., spher=0., circular_pupil=True,
                                            obscuration=0., interpolant=None, oversampling=1.5,
                                            pad_factor=1.5)

    Initializes optical_psf as a galsim.OpticalPSF() instance.

    @param lam_over_diam   lambda / telescope diameter in the physical units adopted for dx 
                           (user responsible for consistency).
    @param defocus         Defocus in units of incident light wavelength.
    @param astig1          First component of astigmatism (like e1) in units of incident light
                           wavelength.
    @param astig2          Second component of astigmatism (like e2) in units of incident light
                           wavelength.
    @param coma1           Coma along x in units of incident light wavelength.
    @param coma2           Coma along y in units of incident light wavelength.
    @param spher           Spherical aberration in units of incident light wavelength.
    @param circular_pupil  Adopt a circular pupil? Alternative is square.
    @param obscuration     Linear dimension of central obscuration as fraction of pupil linear 
                           dimension, [0., 1.) [default `obscuration = 0.`].
    @param interpolant     Either an Interpolant2d (or Interpolant) instance or a string indicating
                           which interpolant should be used.  Options are 'nearest', 'sinc', 
                           'linear', 'cubic', 'quintic', or 'lanczosN' where N should be the 
                           integer order to use. [default `interpolant = galsim.Quintic()`]
    @param oversampling    Optional oversampling factor for the SBInterpolatedImage table 
                           [default `oversampling = 1.5`], setting oversampling < 1 will produce 
                           aliasing in the PSF (not good).
    @param pad_factor      Additional multiple by which to zero-pad the PSF image to avoid folding
                           compared to what would be employed for a simple galsim.Airy 
                           [default `pad_factor = 1.5`].  Note that `pad_factor` may need to be 
                           increased for stronger aberrations, i.e. those larger than order unity.
    @param flux            Total flux of the profile [default `flux=1.`].
     
    Methods
    -------
    The OpticalPSF is a GSObject, and inherits all of the GSObject methods (draw(), drawShoot(), 
    applyShear() etc.) and operator bindings.
    """

    # Initialization parameters of the object, with type information
    _req_params = { "lam_over_diam" : float }
    _opt_params = {
        "defocus" : float ,
        "astig1" : float ,
        "astig2" : float ,
        "coma1" : float ,
        "coma2" : float ,
        "spher" : float ,
        "circular_pupil" : bool ,
        "obscuration" : float ,
        "oversampling" : float ,
        "pad_factor" : float ,
        "interpolant" : str ,
        "flux" : float }
    _single_params = []

    # --- Public Class methods ---
    def __init__(self, lam_over_diam, defocus=0.,
                 astig1=0., astig2=0., coma1=0., coma2=0., spher=0.,
                 circular_pupil=True, obscuration=0., interpolant=None, oversampling=1.5,
                 pad_factor=1.5, flux=1.):

        # Currently we load optics, noise etc in galsim/__init__.py, but this might change (???)
        import galsim.optics
        
        # Choose dx for lookup table using Nyquist for optical aperture and the specified
        # oversampling factor
        dx_lookup = .5 * lam_over_diam / oversampling
        
        # Use a similar prescription as SBAiry to set Airy stepK and thus reference unpadded image
        # size in physical units
        stepk_airy = min(
            ALIAS_THRESHOLD * .5 * np.pi**3 * (1. - obscuration) / lam_over_diam,
            np.pi / 5. / lam_over_diam)
        
        # Boost Airy image size by a user-specifed pad_factor to allow for larger, aberrated PSFs,
        # also make npix always *odd* so that opticalPSF lookup table array is correctly centred:
        npix = 1 + 2 * (np.ceil(pad_factor * (np.pi / stepk_airy) / dx_lookup)).astype(int)
        
        # Make the psf image using this dx and array shape
        optimage = galsim.optics.psf_image(
            lam_over_diam=lam_over_diam, dx=dx_lookup, array_shape=(npix, npix), defocus=defocus,
            astig1=astig1, astig2=astig2, coma1=coma1, coma2=coma2, spher=spher,
            circular_pupil=circular_pupil, obscuration=obscuration, flux=flux)
        
        # If interpolant not specified on input, use a Quintic interpolant
        if interpolant is None:
            quintic = galsim.Quintic(tol=1e-4)
            self.interpolant = galsim.InterpolantXY(quintic)
        else:
            self.interpolant = galsim.utilities.convert_interpolant_to_2d(interpolant)
<<<<<<< HEAD
            
=======

>>>>>>> 67d15f62
        # Initialize the SBProfile
        GSObject.__init__(
            self, galsim.SBInterpolatedImage(optimage, self.interpolant, dx=dx_lookup))

        # The above procedure ends up with a larger image than we really need, which
        # means that the default stepK value will be smaller than we need.  
        # Thus, we call the function calculateStepK() to refine the value.
        self.SBProfile.calculateStepK()
        self.SBProfile.calculateMaxK()

class InterpolatedImage(GSObject):
    """A class describing non-parametric objects specified using an Image, which can be interpolated
    for the purpose of carrying out transformations.

    The input Image and an interpolant are used to create an SBInterpolatedImage.  The
    InterpolatedImage class is useful if you have a non-parametric description of an object as an
    Image, that you wish to manipulate / transform using GSObject methods such as applyShear(),
    applyMagnification(), applyShift(), etc.  The input Image can be any BaseImage (i.e., Image,
    ImageView, or ConstImageView).

    The constructor needs to know how the Image was drawn: is it an Image of flux or of surface
    brightness?  Since our default for drawing Images using draw() and drawShoot() is that
    `normalization == 'flux'` (i.e., sum of pixel values equals the object flux), the default for 
    the InterpolatedImage class is to assume the same flux normalization.  However, the user can 
    specify 'surface brightness' normalization if desired, or alternatively, can instead specify 
    the desired flux for the object.

    If the input Image has a scale associated with it, then there is no need to specify an input
    scale `dx`.

    If no interpolant is specified then by default a quintic interpolant is used.  The user also has
    to specify how much zero-padding to include around an input image; by default, a value of 4 is
    used.  Note that both the interpolant and the `pad_factor` determine the accuracy of
    interpolation on the Image when carrying out operations such as shifting, shearing, dilating,
    and rotating.  For some details of the typical accuracy of interpolants used in GalSim as a
    function of the amount of padding, see table 1 in devel/modules/finterp.pdf in the GalSim
    repository.  A quick summary is that for precise calculations (~1% accuracy or better),
    nearest-neighbor and linear interpolants should not be used; cubic, quintic, and Lanczos with
    n=3 are acceptable with >4x padding; and higher-order Lanczos is okay even with just 2x padding.
    There is a tradeoff between speed and accuracy, and from this perspective, the quintic
    interpolant with 4x padding seems optimal (errors <0.001), though for precise tests of shears
    even greater accuracy is needed, so either 6x padding should be used, or a higher order Lanczos
    interpolant should be used (modified to conserve flux).  The user is given complete freedom to
    choose interpolants and pad factors, and no warnings are raised when the code is modified to
    choose some combination that is known to give significant error.

    Initialization
    --------------
    
        >>> interpolated_image = galsim.InterpolatedImage(image, interpolant = None,
                                                          normalization = 'f', dx = None,
                                                          flux = None, pad_factor = 0.)

    Initializes interpolated_image as a galsim.InterpolatedImage() instance.

    @param image           The Image from which to construct the object.
                           This may be either an Image (or ImageView) instance or a string
                           indicating a fits file from which to read the image.
    @param interpolant     Either an Interpolant2d (or Interpolant) instance or a string indicating
                           which interpolant should be used.  Options are 'nearest', 'sinc', 
                           'linear', 'cubic', 'quintic', or 'lanczosN' where N should be the 
                           integer order to use. (Default `interpolant = galsim.Quintic()`)
    @param normalization   Two options for specifying the normalization of the input Image:
                              "flux" or "f" means that the sum of the pixels is normalized
                                  to be equal to the total flux.
                              "surface brightness" or "sb" means that the pixels sample
                                  the surface brightness distribution at each location.
                              (Default `normalization = "flux"`)
    @param dx              If provided, use this as the pixel scale for the Image; this will
                           override the pixel scale stored by the provided Image, in any.  If `dx`
                           is `None`, then take the provided image's pixel scale.
                           (Default `dx = None`.)
    @param flux            Optionally specify a total flux for the object, which overrides the
                           implied flux normalization from the Image itself.
    @param pad_factor      Factor by which to pad the Image when creating the SBInterpolatedImage;
                           `pad_factor <= 0` results in the use of the default value, 4.  Note that
                           the padding is with zeros; could be changed in future.
                           (Default `pad_factor = 0`.)
    @param calculate_stepk Set as `True` to perform an internal determination of the extent of the
                           object being represented by the InterpolatedImage; often this is useful
                           in choosing an optimal value for the stepsize in the Fourier space
                           lookup table.
    @param calculate_maxk  Set as `True` to perform an internal determination of the highest spatial
                           frequency needed to accurately render the object being represented by 
                           the InterpolatedImage; often this is useful in choosing an optimal value
                           for the extent of the Fourier space lookup table.

    Methods
    -------
    The InterpolatedImage is a GSObject, and inherits all of the GSObject methods (draw(),
    drawShoot(), applyShear() etc.) and operator bindings.
    """

    # Initialization parameters of the object, with type information
    _req_params = { 'image' : str }
    _opt_params = {
        'interpolant' : str ,
        'normalization' : str ,
        'dx' : float ,
        'flux' : float
    }
    _single_params = [ ]

    # --- Public Class methods ---
    def __init__(self, image, interpolant=None, normalization='flux', dx=None, flux=None, 
                 pad_factor=0., calculate_stepk=True, calculate_maxk=True):

        # first try to read the image as a file.  If its not either a string or a valid
        # pyfits hdu or hdulist, then an exception will be raised, which we ignore and move on.
        try:
            image = galsim.fits.read(image)
        except:
            pass

        # make sure image is really an image and has a float type
        if not isinstance(image, galsim.BaseImageF) and not isinstance(image, galsim.BaseImageD):
            raise ValueError("Supplied image is not an image of floats or doubles!")

        # it must have well-defined bounds, otherwise seg fault in SBInterpolatedImage constructor
        if not image.getBounds().isDefined():
            raise ValueError("Supplied image does not have bounds defined!")

        if not normalization.lower() in ("flux", "f", "surface brightness", "sb"):
            raise ValueError(("Invalid normalization requested: '%s'. Expecting one of 'flux', "+
                              "'f', 'surface brightness', or 'sb'.") % normalization)

        if interpolant is None:
            self.interpolant = galsim.InterpolantXY(galsim.Quintic(tol=1e-4))
        else:
            self.interpolant = galsim.utilities.convert_interpolant_to_2d(interpolant)

        # Check for input dx, and check whether Image already has one set.  At the end of this
        # code block, either an exception will have been raised, or the input image will have a
        # valid scale set.
        if dx is None:
            dx = image.getScale()
            if dx == 0:
                raise ValueError("No information given with Image or keywords about pixel scale!")
        else:
            if type(dx) != float:
                dx = float(dx)
            image.setScale(dx)
            if dx == 0.0:
                raise ValueError("dx may not be 0.0")

        # Make the SBInterpolatedImage out of the image.
        sbinterpolatedimage = galsim.SBInterpolatedImage(image, self.interpolant, dx=dx,
                                                         pad_factor=pad_factor)

        # GalSim cannot automatically know what stepK and maxK are appropriate for the 
        # input image.  So it is usually worth it to do a manual calculation here.
        if calculate_stepk:
            sbinterpolatedimage.calculateStepK()
        if calculate_maxk:
            sbinterpolatedimage.calculateMaxK()

        # If the user specified a flux, then set to that flux value.
        if flux != None:
            if type(flux) != flux:
                flux = float(flux)
            sbinterpolatedimage.setFlux(flux)
        # If the user specified a flux normalization for the input Image, then since
        # SBInterpolatedImage works in terms of surface brightness, have to rescale the values to
        # get proper normalization.
        elif flux is None and normalization.lower() in ['flux','f'] and dx != 1.:
            sbinterpolatedimage.scaleFlux(1./(dx**2))
        # If the input Image normalization is 'sb' then since that is the SBInterpolated default
        # assumption, no rescaling is needed.

        # Initialize the SBProfile
        GSObject.__init__(self, sbinterpolatedimage)


class Pixel(GSObject):
    """A class describing pixels.  Has an SBBox in the SBProfile attribute.

    This class is typically used to represent a Pixel response function, and therefore is only
    needed when drawing images using Fourier transform or real-space convolution (with the draw
    method), not when using photon-shooting (with the drawShoot method).

    Initialization
    --------------
    A Pixel is initialized with an x dimension width `xw`, an optional y dimension width (if
    unspecifed `yw=xw` is assumed) and an optional flux parameter [default `flux = 1.`].

    Methods
    -------
    The Pixel is a GSObject, and inherits all of the GSObject methods (draw(), drawShoot(), 
    applyShear() etc.) and operator bindings.
    """

    # Initialization parameters of the object, with type information
    _req_params = { "xw" : float }
    _opt_params = { "yw" : float , "flux" : float }
    _single_params = []

    # --- Public Class methods ---
    def __init__(self, xw, yw=None, flux=1.):
        if yw is None:
            yw = xw
        GSObject.__init__(self, galsim.SBBox(xw=xw, yw=yw, flux=flux))

    def getXWidth(self):
        """Return the width of the pixel in the x dimension.
        """
        return self.SBProfile.getXWidth()

    def getYWidth(self):
        """Return the width of the pixel in the y dimension.
        """
        return self.SBProfile.getYWidth()


class Sersic(GSObject):
    """A class describing Sersic profile objects.  Has an SBSersic in the SBProfile attribute.

    For more details of the Sersic Surface Brightness profile, please see the SBSersic documentation
    produced by doxygen, or refer to http://en.wikipedia.org/wiki/Sersic_profile.

    Initialization
    --------------
    A Sersic is initialized with `n`, the Sersic index of the profile, and the half light radius 
    size parameter `half_light_radius`.  A `flux` parameter is optional [default `flux = 1.`].

    Example:

        >>> sersic_obj = Sersic(n=3.5, half_light_radius=2.5, flux=40.)
        >>> sersic_obj.getHalfLightRadius()
        2.5
        >>> sersic_obj.getN()
        3.5

    Methods
    -------
    The Sersic is a GSObject, and inherits all of the GSObject methods (draw(), drawShoot(),
    applyShear() etc.) and operator bindings.
    """

    # Initialization parameters of the object, with type information
    _req_params = { "n" : float , "half_light_radius" : float }
    _opt_params = { "flux" : float }
    _single_params = []

    # --- Public Class methods ---
    def __init__(self, n, half_light_radius, flux=1.):
        GSObject.__init__(
            self, galsim.SBSersic(n, half_light_radius=half_light_radius, flux=flux))

    def getN(self):
        """Return the Sersic index `n` for this profile.
        """
        return self.SBProfile.getN()

    def getHalfLightRadius(self):
        """Return the half light radius for this Sersic profile.
        """
        return self.SBProfile.getHalfLightRadius()


class Exponential(GSObject):
    """A class describing exponential profile objects.  Has an SBExponential in the SBProfile 
    attribute.

    For more details of the Exponential Surface Brightness profile, please see the SBExponential
    documentation produced by doxygen.

    Initialization
    --------------
    An Exponential can be initialized using one (and only one) of two possible size parameters

        half_light_radius
        scale_radius

    and an optional `flux` parameter [default `flux = 1.`].

    Example:

        >>> exp_obj = Exponential(flux=3., scale_radius=5.)
        >>> exp_obj.getHalfLightRadius()
        8.391734950083302
        >>> exp_obj = Exponential(flux=3., half_light_radius=1.)
        >>> exp_obj.getScaleRadius()
        0.5958243473776976

    Attempting to initialize with more than one size parameter is ambiguous, and will raise a
    TypeError exception.

    Methods
    -------
    The Exponential is a GSObject, and inherits all of the GSObject methods (draw(), drawShoot(),
    applyShear() etc.) and operator bindings.
    """

    # Initialization parameters of the object, with type information
    _req_params = {}
    _opt_params = { "flux" : float }
    _single_params = [ { "scale_radius" : float , "half_light_radius" : float } ]

    # --- Public Class methods ---
    def __init__(self, half_light_radius=None, scale_radius=None, flux=1.):
        GSObject.__init__(
            self, galsim.SBExponential(
                half_light_radius=half_light_radius, scale_radius=scale_radius, flux=flux))

    def getScaleRadius(self):
        """Return the scale radius for this Exponential profile.
        """
        return self.SBProfile.getScaleRadius()

    def getHalfLightRadius(self):
        """Return the half light radius for this Exponential profile.
        """
        # Factor not analytic, but can be calculated by iterative solution of equation:
        #  (re / r0) = ln[(re / r0) + 1] + ln(2)
        return self.SBProfile.getScaleRadius() * 1.6783469900166605


class DeVaucouleurs(GSObject):
    """A class describing DeVaucouleurs profile objects.  Has an SBDeVaucouleurs in the SBProfile 
    attribute.

    For more details of the DeVaucouleurs Surface Brightness profile, please see the
    SBDeVaucouleurs documentation produced by doxygen, or refer to 
    http://en.wikipedia.org/wiki/De_Vaucouleurs'_law.

    Initialization
    --------------
    A DeVaucouleurs is initialized with the half light radius size parameter `half_light_radius` and
    an optional `flux` parameter [default `flux = 1.`].

    Example:

        >>> dvc_obj = DeVaucouleurs(half_light_radius=2.5, flux=40.)
        >>> dvc_obj.getHalfLightRadius()
        2.5
        >>> dvc_obj.getFlux()
        40.0

    Methods
    -------
    The DeVaucouleurs is a GSObject, and inherits all of the GSObject methods (draw(), drawShoot(),
    applyShear() etc.) and operator bindings.
    """

    # Initialization parameters of the object, with type information
    _req_params = { "half_light_radius" : float }
    _opt_params = { "flux" : float }
    _single_params = []

    # --- Public Class methods ---
    def __init__(self, half_light_radius=None, flux=1.):
        GSObject.__init__(
            self, galsim.SBDeVaucouleurs(half_light_radius=half_light_radius, flux=flux))

    def getHalfLightRadius(self):
        """Return the half light radius for this DeVaucouleurs profile.
        """
        return self.SBProfile.getHalfLightRadius()

     
class RealGalaxy(GSObject):
    """A class describing real galaxies from some training dataset.  Has an SBConvolve in the
    SBProfile attribute.

    This class uses a catalog describing galaxies in some training data (for more details, see the
    RealGalaxyCatalog documentation) to read in data about realistic galaxies that can be used for
    simulations based on those galaxies.  Also included in the class is additional information that
    might be needed to make or interpret the simulations, e.g., the noise properties of the training
    data.

    The GSObject drawShoot method is unavailable for RealGalaxy instances.

    Initialization
    --------------
    
        real_galaxy = galsim.RealGalaxy(real_galaxy_catalog, index=None, id=None, random=False, 
                                        rng=None, interpolant=None)

    This initializes real_galaxy with three SBInterpolatedImage objects (one for the deconvolved
    galaxy, and saved versions of the original HST image and PSF). Note that there are multiple
    keywords for choosing a galaxy; exactly one must be set.  In future we may add more such
    options, e.g., to choose at random but accounting for the non-constant weight factors
    (probabilities for objects to make it into the training sample).  Like other GSObjects, the
    RealGalaxy contains an SBProfile attribute which is an SBConvolve representing the deconvolved
    HST galaxy.

    @param real_galaxy_catalog  A RealGalaxyCatalog object with basic information about where to
                                find the data, etc.
    @param index                Index of the desired galaxy in the catalog.
    @param id                   Object ID for the desired galaxy in the catalog.
    @param random               If true, then just select a completely random galaxy from the
                                catalog.
    @param rng                  A random number generator to use for selecting a random galaxy 
                                (may be any kind of BaseDeviate or None)
    @param interpolant          Either an Interpolant2d (or Interpolant) instance or a string 
                                indicating which interpolant should be used.  Options are 
                                'nearest', 'sinc', 'linear', 'cubic', 'quintic', or 'lanczosN' 
                                where N should be the integer order to use. [default 
                                `interpolant = galsim.Lanczos(5)'].
    @param flux                 Total flux, if None then original flux in galaxy is adopted without
                                change [default `flux = None`].

    Methods
    -------
    The RealGalaxy is a GSObject, and inherits all of the GSObject methods (draw(), applyShear(), 
    etc. except drawShoot() which is unavailable), and operator bindings.
    """

    # Initialization parameters of the object, with type information
    _req_params = {}
    _opt_params = { "interpolant" : str , "flux" : float }
    _single_params = [ { "index" : int , "id" : str } ]

    # --- Public Class methods ---
    def __init__(self, real_galaxy_catalog, index=None, id=None, random=False,
                 rng=None, interpolant=None, flux=None):

        import pyfits

        # Code block below will be for galaxy selection; not all are currently implemented.  Each
        # option must return an index within the real_galaxy_catalog.        
        if index != None:
            if (id != None or random == True):
                raise AttributeError('Too many methods for selecting a galaxy!')
            use_index = index
        elif id != None:
            if (random == True):
                raise AttributeError('Too many methods for selecting a galaxy!')
            use_index = real_galaxy_catalog._get_index_for_id(id)
        elif random == True:
            if rng is None:
                uniform_deviate = galsim.UniformDeviate()
            elif isinstance(rng, galsim.UniformDeviate):
                uniform_deviate = rng
            elif isinstance(rng, galsim.BaseDeviate):
                uniform_deviate = galsim.UniformDeviate(rng)
            else:
                raise TypeError("The rng provided to RealGalaxy constructor is not a BaseDeviate")
            use_index = int(real_galaxy_catalog.nobjects * uniform_deviate()) 
        else:
            raise AttributeError('No method specified for selecting a galaxy!')
        if random == False and rng != None:
            import warnings
            msg = "Warning: rng provided to RealGalaxy, but random selection method was not chosen!"
            warnings.warn(msg)

        # read in the galaxy, PSF images; for now, rely on pyfits to make I/O errors. Should
        # consider exporting this code into fits.py in some function that takes a filename and HDU,
        # and returns an ImageView

        gal_image = real_galaxy_catalog.getGal(use_index)
        PSF_image = real_galaxy_catalog.getPSF(use_index)

        # choose proper interpolant
        if interpolant is None:
            lan5 = galsim.Lanczos(5, conserve_flux=True, tol=1.e-4) # copied from Shera.py!
            self.interpolant = galsim.InterpolantXY(lan5)
        else:
            self.interpolant = galsim.utilities.convert_interpolant_to_2d(interpolant)

        # read in data about galaxy from FITS binary table; store as normal attributes of RealGalaxy

        # save any other relevant information as instance attributes
        self.catalog_file = real_galaxy_catalog.file_name
        self.index = use_index
        self.pixel_scale = float(real_galaxy_catalog.pixel_scale[use_index])
        # note: will be adding more parameters here about noise properties etc., but let's be basic
        # for now

        # save the original image and PSF too
        self.original_image = galsim.SBInterpolatedImage(
            gal_image, self.interpolant, dx=self.pixel_scale)
        self.original_PSF = galsim.SBInterpolatedImage(
            PSF_image, self.interpolant, dx=self.pixel_scale)
        
        if flux != None:
            self.original_image.setFlux(flux)
            self.original_image.__class__ = galsim.SBTransform # correctly reflect SBProfile change
        self.original_PSF.setFlux(1.0)
        self.original_PSF.__class__ = galsim.SBTransform # correctly reflect SBProfile change

        # Calculate the PSF "deconvolution" kernel
        psf_inv = galsim.SBDeconvolve(self.original_PSF)
        # Initialize the SBProfile attribute
        GSObject.__init__(self, galsim.SBConvolve([self.original_image, psf_inv]))

    def getHalfLightRadius(self):
        raise NotImplementedError("Half light radius calculation not implemented for RealGalaxy "
                                   +"objects.")

#
# --- Compound GSObect classes: Add and Convolve ---

class Add(GSObject):
    """A class for adding 2 or more GSObjects.  Has an SBAdd in the SBProfile attribute.

    The Add class is used to represent the sum of multiple GSObjects.  For example, it might be used
    to represent a multiple-component galaxy as the sum of an Exponential and a DeVaucouleurs, or to
    represent a PSF as the sum of multiple Gaussians.

    Methods
    -------
    The Add is a GSObject, and inherits all of the GSObject methods (draw(), drawShoot(),
    applyShear() etc.) and operator bindings.
    """
    
    # --- Public Class methods ---
    def __init__(self, *args):

        if len(args) == 0:
            # No arguments. Could initialize with an empty list but draw then segfaults. Raise an
            # exception instead.
            raise ValueError("Add must be initialized with at least one GSObject.")
        elif len(args) == 1:
            # 1 argument.  Should be either a GSObject or a list of GSObjects
            if isinstance(args[0], GSObject):
                SBList = [args[0].SBProfile]
            elif isinstance(args[0], list):
                SBList = []
                for obj in args[0]:
                    if isinstance(obj, GSObject):
                        SBList.append(obj.SBProfile)
                    else:
                        raise TypeError("Input list must contain only GSObjects.")
            else:
                raise TypeError("Single input argument must be a GSObject or list of them.")
            GSObject.__init__(self, galsim.SBAdd(SBList))
        elif len(args) >= 2:
            # >= 2 arguments.  Convert to a list of SBProfiles
            SBList = [obj.SBProfile for obj in args]
            GSObject.__init__(self, galsim.SBAdd(SBList))

class Convolve(GSObject):
    """A class for convolving 2 or more GSObjects.  Has an SBConvolve in the SBProfile attribute.

    The objects to be convolved may be provided either as multiple unnamed arguments (e.g. 
    `Convolve(psf, gal, pix)`) or as a list (e.g. `Convolve([psf, gal, pix])`).  Any number of 
    objects may be provided using either syntax.  (Even 0 or 1, although that doesn't really make 
    much sense.)
   
    The convolution will normally be done using discrete Fourier transforms of each of the component
    profiles, multiplying them together, and then transforming back to real space.
   
    There is also an option to do the convolution as integrals in real space.  To do this, use the 
    optional keyword argument `real_space = True`.  Currently, the real-space integration is only 
    enabled for convolving 2 profiles.  (Aside from the trivial implementaion for 1 profile.)  If 
    you try to use it for more than 2 profiles, an exception will be raised.
    
    The real-space convolution is normally slower than the DFT convolution.  The exception is if
    both component profiles have hard edges, e.g. a truncated Moffat with a Pixel.  In that case,
    the highest frequency `maxK` for each component is quite large since the ringing dies off fairly
    slowly.  So it can be quicker to use real-space convolution instead.  Also, real-space 
    convolution tends to be more accurate in this case as well.

    If you do not specify either `real_space = True` or `False` explicitly, then we check if there 
    are 2 profiles, both of which have hard edges.  In this case, we automatically use real-space 
    convolution.  In all other cases, the default is not to use real-space convolution.
    """
                    
    # --- Public Class methods ---
    def __init__(self, *args, **kwargs):

        # First check for number of arguments != 0
        if len(args) == 0:
            # No arguments. Could initialize with an empty list but draw then segfaults. Raise an
            # exception instead.
            raise ValueError("Convolve must be initialized with at least one GSObject.")
        elif len(args) == 1:
            if isinstance(args[0], GSObject):
                SBList = [args[0].SBProfile]
            elif isinstance(args[0], list):
                SBList=[]
                for obj in args[0]:
                    if isinstance(obj, GSObject):
                        SBList.append(obj.SBProfile)
                    else:
                        raise TypeError("Input list must contain only GSObjects.")
            else:
                raise TypeError("Single input argument must be a GSObject or list of them.")
        elif len(args) >= 2:
            # >= 2 arguments.  Convert to a list of SBProfiles
            SBList = []
            for obj in args:
                if isinstance(obj, GSObject):
                    SBList.append(obj.SBProfile)
                else:
                    raise TypeError("Input args must contain only GSObjects.")

        # Having built the list of SBProfiles or thrown exceptions if necessary, see now whether
        # to perform real space convolution...

        # Check kwargs
        # The only kwarg we're looking for is real_space, which can be True or False
        # (default if omitted is None), which specifies whether to do the convolution
        # as an integral in real space rather than as a product in fourier space.
        # If the parameter is omitted (or explicitly given as None I guess), then
        # we will usually do the fourier method.  However, if there are 2 components
        # _and_ both of them have hard edges, then we use real-space convolution.
        real_space = kwargs.pop("real_space", None)
        if kwargs:
            raise TypeError(
                "Convolve constructor got unexpected keyword argument(s): %s"%kwargs.keys())

        # If 1 argument, check if it is a list:
        if len(args) == 1 and isinstance(args[0], list):
            args = args[0]

        hard_edge = True
        for obj in args:
            if not obj.hasHardEdges():
                hard_edge = False

        if real_space is None:
            # Figure out if it makes more sense to use real-space convolution.
            if len(args) == 2:
                real_space = hard_edge
            elif len(args) == 1:
                real_space = obj.isAnalyticX()
            else:
                real_space = False
        
        # Warn if doing DFT convolution for objects with hard edges.
        if not real_space and hard_edge:
            import warnings
            if len(args) == 2:
                msg = """
                Doing convolution of 2 objects, both with hard edges.
                This might be more accurate and/or faster using real_space=True"""
            else:
                msg = """
                Doing convolution where all objects have hard edges.
                There might be some inaccuracies due to ringing in k-space."""
            warnings.warn(msg)

        if real_space:
            # Can't do real space if nobj > 2
            if len(args) > 2:
                import warnings
                msg = """
                Real-space convolution of more than 2 objects is not implemented.
                Switching to DFT method."""
                warnings.warn(msg)
                real_space = False

            # Also can't do real space if any object is not analytic, so check for that.
            else:
                for obj in args:
                    if not obj.isAnalyticX():
                        import warnings
                        msg = """
                        A component to be convolved is not analytic in real space.
                        Cannot use real space convolution.
                        Switching to DFT method."""
                        warnings.warn(msg)
                        real_space = False
                        break

        # Then finally initialize the SBProfile using the objects' SBProfiles in SBList
        GSObject.__init__(self, galsim.SBConvolve(SBList, real_space=real_space))


class Deconvolve(GSObject):
    """Base class for defining the python interface to the SBDeconvolve C++ class.

    The Deconvolve class represents a deconvolution kernel.  Note that the Deconvolve class, or
    compound objects (Add, Convolve) that include a Deconvolve as one of the components, cannot be
    photon-shot using the drawShoot method.
    """
    # --- Public Class methods ---
    def __init__(self, farg):
        if isinstance(farg, GSObject):
            self.farg = farg
            GSObject.__init__(self, galsim.SBDeconvolve(self.farg.SBProfile))
        else:
            raise TypeError("Argument farg must be a GSObject.")

<|MERGE_RESOLUTION|>--- conflicted
+++ resolved
@@ -1324,11 +1324,7 @@
             self.interpolant = galsim.InterpolantXY(quintic)
         else:
             self.interpolant = galsim.utilities.convert_interpolant_to_2d(interpolant)
-<<<<<<< HEAD
-            
-=======
-
->>>>>>> 67d15f62
+
         # Initialize the SBProfile
         GSObject.__init__(
             self, galsim.SBInterpolatedImage(optimage, self.interpolant, dx=dx_lookup))
