--- conflicted
+++ resolved
@@ -1459,38 +1459,38 @@
         imview.wcs = galsim.PixelScale(1.0)
 
         if method == 'phot':
-<<<<<<< HEAD
             if not add_to_image: imview.setZero()
-            added_photons = prof.drawPhot(imview, n_photons, rng, max_extra_noise, poisson_flux,
-                                          surface_ops, gain)
-        elif prof.isAnalyticX():
-            added_photons = prof.drawReal(imview, add_to_image)
-        else:
-            added_photons = prof.drawFFT(imview, add_to_image, wmult)
-=======
             added_photons, photons = prof.drawPhot(imview, n_photons, rng, max_extra_noise,
                                                    poisson_flux, gain, sensor, surface_ops, maxN)
         else:
             # If not using phot, but doing sensor, then make a copy.
             if sensor is not None:
                 draw_image = imview.subsample(n_subsample, n_subsample)
-                draw_image.setZero()
+                draw_image.scale = 1.
                 draw_image.setCenter(0,0)
+                add = False
+                if not add_to_image: imview.setZero()
             else:
                 draw_image = imview
+                add = add_to_image
 
             if prof.isAnalyticX():
-                added_photons = prof.drawReal(draw_image)
+                added_photons = prof.drawReal(draw_image, add)
             else:
-                added_photons = prof.drawFFT(draw_image, wmult)
+                added_photons = prof.drawFFT(draw_image, add, wmult)
 
             if sensor is not None:
                 ud = galsim.UniformDeviate(rng)
                 photons = galsim.PhotonArray.makeFromImage(draw_image, rng=ud)
                 for op in surface_ops:
                     op.applyTo(photons)
-                added_photons = sensor.accumulate(photons, imview)
->>>>>>> 58e0da73
+                if imview.dtype in [np.float32, np.float64]:
+                    added_photons = sensor.accumulate(photons, imview)
+                else:
+                    # Need a temporary
+                    im1 = galsim.ImageD(bounds=imview.bounds)
+                    added_photons = sensor.accumulate(photons, im1)
+                    imview.array[:,:] += im1.array.astype(imview.dtype, copy=False)
 
         image.added_flux = added_photons / flux_scale
         if save_photons:
@@ -1644,8 +1644,8 @@
 
         This is usually called from the `drawImage` function, rather than called directly by the
         user.  In particular, the input image must be already set up with defined bounds with
-        the center set to (0,0).  It also must have a pixel scale of 1.0.  The profile being
-        drawn should have already been converted to image coordinates via
+        the center set to (0,0).  The profile being drawn should have already been converted to
+        image coordinates via
 
             >>> image_profile = original_wcs.toImage(original_profile)
 
@@ -1919,18 +1919,14 @@
             for op in surface_ops:
                 op.applyTo(photons)
 
-<<<<<<< HEAD
             if image.dtype in [np.float32, np.float64]:
-                added_flux += phot_array.addTo(image.image)
+                added_flux += sensor.accumulate(photons, image)
             else:
                 # Need a temporary
                 im1 = galsim.ImageD(bounds=image.bounds)
-                added_flux += phot_array.addTo(im1.image.view())
+                added_flux += sensor.accumulate(photons, im1)
                 image.array[:,:] += im1.array.astype(image.dtype, copy=False)
 
-=======
-            added_flux += sensor.accumulate(photons, image)
->>>>>>> 58e0da73
             Nleft -= thisN
 
         return added_flux, photons
