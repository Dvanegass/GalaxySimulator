# Copyright (c) 2012-2017 by the GalSim developers team on GitHub
# https://github.com/GalSim-developers
#
# This file is part of GalSim: The modular galaxy image simulation toolkit.
# https://github.com/GalSim-developers/GalSim
#
# GalSim is free software: redistribution and use in source and binary forms,
# with or without modification, are permitted provided that the following
# conditions are met:
#
# 1. Redistributions of source code must retain the above copyright notice, this
#    list of conditions, and the disclaimer given in the accompanying LICENSE
#    file.
# 2. Redistributions in binary form must reproduce the above copyright notice,
#    this list of conditions, and the disclaimer given in the documentation
#    and/or other materials provided with the distribution.
#
"""@file gsobject.py
Definitions for the class GSObject.

This file defines GSObject, the base class for all surface brightness profiles of astronomical
objects (galaxies, PSFs, pixel response), which defines the top-level interface to using all
of these classes.  The following other files include the implementations of various subclasses
which define specific surface brightness profiles:

    base.py defines simple objects like Gaussian, Moffat, Exponential, Sersic, etc.
    compound.py defines combinations of multiple GSObjects like Sum, Convolution, etc.
    inclinedexponential.py defines a 3D exponential disk at a specified inclination angle.
    interpolatedimage.py defines a surface brightness profile from an arbitrary image.
    phase_psf.py defines PSF profiles from the wavefront at the pupil plane.
    real.py defines RealGalaxy, which uses HST images of real observed galaxies.
    shapelet.py defines a profile from its shapelet (aka Gauss-Laguerre) decomposition.
    transform.py defines how other profiles can be sheared, rotated, shifted, etc.

All these classes have associated methods to (a) retrieve information (like the flux, half-light
radius, or intensity at a particular point); (b) carry out common operations, like shearing,
rescaling of flux or size, rotating, and shifting; and (c) actually make images of the surface
brightness profiles.
"""

import numpy as np

import galsim
from . import _galsim
from .utilities import lazy_property


class GSObject(object):
    """Base class for all GalSim classes that represent some kind of surface brightness profile.

    A GSObject is not intended to be constructed directly.  Normally, you would use whatever
    derived class is appropriate for the surface brightness profile you want:

        >>> gal = galsim.Sersic(n=4, half_light_radius=4.3)
        >>> psf = galsim.Moffat(beta=3, fwhm=2.85)
        >>> conv = galsim.Convolve([gal,psf])

    All of these classes are subclasses of GSObject, so you should see those docstrings for
    more details about how to construct the various profiles.  Here we discuss attributes and
    methods that are common to all GSObjects.

    GSObjects are always defined in sky coordinates.  So all sizes and other linear dimensions
    should be in terms of some kind of units on the sky, arcsec for instance.  Only later (when
    they are drawn) is the connection to pixel coordinates established via a pixel scale or WCS.
    (See the documentation for galsim.BaseWCS for more details about how to specify various kinds
    of world coordinate systems more complicated than a simple pixel scale.)

    For instance, if you eventually draw onto an image that has a pixel scale of 0.2 arcsec/pixel,
    then the normal thing to do would be to define your surface brightness profiles in terms of
    arcsec and then draw with `pixel_scale=0.2`.  However, while arcsec are the usual choice of
    units for the sky coordinates, if you wanted, you could instead define the sizes of all your
    galaxies and PSFs in terms of radians and then use `pixel_scale=0.2/206265` when you draw them.

    Transforming Methods
    --------------------

    The GSObject class uses an "immutable" design[1], so all methods that would potentially modify
    the object actually return a new object instead.  This uses pointers and such behind the
    scenes, so it all happens efficiently, but it makes using the objects a bit simpler, since
    you don't need to worry about some function changing your object behind your back.

    In all cases below, we just give an example usage.  See the docstrings for the methods for
    more details about how to use them.

        >>> obj = obj.shear(shear)      # Apply a shear to the object.
        >>> obj = obj.dilate(scale)     # Apply a flux-preserving dilation.
        >>> obj = obj.magnify(mu)       # Apply a surface-brightness-preserving magnification.
        >>> obj = obj.rotate(theta)     # Apply a rotation.
        >>> obj = obj.shift(dx,dy)      # Shft the object in real space.
        >>> obj = obj.transform(dudx,dudy,dvdx,dvdy)    # Apply a general jacobian transformation.
        >>> obj = obj.lens(g1,g2,mu)    # Apply both a lensing shear and magnification.
        >>> obj = obj.withFlux(flux)    # Set a new flux value.
        >>> obj = obj * ratio           # Scale the surface brightness profile by some factor.

    Access Methods
    --------------

    There are some access methods and properties that are available for all GSObjects.
    Again, see the docstrings for each method for more details.

<<<<<<< HEAD
        >>> flux = obj.flux
        >>> centroid = obj.centroid()
        >>> f_xy = obj.xValue(x,y)
        >>> fk_xy = obj.kValue(kx,ky)
        >>> nyq = obj.nyquistScale()
        >>> stepk = obj.stepK()
        >>> maxk = obj.maxK()
        >>> hard = obj.hasHardEdges()
        >>> axisym = obj.isAxisymmetric()
        >>> analytic = obj.isAnalyticX()
=======
        >>> obj.flux
        >>> obj.centroid
        >>> obj.nyquist_scale
        >>> obj.stepk
        >>> obj.maxk
        >>> obj.has_hard_edges
        >>> obj.is_axisymmetric
        >>> obj.is_analytic_x
        >>> obj.is_analytic_k
        >>> obj.xValue(x,y) or obj.xValue(pos)
        >>> obj.kValue(kx,ky) os obj.kValue(kpos)
>>>>>>> 6488d49a

    Most subclasses have additional methods that are available for values that are particular to
    that specific surface brightness profile.  e.g. `sigma = gauss.getSigma()`.  However, note
    that class-specific methods are not available after performing one of the above transforming
    operations.

        >>> gal = galsim.Gaussian(sigma=5)
        >>> gal = gal.shear(g1=0.2, g2=0.05)
        >>> sigma = gal.getSigma()              # This will raise an exception.

    It is however possible to access the original object that was transformed via the
    `original` attribute.

        >>> sigma = gal.original.getSigma()     # This works.

    No matter how many transformations are performed, the `original` attribute will contain the
    _original_ object (not necessarily the most recent ancestor).

    Drawing Methods
    ---------------

    The main thing to do with a GSObject once you have built it is to draw it onto an image.
    There are two methods that do this.  In both cases, there are lots of optional parameters.
    See the docstrings for these methods for more details.

        >>> image = obj.drawImage(...)
        >>> kimage = obj.drawKImage(...)

    Attributes
    ----------

    There two attributes that may be available for a GSObject.

        original    This was mentioned above as a way to access the original object that has
                    been transformed by one of the transforming methods.

        noise       Some types, like RealGalaxy, set this attribute to be the intrinsic noise that
                    is already inherent in the profile and will thus be present when you draw the
                    object.  The noise is propagated correctly through the various transforming
                    methods, as well as convolutions and flux rescalings.  Note that the `noise`
                    attribute can be set directly by users even for GSObjects that do not naturally
                    have one. The typical use for this attribute is to use it to whiten the noise in
                    the image after drawing.  See CorrelatedNoise for more details.

    GSParams
    --------

    All GSObject classes take an optional `gsparams` argument, so we document that feature here.
    For all documentation about the specific derived classes, please see the docstring for each
    one individually.

    The `gsparams` argument can be used to specify various numbers that govern the tradeoff between
    accuracy and speed for the calculations made in drawing a GSObject.  The numbers are
    encapsulated in a class called GSParams, and the user should make careful choices whenever they
    opt to deviate from the defaults.  For more details about the parameters and their default
    values, please see the docstring of the GSParams class (e.g. type `help(galsim.GSParams)`).

    For example, let's say you want to do something that requires an FFT larger than 4096 x 4096
    (and you have enough memory to handle it!).  Then you can create a new GSParams object with a
    larger `maximum_fft_size` and pass that to your GSObject on construction:

        >>> gal = galsim.Sersic(n=4, half_light_radius=4.3)
        >>> psf = galsim.Moffat(beta=3, fwhm=2.85)
        >>> conv = galsim.Convolve([gal,psf])
        >>> im = galsim.Image(1000,1000, scale=0.05)        # Note the very small pixel scale!
        >>> im = conv.drawImage(image=im)                   # This uses the default GSParams.
        Traceback (most recent call last):
          File "<stdin>", line 1, in <module>
          File "galsim/base.py", line 1236, in drawImage
<<<<<<< HEAD
            image.added_flux = prof._sbp.draw(imview.image)
=======
            image.added_flux = prof._sbp.draw(imview._image)
>>>>>>> 6488d49a
        RuntimeError: SB Error: fourierDraw() requires an FFT that is too large, 6144
        If you can handle the large FFT, you may update gsparams.maximum_fft_size.
        >>> big_fft_params = galsim.GSParams(maximum_fft_size=10240)
        >>> conv = galsim.Convolve([gal,psf],gsparams=big_fft_params)
        >>> im = conv.drawImage(image=im)                   # Now it works (but is slow!)
        >>> im.write('high_res_sersic.fits')

    Note that for compound objects in compound.py, like Convolution or Sum, not all GSParams can be
    changed when the compound object is created.  In the example given here, it is possible to
    change parameters related to the drawing, but not the Fourier space parameters for the
    components that go into the Convolution.  To get better sampling in Fourier space, for example,
    the `gal` and/or `psf` should be created with `gsparams` that have a non-default value of
    `folding_threshold`.  This statement applies to the threshold and accuracy parameters.
    """
<<<<<<< HEAD
    _gsparams_opt = { 'minimum_fft_size' : int,
                      'maximum_fft_size' : int,
                      'folding_threshold' : float,
                      'stepk_minimum_hlr' : float,
                      'maxk_threshold' : float,
                      'kvalue_accuracy' : float,
                      'xvalue_accuracy' : float,
                      'realspace_relerr' : float,
                      'realspace_abserr' : float,
                      'integration_relerr' : float,
                      'integration_abserr' : float,
                      'shoot_accuracy' : float,
                      'allowed_flux_variation' : float,
                      'range_division_for_extrema' : int,
                      'small_fraction_of_flux' : float
                    }
    def __init__(self):
        raise NotImplementedError("The GSObject base class should not be instantiated directly.")

    # Note: subclasses are expected to define self._sbp and self._gsparams in their inits.

    @lazy_property
=======
    _gsparams = { 'minimum_fft_size' : int,
                  'maximum_fft_size' : int,
                  'folding_threshold' : float,
                  'stepk_minimum_hlr' : float,
                  'maxk_threshold' : float,
                  'kvalue_accuracy' : float,
                  'xvalue_accuracy' : float,
                  'realspace_relerr' : float,
                  'realspace_abserr' : float,
                  'integration_relerr' : float,
                  'integration_abserr' : float,
                  'shoot_accuracy' : float,
                  'allowed_flux_variation' : float,
                  'range_division_for_extrema' : int,
                  'small_fraction_of_flux' : float
                }
    @galsim.utilities.lazy_property
>>>>>>> 6488d49a
    def noise(self):
        return None

    # a couple of definitions for using GSObjects as duck-typed ChromaticObjects
    @property
    def separable(self): return True
    @property
    def interpolated(self): return False
    @property
    def deinterpolated(self): return self
    @property
    def SED(self): return galsim.SED(self.flux, 'nm', '1')
    @property
    def spectral(self): return False
    @property
    def dimensionless(self): return True
    @property
    def wave_list(self): return np.array([], dtype=float)

    # Also need this method to duck-type as a ChromaticObject
    def evaluateAtWavelength(self, wave):
        """Return profile at a given wavelength.  For GSObject instances, this is just `self`.
        This allows GSObject instances to be duck-typed as ChromaticObject instances."""
        return self

    # Make op+ of two GSObjects work to return an Add object
    # Note: we don't define __iadd__ and similar.  Let python handle this automatically
    # to make obj += obj2 be equivalent to obj = obj + obj2.
    def __add__(self, other):
        return galsim.Add([self, other])

    # op- is unusual, but allowed.  It subtracts off one profile from another.
    def __sub__(self, other):
        return galsim.Add([self, (-1. * other)])

    # Make op* work to adjust the flux of an object
    def __mul__(self, other):
        """Scale the flux of the object by the given factor.

        obj * flux_ratio is equivalent to obj.withScaledFlux(flux_ratio)

        It creates a new object that has the same profile as the original, but with the
        surface brightness at every location scaled by the given amount.

        You can also multiply by an SED, which will create a ChromaticObject where the SED
        acts like a wavelength-dependent `flux_ratio`.
        """
        return self.withScaledFlux(other)

    def __rmul__(self, other):
        """Equivalent to obj * other"""
        return self.__mul__(other)

    # Likewise for op/
    def __div__(self, other):
        """Equivalent to obj * (1/other)"""
        return self * (1. / other)

    __truediv__ = __div__

    def __neg__(self):
        return -1. * self

    # Now define direct access to all SBProfile methods via calls to self._sbp.method_name()
<<<<<<< HEAD
    #
    def maxK(self):
        """Returns value of k beyond which aliasing can be neglected.
=======
    @property
    def maxk(self):
        """The value of k beyond which aliasing can be neglected.
>>>>>>> 6488d49a
        """
        return self._sbp.maxK()

    @property
    def stepk(self):
        """The sampling in k space necessary to avoid folding of image in x space.
        """
<<<<<<< HEAD
        return self._sbp.nyquistDx()
=======
        return self._sbp.stepK()
>>>>>>> 6488d49a

    @property
    def nyquist_scale(self):
        """The Image pixel spacing that does not alias maxk.
        """
<<<<<<< HEAD
        return self._sbp.stepK()
=======
        return self._sbp.nyquistDx()
>>>>>>> 6488d49a

    @property
    def has_hard_edges(self):
        """Whether there are any hard edges in the profile, which would require very small k
        spacing when working in the Fourier domain.
        """
        return self._sbp.hasHardEdges()

    @property
    def is_axisymmetric(self):
        """Wthether the profile is axially symmetric; affects efficiency of evaluation.
        """
        return self._sbp.isAxisymmetric()

    @property
    def is_analytic_x(self):
        """Whether the real-space values can be determined immediately at any position without
        requiring a Discrete Fourier Transform.
        """
        return self._sbp.isAnalyticX()

    @property
    def is_analytic_k(self):
        """Whether the k-space values can be determined immediately at any position without
        requiring a Discrete Fourier Transform.
        """
        return self._sbp.isAnalyticK()

    @property
    def centroid(self):
        """The (x, y) centroid of an object as a Position.
        """
        return self._sbp.centroid()

    @property
    def positive_flux(self):
        """The expectation value of the flux in positive photons when shoot() is called.

        Some profiles (such as InterpolatedImages) have components with negative flux, which
        requires some negative-flux photons to be shot when rendering with photon shooting.
        This routine returns the total flux in positive photons, which for most profiles is just
        the total flux, but for the ones that require some negative-flux photons will be a bit
        larger.

        It should be generally true that `positive_flux - negative_flux` returns the same
        thing as `obj.flux`.  Small difference may accrue from finite numerical accuracy in
        cases involving lookup tables, etc.
        """
<<<<<<< HEAD
        return galsim.PositionD(self._sbp.centroid())

    def getPositiveFlux(self):
        """Returns the expectation value of flux in positive photons.

        Some profiles, when rendered with photon shooting, need to shoot both positive- and
        negative-flux photons.  For such profiles, this method returns the total flux
        of the positive-valued photons.

        For profiles that don't have this complication, this is equivalent to getFlux().

        It should be generally true that `getPositiveFlux() - getNegativeFlux()` returns the same
        thing as `getFlux()`.  Small difference may accrue from finite numerical accuracy in
        cases involving lookup tables, etc.
        """
        return self._sbp.getPositiveFlux()

    def getNegativeFlux(self):
        """Returns the expectation value of flux in negative photons.

        Some profiles, when rendered with photon shooting, need to shoot both positive- and
        negative-flux photons.  For such profiles, this method returns the total absolute flux
        of the negative-valued photons (i.e. as a positive value).

        For profiles that don't have this complication, this returns 0.

        It should be generally true that `getPositiveFlux() - getNegativeFlux()` returns the same
        thing as `getFlux()`.  Small difference may accrue from finite numerical accuracy in
        cases involving lookup tables, etc.
        """
=======
        return self._sbp.getPositiveFlux()

    @property
    def negative_flux(self):
        """The expectation value of the flux in negative photons when shoot() is called.

        Some profiles (such as InterpolatedImages) have components with negative flux, which
        requires some negative-flux photons to be shot when rendering with photon shooting.
        This routine returns the total (absolute) flux in negative photons, which for most profiles
        is just 0, but for the ones that require some negative-flux photons will be non-zero.

        It should be generally true that `positive_flux - negative_flux` returns the same
        thing as `obj.flux`.  Small difference may accrue from finite numerical accuracy in
        cases involving lookup tables, etc.
        """
>>>>>>> 6488d49a
        return self._sbp.getNegativeFlux()

    @property
    def max_sb(self):
        """An estimate of the maximum surface brightness of the object.

        Some profiles will return the exact peak SB, typically equal to the value of
        obj.xValue(obj.centroid).  However, not all profiles (e.g. Convolution) know how to
        calculate this value without just drawing the image and checking what the maximum value is.
        Clearly, this would be inefficient, so in these cases, some kind of estimate is returned,
        which will generally be conservative on the high side.

        This routine is mainly used by the photon shooting process, where an overestimate of
        the maximum surface brightness is acceptable.

        Note, for negative-flux profiles, this will return the absolute value of the most negative
        surface brightness.  Technically, it is an estimate of the maximum deviation from zero,
        rather than the maximum value.  For most profiles, these are the same thing.
        """
        return self._sbp.maxSB()

    # Some calculations that can be done for all GSObjects.
    def calculateHLR(self, size=None, scale=None, centroid=None, flux_frac=0.5):
        """Returns the half-light radius of the object.

        If the profile has a half_light_radius attribute, it will just return that, but in the
        general case, we draw the profile and estimate the half-light radius directly.

        This function (by default at least) is only accurate to a few percent, typically.
        Possibly worse depending on the profile being measured.  If you care about a high
        precision estimate of the half-light radius, the accuracy can be improved using the
        optional parameter scale to change the pixel scale used to draw the profile.

        The default scale is half the Nyquist scale, which were found to produce results accurate
        to a few percent on our internal tests.  Using a smaller scale will be more accurate at
        the expense of speed.

        In addition, you can optionally specify the size of the image to draw. The default size is
        None, which means drawImage will choose a size designed to contain around 99.5% of the
        flux.  This is overkill for this calculation, so choosing a smaller size than this may
        speed up this calculation somewhat.

        Also, while the name of this function refers to the half-light radius, in fact it can also
        calculate radii that enclose other fractions of the light, according to the parameter
        `flux_frac`.  E.g. for r90, you would set flux_frac=0.90.

        The default scale should usually be acceptable for things like testing that a galaxy
        has a reasonable resolution, but they should not be trusted for very fine grain
        discriminations.

        @param size         If given, the stamp size to use for the drawn image. [default: None,
                            which will let drawImage choose the size automatically]
        @param scale        If given, the pixel scale to use for the drawn image. [default:
                            0.5 * self.nyquist_scale]
        @param centroid     The position to use for the centroid. [default: self.centroid]
        @param flux_frac    The fraction of light to be enclosed by the returned radius.
                            [default: 0.5]

        @returns an estimate of the half-light radius in physical units
        """
        if hasattr(self, 'half_light_radius'):
            return self.half_light_radius

        if scale is None:
            scale = self.nyquist_scale * 0.5

        if centroid is None:
            centroid = self.centroid

        # Draw the image.  Note: need a method that integrates over pixels to get flux right.
        # The offset is to make all the rsq values different to help the precision a bit.
        offset = galsim.PositionD(0.2, 0.33)
        im = self.drawImage(nx=size, ny=size, scale=scale, offset=offset, dtype=float)

        center = im.true_center + offset + centroid/scale
        return im.calculateHLR(center=center, flux=self.flux, flux_frac=flux_frac)


    def calculateMomentRadius(self, size=None, scale=None, centroid=None, rtype='det'):
        """Returns an estimate of the radius based on unweighted second moments.

        The second moments are defined as:

        Q_ij = int( I(x,y) i j dx dy ) / int( I(x,y) dx dy )
        where i,j may be either x or y.

        If I(x,y) is a Gaussian, then T = Tr(Q) = Qxx + Qyy = 2 sigma^2.  Thus, one reasonable
        choice for a "radius" for an arbitrary profile is sqrt(T/2).

        In addition, det(Q) = sigma^4.  So another choice for an arbitrary profile is det(Q)^1/4.

        This routine can return either of these measures according to the value of the `rtype`
        parameter.  `rtype='trace'` will cause it to return sqrt(T/2).  `rtype='det'` will cause
        it to return det(Q)^1/4.  And `rtype='both'` will return a tuple with both values.

        Note that for the special case of a Gaussian profile, no calculation is necessary, and
        the `sigma` attribute will be used in both cases.  In the limit as scale->0, this
        function will return the same value, but because finite pixels are drawn, the results
        will not be precisely equal for real use cases.  The approximation being made is that
        the integral of I(x,y) i j dx dy over each pixel can be approximated as
        int(I(x,y) dx dy) * i_center * j_center.

        This function (by default at least) is only accurate to a few percent, typically.
        Possibly worse depending on the profile being measured.  If you care about a high
        precision estimate of the radius, the accuracy can be improved using the optional
        parameters size and scale to change the size and pixel scale used to draw the profile.

        The default is to use the the Nyquist scale for the pixel scale and let drawImage
        choose a size for the stamp that will enclose at least 99.5% of the flux.  These
        were found to produce results accurate to a few percent on our internal tests.
        Using a smaller scale and larger size will be more accurate at the expense of speed.

        The default parameters should usually be acceptable for things like testing that a galaxy
        has a reasonable resolution, but they should not be trusted for very fine grain
        discriminations.  For a more accurate estimate, see galsim.hsm.FindAdaptiveMom.

        @param size         If given, the stamp size to use for the drawn image. [default: None,
                            which will let drawImage choose the size automatically]
        @param scale        If given, the pixel scale to use for the drawn image. [default:
                            self.nyquist_scale]
        @param centroid     The position to use for the centroid. [default: self.centroid]
        @param rtype        There are three options for this parameter:
                            - 'trace' means return sqrt(T/2)
                            - 'det' means return det(Q)^1/4
                            - 'both' means return both: (sqrt(T/2), det(Q)^1/4)
                            [default: 'det']

        @returns an estimate of the radius in physical units (or both estimates if rtype == 'both')
        """
        if rtype not in ['trace', 'det', 'both']:
            raise ValueError("rtype must be one of 'trace', 'det', or 'both'")

        if hasattr(self, 'sigma'):
            if rtype == 'both':
                return self.sigma, self.sigma
            else:
                return self.sigma

        if scale is None:
            scale = self.nyquist_scale

        if centroid is None:
            centroid = self.centroid

        # Draw the image.  Note: need a method that integrates over pixels to get flux right.
        im = self.drawImage(nx=size, ny=size, scale=scale, dtype=float)

        center = im.true_center + centroid/scale
        return im.calculateMomentRadius(center=center, flux=self.flux, rtype=rtype)


    def calculateFWHM(self, size=None, scale=None, centroid=None):
        """Returns the full-width half-maximum (FWHM) of the object.

        If the profile has a fwhm attribute, it will just return that, but in the general case,
        we draw the profile and estimate the FWHM directly.

        As with calculateHLR and calculateMomentRadius, this function optionally takes size and
        scale values to use for the image drawing.  The default is to use the the Nyquist scale
        for the pixel scale and let drawImage choose a size for the stamp that will enclose at
        least 99.5% of the flux.  These were found to produce results accurate to well below
        one percent on our internal tests, so it is unlikely that you will want to adjust
        them for accuracy.  However, using a smaller size than default could help speed up
        the calculation, since the default is usually much larger than is needed.

        @param size         If given, the stamp size to use for the drawn image. [default: None,
                            which will let drawImage choose the size automatically]
        @param scale        If given, the pixel scale to use for the drawn image. [default:
                            self.nyquist_scale]
        @param centroid     The position to use for the centroid. [default: self.centroid]

        @returns an estimate of the full-width half-maximum in physical units
        """
        if hasattr(self, 'fwhm'):
            return self.fwhm

        if scale is None:
            scale = self.nyquist_scale

        if centroid is None:
            centroid = self.centroid

        # Draw the image.  Note: draw with method='sb' here, since the fwhm is a property of the
        # raw surface brightness profile, not integrated over pixels.
        # The offset is to make all the rsq values different to help the precision a bit.
        offset = galsim.PositionD(0.2, 0.33)

        im = self.drawImage(nx=size, ny=size, scale=scale, offset=offset, method='sb', dtype=float)

        # Get the maximum value, assuming the maximum is at the centroid.
        if self.is_analytic_x:
            Imax = self.xValue(centroid)
        else:
            im1 = self.drawImage(nx=1, ny=1, scale=scale, method='sb', offset=-centroid/scale)
            Imax = im1(1,1)

        center = im.true_center + offset + centroid/scale
        return im.calculateFWHM(center=center, Imax=Imax)


    @property
    def flux(self): return self._sbp.getFlux()
    @property
<<<<<<< HEAD
    def gsparams(self): return self._gsparams
=======
    def gsparams(self): return self._sbp.getGSParams()
>>>>>>> 6488d49a

    def xValue(self, *args, **kwargs):
        """Returns the value of the object at a chosen 2D position in real space.

        This function returns the surface brightness of the object at a particular position
        in real space.  The position argument may be provided as a PositionD or PositionI
        argument, or it may be given as x,y (either as a tuple or as two arguments).

        The object surface brightness profiles are typically defined in world coordinates, so
        the position here should be in world coordinates as well.

        Not all GSObject classes can use this method.  Classes like Convolution that require a
        Discrete Fourier Transform to determine the real space values will not do so for a single
        position.  Instead a RuntimeError will be raised.  The xValue() method is available if and
        only if `obj.is_analytic_x == True`.

        Users who wish to use the xValue() method for an object that is the convolution of other
        profiles can do so by drawing the convolved profile into an image, using the image to
        initialize a new InterpolatedImage, and then using the xValue() method for that new object.

        @param position  The position at which you want the surface brightness of the object.

        @returns the surface brightness at that position.
        """
        pos = galsim.utilities.parse_pos_args(args,kwargs,'x','y')
        return self._xValue(pos)

    def _xValue(self, pos):
<<<<<<< HEAD
        """Equivalent to xValue(pos), but pos must be a galsim.PositionD instance

        @param pos      The position at which you want the surface brightness of the object.

        @returns the surface brightness at that position.
        """
        return self._sbp.xValue(pos._p)
=======
        """Equivalent to self.xValue(pos), but pos must be a PositionD instance.
        """
        return self._sbp.xValue(pos)
>>>>>>> 6488d49a

    def kValue(self, *args, **kwargs):
        """Returns the value of the object at a chosen 2D position in k space.

        This function returns the amplitude of the fourier transform of the surface brightness
        profile at a given position in k space.  The position argument may be provided as a
        PositionD or PositionI argument, or it may be given as kx,ky (either as a tuple or as two
        arguments).

        Technically, kValue() is available if and only if the given obj has `obj.is_analytic_k
        == True`, but this is the case for all GSObjects currently, so that should never be an
        issue (unlike for xValue()).

        @param position  The position in k space at which you want the fourier amplitude.

        @returns the amplitude of the fourier transform at that position.
        """
        kpos = galsim.utilities.parse_pos_args(args,kwargs,'kx','ky')
        return self._kValue(kpos)

<<<<<<< HEAD
    def _kValue(self, kpos):
        """Equivalent to kValue(kpos), but kpos must be a galsim.PositionD instance.
        """
        return self._sbp.kValue(kpos._p)
=======
    def _kValue(self, pos):
        """Equivalent to self.kValue(pos), but pos must be a PositionD instance.
        """
        return self._sbp.kValue(pos)
>>>>>>> 6488d49a

    def withFlux(self, flux):
        """Create a version of the current object with a different flux.

        This function is equivalent to `obj.withScaledFlux(flux / obj.flux)`.

        It creates a new object that has the same profile as the original, but with the
        surface brightness at every location rescaled such that the total flux will be
        the given value.  Note that if `flux` is an `SED`, the return value will be a
        `ChromaticObject` with specified SED.

        @param flux     The new flux for the object.

        @returns the object with the new flux
        """
        return self.withScaledFlux(flux / self.flux)

    def withScaledFlux(self, flux_ratio):
        """Create a version of the current object with the flux scaled by the given `flux_ratio`.

        This function is equivalent to `obj.withFlux(flux_ratio * obj.flux)`.  Indeed, withFlux()
        is implemented in terms of this one.

        It creates a new object that has the same profile as the original, but with the
        surface brightness at every location scaled by the given amount.  If `flux_ratio` is an SED,
        then the returned object is a `ChromaticObject` with an SED multiplied by obj.flux.
        Note that in this case the `.flux` attribute of the GSObject being scaled gets interpreted
        as being dimensionless, instead of having its normal units of [photons/s/cm^2].  The
        photons/s/cm^2 units are (optionally) carried by the SED instead, or even left out entirely
        if the SED is dimensionless itself (see discussion in the ChromaticObject docstring).  The
        GSObject `flux` attribute *does* still contribute to the ChromaticObject normalization,
        though.  For example, the following are equivalent:

            >>> chrom_obj = gsobj.withScaledFlux(sed * 3.0)
            >>> chrom_obj2 = (gsobj * 3.0).withScaledFlux(sed)

        An equivalent, and usually simpler, way to effect this scaling is

            >>> obj = obj * flux_ratio

        @param flux_ratio   The ratio by which to rescale the flux of the object when creating a new
                            one.

        @returns the object with the new flux.
        """
        # Prohibit non-SED callable flux_ratio here as most likely an error.
        if hasattr(flux_ratio, '__call__') and not isinstance(flux_ratio, galsim.SED):
            raise TypeError('callable flux_ratio must be an SED.')

        return galsim.Transform(self, flux_ratio=flux_ratio)

    def expand(self, scale):
        """Expand the linear size of the profile by the given `scale` factor, while preserving
        surface brightness.

        e.g. `half_light_radius` <-- `half_light_radius * scale`

        This doesn't correspond to either of the normal operations one would typically want to do to
        a galaxy.  The functions dilate() and magnify() are the more typical usage.  But this
        function is conceptually simple.  It rescales the linear dimension of the profile, while
        preserving surface brightness.  As a result, the flux will necessarily change as well.

        See dilate() for a version that applies a linear scale factor while preserving flux.

        See magnify() for a version that applies a scale factor to the area while preserving surface
        brightness.

        @param scale    The factor by which to scale the linear dimension of the object.

        @returns the expanded object.
        """
        return galsim.Transform(self, jac=[scale, 0., 0., scale])

    def dilate(self, scale):
        """Dilate the linear size of the profile by the given `scale` factor, while preserving
        flux.

        e.g. `half_light_radius` <-- `half_light_radius * scale`

        See expand() and magnify() for versions that preserve surface brightness, and thus
        changes the flux.

        @param scale    The linear rescaling factor to apply.

        @returns the dilated object.
        """
        # equivalent to self.expand(scale) * (1./scale**2)
        return galsim.Transform(self, jac=[scale, 0., 0., scale], flux_ratio=scale**-2)

    def magnify(self, mu):
        """Create a version of the current object with a lensing magnification applied to it,
        scaling the area and flux by `mu` at fixed surface brightness.

        This process applies a lensing magnification mu, which scales the linear dimensions of the
        image by the factor sqrt(mu), i.e., `half_light_radius` <-- `half_light_radius * sqrt(mu)`
        while increasing the flux by a factor of mu.  Thus, magnify() preserves surface brightness.

        See dilate() for a version that applies a linear scale factor while preserving flux.

        See expand() for a version that applies a linear scale factor while preserving surface
        brightness.

        @param mu   The lensing magnification to apply.

        @returns the magnified object.
        """
        import math
        return self.expand(math.sqrt(mu))

    def shear(self, *args, **kwargs):
        """Create a version of the current object with an area-preserving shear applied to it.

        The arguments may be either a Shear instance or arguments to be used to initialize one.

        For more details about the allowed keyword arguments, see the documentation for Shear
        (for doxygen documentation, see galsim.shear.Shear).

        The shear() method precisely preserves the area.  To include a lensing distortion with
        the appropriate change in area, either use shear() with magnify(), or use lens(), which
        combines both operations.

        @param shear    The Shear to be applied. Or, as described above, you may instead supply
                        parameters do construct a shear directly.  eg. `obj.shear(g1=g1,g2=g2)`.

        @returns the sheared object.
        """
        if len(args) == 1:
            if kwargs:
                raise TypeError("Error, gave both unnamed and named arguments to GSObject.shear!")
            if not isinstance(args[0], galsim.Shear):
                raise TypeError("Error, unnamed argument to GSObject.shear is not a Shear!")
            shear = args[0]
        elif len(args) > 1:
            raise TypeError("Error, too many unnamed arguments to GSObject.shear!")
        else:
            shear = galsim.Shear(**kwargs)
        return galsim.Transform(self, jac=shear.getMatrix().ravel().tolist())

    def _shear(self, shear):
        """Equivalent to self.shear(shear), but without the overhead of sanity checks or other
        ways to input the shear value.

        This is only valid for GSObjects.  For ChromaticObjects, you must use the regular shear.
        Also, it won't propagate any noise attribute.

        @param shear    The Shear to be applied. Must be a galsim.Shear instance.

        @returns the sheared object.
        """
        new_obj = galsim._Transform(self, *shear.getMatrix().ravel().tolist())
        return new_obj

    def lens(self, g1, g2, mu):
        """Create a version of the current object with both a lensing shear and magnification
        applied to it.

        This GSObject method applies a lensing (reduced) shear and magnification.  The shear must be
        specified using the g1, g2 definition of shear (see Shear documentation for more details).
        This is the same definition as the outputs of the PowerSpectrum and NFWHalo classes, which
        compute shears according to some lensing power spectrum or lensing by an NFW dark matter
        halo.  The magnification determines the rescaling factor for the object area and flux,
        preserving surface brightness.

        @param g1       First component of lensing (reduced) shear to apply to the object.
        @param g2       Second component of lensing (reduced) shear to apply to the object.
        @param mu       Lensing magnification to apply to the object.  This is the factor by which
                        the solid angle subtended by the object is magnified, preserving surface
                        brightness.

        @returns the lensed object.
        """
        return self.shear(g1=g1, g2=g2).magnify(mu)

    def rotate(self, theta):
        """Rotate this object by an Angle `theta`.

        @param theta    Rotation angle (Angle object, +ve anticlockwise).

        @returns the rotated object.
        """
        if not isinstance(theta, galsim.Angle):
            raise TypeError("Input theta should be an Angle")
        s, c = theta.sincos()
        return galsim.Transform(self, jac=[c, -s, s, c])

    def transform(self, dudx, dudy, dvdx, dvdy):
        """Create a version of the current object with an arbitrary Jacobian matrix transformation
        applied to it.

        This applies a Jacobian matrix to the coordinate system in which this object
        is defined.  It changes a profile defined in terms of (x,y) to one defined in
        terms of (u,v) where:

            u = dudx x + dudy y
            v = dvdx x + dvdy y

        That is, an arbitrary affine transform, but without the translation (which is
        easily effected via the shift() method).

        Note that this function is similar to expand in that it preserves surface brightness,
        not flux.  If you want to preserve flux, you should also do

            >>> prof *= 1./abs(dudx*dvdy - dudy*dvdx)

        @param dudx     du/dx, where (x,y) are the current coords, and (u,v) are the new coords.
        @param dudy     du/dy, where (x,y) are the current coords, and (u,v) are the new coords.
        @param dvdx     dv/dx, where (x,y) are the current coords, and (u,v) are the new coords.
        @param dvdy     dv/dy, where (x,y) are the current coords, and (u,v) are the new coords.

        @returns the transformed object
        """
        return galsim.Transform(self, jac=[dudx, dudy, dvdx, dvdy])

    def shift(self, *args, **kwargs):
        """Create a version of the current object shifted by some amount in real space.

        After this call, the caller's type will be a GSObject.
        This means that if the caller was a derived type that had extra methods beyond
        those defined in GSObject (e.g. getSigma() for a Gaussian), then these methods
        are no longer available.

        Note: in addition to the dx,dy parameter names, you may also supply dx,dy as a tuple,
        or as a PositionD or PositionI object.

        The shift coordinates here are sky coordinates.  GSObjects are always defined in sky
        coordinates and only later (when they are drawn) is the connection to pixel coordinates
        established (via a pixel_scale or WCS).  So a shift of dx moves the object horizontally
        in the sky (e.g. west in the local tangent plane of the observation), and dy moves the
        object vertically (north in the local tangent plane).

        The units are typically arcsec, but we don't enforce that anywhere.  The units here just
        need to be consistent with the units used for any size values used by the GSObject.
        The connection of these units to the eventual image pixels is defined by either the
        `pixel_scale` or the `wcs` parameter of `drawImage`.

        Note: if you want to shift the object by a set number (or fraction) of pixels in the
        drawn image, you probably want to use the `offset` parameter of `drawImage` rather than
        this method.

        @param dx       Horizontal shift to apply.
        @param dy       Vertical shift to apply.
         -- or --
        @param offset   The shift to apply, given as PositionD(dx,dy) or PositionI(dx,dy)

        @returns the shifted object.
        """
        offset = galsim.utilities.parse_pos_args(args, kwargs, 'dx', 'dy')
        return galsim.Transform(self, offset=offset)

    def _shift(self, offset):
        """Equivalent to self.shift(shift), but without the overhead of sanity checks or option
        to give the shift as (dx,dy).

        This is only valid for GSObjects.  For ChromaticObjects, you must use the regular shift.
        Also, it won't propagate any noise attribute.

        @param offset   The shift to apply, given as PositionD(dx,dy) or PositionI(dx,dy)

        @returns the shifted object.
        """
        new_obj = galsim._Transform(self, offset=offset)
        return new_obj

    # Make sure the image is defined with the right size and wcs for drawImage()
    def _setup_image(self, image, nx, ny, bounds, add_to_image, dtype, odd=False):
        # Check validity of nx,ny,bounds:
        if image is not None:
            if bounds is not None:
                raise ValueError("Cannot provide bounds if image is provided")
            if nx is not None or ny is not None:
                raise ValueError("Cannot provide nx,ny if image is provided")
            if dtype is not None and image.array.dtype != dtype:
                raise ValueError("Cannot specify dtype != image.array.dtype if image is provided")

        # Make image if necessary
        if image is None:
            # Can't add to image if none is provided.
            if add_to_image:
                raise ValueError("Cannot add_to_image if image is None")
            # Use bounds or nx,ny if provided
            if bounds is not None:
                if nx is not None or ny is not None:
                    raise ValueError("Cannot set both bounds and (nx, ny)")
                image = galsim.Image(bounds=bounds, dtype=dtype)
            elif nx is not None or ny is not None:
                if nx is None or ny is None:
                    raise ValueError("Must set either both or neither of nx, ny")
                image = galsim.Image(nx, ny, dtype=dtype)
            else:
                N = self.getGoodImageSize(1.0)
                if odd: N += 1
                image = galsim.Image(N, N, dtype=dtype)

        # Resize the given image if necessary
        elif not image.bounds.isDefined():
            # Can't add to image if need to resize
            if add_to_image:
                raise ValueError("Cannot add_to_image if image bounds are not defined")
            N = self.getGoodImageSize(1.0)
            if odd: N += 1
            bounds = galsim._BoundsI(1,N,1,N)
            image.resize(bounds)

        # Else use the given image as is

        return image

    def _local_wcs(self, wcs, image, offset, use_true_center, new_bounds):
        # Get the local WCS at the location of the object.

        if wcs.isUniform():
            return wcs.local()
        elif image is None:
            bounds = new_bounds
        else:
            bounds = image.bounds
        if not bounds.isDefined():
            raise ValueError("Cannot provide non-local wcs with automatically sized image")
        elif use_true_center:
            obj_cen = bounds.true_center
        else:
            obj_cen = bounds.center
            # Convert from PositionI to PositionD
            obj_cen = galsim.PositionD(obj_cen.x, obj_cen.y)
        # _parse_offset has already turned offset=None into PositionD(0,0), so it is safe to add.
        obj_cen += offset
        return wcs.local(image_pos=obj_cen)

    def _parse_offset(self, offset):
        if offset is None:
            return galsim.PositionD(0,0)
        else:
            if isinstance(offset, galsim.PositionD) or isinstance(offset, galsim.PositionI):
                return galsim.PositionD(offset.x, offset.y)
            else:
                # Let python raise the appropriate exception if this isn't valid.
                return galsim.PositionD(offset[0], offset[1])

    def _get_new_bounds(self, image, nx, ny, bounds):
        if image is not None and image.bounds.isDefined():
            return image.bounds
        elif nx is not None and ny is not None:
            return galsim.BoundsI(1,nx,1,ny)
        elif bounds is not None and bounds.isDefined():
            return bounds
        else:
            return galsim.BoundsI()

    def _fix_center(self, new_bounds, offset, use_true_center, reverse):
        # Note: this assumes self is in terms of image coordinates.
        if use_true_center:
            # For even-sized images, the SBProfile draw function centers the result in the
            # pixel just up and right of the real center.  So shift it back to make sure it really
            # draws in the center.
            # Also, remember that numpy's shape is ordered as [y,x]
            dx = offset.x
            dy = offset.y
            shape = new_bounds.numpyShape()
            if shape[1] % 2 == 0: dx -= 0.5
            if shape[0] % 2 == 0: dy -= 0.5
            offset = galsim.PositionD(dx,dy)

        # For InterpolatedImage offsets, we apply the offset in the opposite direction.
        if reverse:
            offset = -offset

        if offset == galsim.PositionD(0,0):
            return self
        else:
            return self._shift(offset)

    def _determine_wcs(self, scale, wcs, image, default_wcs=None):
        # Determine the correct wcs given the input scale, wcs and image.
        if wcs is not None:
            if scale is not None:
                raise ValueError("Cannot provide both wcs and scale")
            if not isinstance(wcs, galsim.BaseWCS):
                raise TypeError("wcs must be a BaseWCS instance")
            if image is not None: image.wcs = None
        elif scale is not None:
            wcs = galsim.PixelScale(scale)
            if image is not None: image.wcs = None
        elif image is not None and image.wcs is not None:
            wcs = image.wcs

        # If the input scale <= 0, or wcs is still None at this point, then use the Nyquist scale:
        if wcs is None or (wcs.isPixelScale() and wcs.scale <= 0):
            if default_wcs is None:
                wcs = galsim.PixelScale(self.nyquist_scale)
            else:
                wcs = default_wcs

        return wcs

    def _prepareDraw(self):
        # Do any work that was postponed until drawImage.
        pass

    def drawImage(self, image=None, nx=None, ny=None, bounds=None, scale=None, wcs=None, dtype=None,
                  method='auto', area=1., exptime=1., gain=1., add_to_image=False,
                  use_true_center=True, offset=None, n_photons=0., rng=None, max_extra_noise=0.,
                  poisson_flux=None, sensor=None, surface_ops=(), n_subsample=3, maxN=None,
                  save_photons=False, setup_only=False):
        """Draws an Image of the object.

        The drawImage() method is used to draw an Image of the current object using one of several
        possible rendering methods (see below).  It can create a new Image or can draw onto an
        existing one if provided by the `image` parameter.  If the `image` is given, you can also
        optionally add to the given Image if `add_to_image = True`, but the default is to replace
        the current contents with new values.

        Providing an input image
        ------------------------

        Note that if you provide an `image` parameter, it is the image onto which the profile
        will be drawn.  The provided image *will be modified*.  A reference to the same image
        is also returned to provide a parallel return behavior to when `image` is `None`
        (described above).

        This option is useful in practice because you may want to construct the image first and
        then draw onto it, perhaps multiple times. For example, you might be drawing onto a
        subimage of a larger image. Or you may want to draw different components of a complex
        profile separately.  In this case, the returned value is typically ignored.  For example:

                >>> im1 = bulge.drawImage()
                >>> im2 = disk.drawImage(image=im1, add_to_image=True)
                >>> assert im1 is im2

                >>> full_image = galsim.Image(2048, 2048, scale=pixel_scale)
                >>> b = galsim.BoundsI(x-32, x+32, y-32, y+32)
                >>> stamp = obj.drawImage(image = full_image[b])
                >>> assert (stamp.array == full_image[b].array).all()

        Letting drawImage create the image for you
        ------------------------------------------

        If drawImage() will be creating the image from scratch for you, then there are several ways
        to control the size of the new image.  If the `nx` and `ny` keywords are present, then an
        image with these numbers of pixels on a side will be created.  Similarly, if the `bounds`
        keyword is present, then an image with the specified bounds will be created.  Note that it
        is an error to provide an existing Image when also specifying `nx`, `ny`, or `bounds`. In
        the absence of `nx`, `ny`, and `bounds`, drawImage will decide a good size to use based on
        the size of the object being drawn.  Basically, it will try to use an area large enough to
        include at least 99.5% of the flux.  (Note: the value 0.995 is really `1 -
        folding_threshold`.  You can change the value of `folding_threshold` for any object via
        GSParams.  See `help(GSParams)` for more details.)  You can set the pixel scale of the
        constructed image with the `scale` parameter, or set a WCS function with `wcs`.  If you do
        not provide either `scale` or `wcs`, then drawImage() will default to using the Nyquist
        scale for the current object.  You can also set the data type used in the new Image with the
        `dtype` parameter that has the same options as for the Image constructor.

        The drawing "method"
        --------------------

        There are several different possible methods drawImage() can use for rendering the image.
        This is set by the `method` parameter.  The options are:

            'auto'      This is the default, which will normally be equivalent to 'fft'.  However,
                        if the object being rendered is simple (no convolution) and has hard edges
                        (e.g. a Box or a truncated Moffat or Sersic), then it will switch to
                        'real_space', since that is often both faster and more accurate in these
                        cases (due to ringing in Fourier space).

            'fft'       The integration of the light within each pixel is mathematically equivalent
                        to convolving by the pixel profile (a Pixel object) and sampling the result
                        at the centers of the pixels.  This method will do that convolution using
                        a discrete Fourier transform.  Furthermore, if the object (or any component
                        of it) has been transformed via shear(), dilate(), etc., then these
                        transformations are done in Fourier space as well.

            'real_space'  This uses direct integrals (using the Gauss-Kronrod-Patterson algorithm)
                        in real space for the integration over the pixel response.  It is usually
                        slower than the 'fft' method, but if the profile has hard edges that cause
                        ringing in Fourier space, it can be faster and/or more accurate.  If you
                        use 'real_space' with something that is already a Convolution, then this
                        will revert to 'fft', since the double convolution that is required to also
                        handle the pixel response is far too slow to be practical using real-space
                        integrals.

            'phot'      This uses a technique called photon shooting to render the image.
                        Essentially, the object profile is taken as a probability distribution
                        from which a finite number of photons are "shot" onto the image.  Each
                        photon's flux gets added to whichever pixel the photon hits.  This process
                        automatically accounts for the integration of the light over the pixel
                        area, since all photons that hit any part of the pixel are counted.
                        Convolutions and transformations are simple geometric processes in this
                        framework.  However, there are two caveats with this method: (1) the
                        resulting image will have Poisson noise from the finite number of photons,
                        and (2) it is not available for all object types (notably anything that
                        includes a Deconvolution).

            'no_pixel'  Instead of integrating over the pixels, this method will sample the profile
                        at the centers of the pixels and multiply by the pixel area.  If there is
                        a convolution involved, the choice of whether this will use an FFT or
                        real-space calculation is governed by the `real_space` parameter of the
                        Convolution class.  This method is the appropriate choice if you are using
                        a PSF that already includes a convolution by the pixel response.  For
                        example, if you are using a PSF from an observed image of a star, then it
                        has already been convolved by the pixel, so you would not want to do so
                        again.  Note: The multiplication by the pixel area gets the flux
                        normalization right for the above use case.  cf. `method = 'sb'`.

            'sb'        This is a lot like 'no_pixel', except that the image values will simply be
                        the sampled object profile's surface brightness, not multiplied by the
                        pixel area.  This does not correspond to any real observing scenario, but
                        it could be useful if you want to view the surface brightness profile of an
                        object directly, without including the pixel integration.

        The 'phot' method has a few extra parameters that adjust how it functions.  The total
        number of photons to shoot is normally calculated from the object's flux.  This flux is
        taken to be given in photons/cm^2/s, so for most simple profiles, this times area * exptime
        will equal the number of photons shot.  (See the discussion in Rowe et al, 2015, for why
        this might be modified for InterpolatedImage and related profiles.)  However, you can
        manually set a different number of photons with `n_photons`.  You can also set
        `max_extra_noise` to tell drawImage() to use fewer photons than normal (and so is faster)
        such that no more than that much extra noise is added to any pixel.  This is particularly
        useful if you will be subsequently adding sky noise, and you can thus tolerate more noise
        than the normal number of photons would give you, since using fewer photons is of course
        faster.  Finally, the default behavior is to have the total flux vary as a Poisson random
        variate, which is normally appropriate with photon shooting.  But you can turn this off with
        `poisson_flux=False`.  It also defaults to False if you set an explicit value for
        `n_photons`.

        Given the periodicity implicit in the use of FFTs, there can occasionally be artifacts due
        to wrapping at the edges, particularly for objects that are quite extended (e.g., due to
        the nature of the radial profile). See `help(galsim.GSParams)` for parameters that you can
        use to reduce the level of these artifacts, in particular `folding_threshold` may be
        helpful if you see such artifacts in your images.

        Setting the offset
        ------------------

        The object will by default be drawn with its nominal center at the center location of the
        image.  There is thus a qualitative difference in the appearance of the rendered profile
        when drawn on even- and odd-sized images.  For a profile with a maximum at (0,0), this
        maximum will fall in the central pixel of an odd-sized image, but in the corner of the four
        central pixels of an even-sized image.  There are two parameters that can affect this
        behavior.  If you want the nominal center to always fall at the center of a pixel, you can
        use `use_true_center=False`.  This will put the object's center at the position
        `image.center` which is an integer pixel value, and is not the true center of an
        even-sized image.  You can also arbitrarily offset the profile from the image center with
        the `offset` parameter to handle any sub-pixel dithering you want.

        Setting the overall normalization
        ---------------------------------

        Normally, the flux of the object should be equal to the sum of all the pixel values in the
        image, less some small amount of flux that may fall off the edge of the image (assuming you
        don't use `method='sb'`).  However, you may optionally set a `gain` value, which converts
        between photons and ADU (so-called analog-to-digital units), the units of the pixel values
        in real images.  Normally, the gain of a CCD is in electrons/ADU, but in GalSim, we fold the
        quantum efficiency into the gain as well, so the units are photons/ADU.

        Another caveat is that, technically, flux is really in units of photons/cm^2/s, not photons.
        So if you want, you can keep track of this properly and provide an `area` and `exposure`
        time here. This detail is more important with chromatic objects where the SED is typically
        given in erg/cm^2/s/nm, so the exposure time and area are important details. With achromatic
        objects however, it is often more convenient to ignore these details and just consider the
        flux to be the total number of photons for this exposure, in which case, you would leave the
        area and exptime parameters at their default value of 1.

        On return, the image will have an attribute `added_flux`, which will be set to the total
        flux added to the image.  This may be useful as a sanity check that you have provided a
        large enough image to catch most of the flux.  For example:

            >>> obj.drawImage(image)
            >>> assert image.added_flux > 0.99 * obj.flux

        The appropriate threshold will depend on your particular application, including what kind
        of profile the object has, how big your image is relative to the size of your object,
        whether you are keeping `poisson_flux=True`, etc.

        The following code snippet illustrates how `gain`, `exptime`, `area`, and `method` can all
        influence the relationship between the `flux` attribute of a `GSObject` and both the pixel
        values and `.added_flux` attribute of an `Image` drawn with `drawImage()`:

            >>> obj = galsim.Gaussian(fwhm=1)
            >>> obj.flux
            1.0
            >>> im = obj.drawImage()
            >>> im.added_flux
            0.9999630988657515
            >>> im.array.sum()
            0.99996305
            >>> im = obj.drawImage(exptime=10, area=10)
            >>> im.added_flux
            0.9999630988657525
            >>> im.array.sum()
            99.996315
            >>> im = obj.drawImage(exptime=10, area=10, method='sb', scale=0.5, nx=10, ny=10)
            >>> im.added_flux
            0.9999973790505298
            >>> im.array.sum()
            399.9989
            >>> im = obj.drawImage(exptime=10, area=10, gain=2)
            >>> im.added_flux
            0.9999630988657525
            >>> im.array.sum()
            49.998158

        Using a non-trivial sensor
        --------------------------

        Normally the sensor is modeled as an array of pixels where any photon that hits a given
        pixel is accumulated into that pixel.  The final pixel value then just reflects the total
        number of pixels that hit each sensor.  However, real sensors do not (quite) work this way.

        In real CCDs, the photons travel some distance into the silicon before converting to
        electrons.  Then the electrons diffuse laterally some amount as they are pulled by the
        electric field toward the substrate.  Finally, previous electrons that have already been
        deposited will repel subsequent electrons, both slowing down their descent, leading to
        more diffusion, and pushing them laterally toward neighboring pixels, which is called
        the brighter-fatter effect.

        Users interested in modeling this kind of effect can supply a `sensor` object to use
        for the accumulation step.  See `SiliconSensor` in sensor.py for a class that models
        silicon-based CCD sensors.

        Some related effects may need to be done to the photons at the surface layer before being
        passed into the sensor object.  For instance, the photons may need to be given appropriate
        incidence angles according to the optics of the telescope (since this matters for where the
        photons are converted to electrons).  You may also need to give the photons wavelengths
        according to the SED of the object.  Such steps are specified in a `surface_ops` parameter,
        which should be a list of any such operations you wish to perform on the photon array
        before passing them to the sensor.  See `FRatioAngles` and `WavelengthSampler` in
        photon_array.py for two examples of such surface operators.

        Since the sensor deals with photons, it is most natural to use this feature in conjunction
        with photon shooting (`method='phot'`).  However, it is allowed with FFT methods too.
        But there is a caveat one should be aware of in this case.  The FFT drawing is used to
        produce an intermediate image, which is then converted to a PhotonArray using the
        factory function `PhotonArray.makeFromImage`.  This assigns photon positions randomly
        within each pixel where they were drawn, which isn't always a particularly good
        approximation.

        To improve this behavior, the intermediate image is drawn with smaller pixels than the
        target image, so the photons are given positions closer to their true locations.  The
        amount of subsampling is controlled by the `n_subsample` parameter, which defaults to 3.
        Larger values will be more accurate at the expense of larger FFTs (i.e. slower and using
        more memory).

        Initialization parameters
        -------------------------

        @param image        If provided, this will be the image on which to draw the profile.
                            If `image` is None, then an automatically-sized Image will be created.
                            If `image` is given, but its bounds are undefined (e.g. if it was
                            constructed with `image = galsim.Image()`), then it will be resized
                            appropriately based on the profile's size [default: None].
        @param nx           If provided and `image` is None, use to set the x-direction size of the
                            image.  Must be accompanied by `ny`.
        @param ny           If provided and `image` is None, use to set the y-direction size of the
                            image.  Must be accompanied by `nx`.
        @param bounds       If provided and `image` is None, use to set the bounds of the image.
        @param scale        If provided, use this as the pixel scale for the image.
                            If `scale` is None and `image` is given, then take the provided
                            image's pixel scale.
                            If `scale` is None and `image` is None, then use the Nyquist scale.
                            If `scale <= 0` (regardless of `image`), then use the Nyquist scale.
                            If `scale > 0` and `image` is given, then override `image.scale` with
                            the value given as a keyword.
                            [default: None]
        @param wcs          If provided, use this as the wcs for the image (possibly overriding any
                            existing `image.wcs`).  At most one of `scale` or `wcs` may be provided.
                            [default: None]
        @param dtype        The data type to use for an automatically constructed image.  Only
                            valid if `image` is None. [default: None, which means to use
                            numpy.float32]
        @param method       Which method to use for rendering the image.  See discussion above
                            for the various options and what they do. [default: 'auto']
        @param area         Collecting area of telescope in cm^2.  [default: 1.]
        @param exptime      Exposure time in s.  [default: 1.]
        @param gain         The number of photons per ADU ("analog to digital units", the units of
                            the numbers output from a CCD).  [default: 1]
        @param add_to_image Whether to add flux to the existing image rather than clear out
                            anything in the image before drawing.
                            Note: This requires that `image` be provided and that it have defined
                            bounds. [default: False]
        @param use_true_center  Normally, the profile is drawn to be centered at the true center
                            of the image (using the property image.true_center).
                            If you would rather use the integer center (given by image.center),
                            set this to `False`.  [default: True]
        @param offset       The location in pixel coordinates at which to center the profile being
                            drawn relative to the center of the image (either the true center if
                            `use_true_center=True` or nominal center if `use_true_center=False`).
                            [default: None]
        @param n_photons    If provided, the number of photons to use for photon shooting.
                            If not provided (i.e. `n_photons = 0`), use as many photons as
                            necessary to result in an image with the correct Poisson shot
                            noise for the object's flux.  For positive definite profiles, this
                            is equivalent to `n_photons = flux`.  However, some profiles need
                            more than this because some of the shot photons are negative
                            (usually due to interpolants).
                            [default: 0]
        @param rng          If provided, a random number generator to use for photon shooting,
                            which may be any kind of BaseDeviate object.  If `rng` is None, one
                            will be automatically created, using the time as a seed.
                            [default: None]
        @param max_extra_noise  If provided, the allowed extra noise in each pixel when photon
                            shooting.  This is only relevant if `n_photons=0`, so the number of
                            photons is being automatically calculated.  In that case, if the image
                            noise is dominated by the sky background, then you can get away with
                            using fewer shot photons than the full `n_photons = flux`.  Essentially
                            each shot photon can have a `flux > 1`, which increases the noise in
                            each pixel.  The `max_extra_noise` parameter specifies how much extra
                            noise per pixel is allowed because of this approximation.  A typical
                            value for this might be `max_extra_noise = sky_level / 100` where
                            `sky_level` is the flux per pixel due to the sky.  Note that this uses
                            a "variance" definition of noise, not a "sigma" definition.
                            [default: 0.]
        @param poisson_flux Whether to allow total object flux scaling to vary according to
                            Poisson statistics for `n_photons` samples when photon shooting.
                            [default: True, unless `n_photons` is given, in which case the default
                            is False]
        @param sensor       An optional Sensor instance, which will be used to accumulate the
                            photons onto the image. [default: None]
        @param surface_ops  A list of operators that can modify the photon array that will be
                            applied in order before accumulating the photons on the sensor.
                            [default: ()]
        @param n_subsample  The number of sub-pixels per final pixel to use for fft drawing when
                            using a sensor.  The sensor step needs to know the sub-pixel positions
                            of the photons, which is lost in the fft method.  So using smaller
                            pixels for the fft step keeps some of that information, making the
                            assumption of uniform flux per pixel less bad of an approximation.
                            [default: 3]
        @param maxN         Sets the maximum number of photons that will be added to the image
                            at a time.  (Memory requirements are proportional to this number.)
                            [default: None, which means no limit]
        @param save_photons If True, save the PhotonArray as `image.photons`. Only valid if method
                            is 'phot' or sensor is not None.  [default: False]
        @param setup_only   Don't actually draw anything on the image.  Just make sure the image
                            is set up correctly.  This is used internally by GalSim, but there
                            may be cases where the user will want the same functionality.
                            [default: False]

        @returns the drawn Image.
        """
        # Check that image is sane
        if image is not None and not isinstance(image, galsim.Image):
            raise ValueError("image is not an Image instance")

        # Make sure (gain, area, exptime) have valid values:
        if gain <= 0.:
            raise ValueError("Invalid gain <= 0.")
        if area <= 0.:
            raise ValueError("Invalid area <= 0.")
        if exptime <= 0.:
            raise ValueError("Invalid exptime <= 0.")

        if method not in ['auto', 'fft', 'real_space', 'phot', 'no_pixel', 'sb']:
            raise ValueError("Invalid method name = %s"%method)

        # Check that the user isn't convolving by a Pixel already.  This is almost always an error.
        if method == 'auto' and isinstance(self, galsim.Convolution):
            if any([ isinstance(obj, galsim.Pixel) for obj in self.obj_list ]):
                import warnings
                warnings.warn(
                    "You called drawImage with `method='auto'` "
                    "for an object that includes convolution by a Pixel.  "
                    "This is probably an error.  Normally, you should let GalSim "
                    "handle the Pixel convolution for you.  If you want to handle the Pixel "
                    "convolution yourself, you can use method=no_pixel.  Or if you really meant "
                    "for your profile to include the Pixel and also have GalSim convolve by "
                    "an _additional_ Pixel, you can suppress this warning by using method=fft.")

        # Some parameters are only relevant for method == 'phot'
        if method != 'phot' and sensor is None:
            if n_photons != 0.:
                raise ValueError("n_photons is only relevant for method='phot'")
            if rng is not None:
                raise ValueError("rng is only relevant for method='phot'")
            if max_extra_noise != 0.:
                raise ValueError("max_extra_noise is only relevant for method='phot'")
            if poisson_flux is not None:
                raise ValueError("poisson_flux is only relevant for method='phot'")
            if surface_ops != ():
                raise ValueError("surface_ops are only relevant for method='phot'")
            if save_photons:
                raise ValueError("save_photons is only valid for method='phot'")

        # Do any delayed computation needed by fft or real_space drawing.
        if method != 'phot':
            self._prepareDraw()

        # Figure out what wcs we are going to use.
        wcs = self._determine_wcs(scale, wcs, image)

        # Make sure offset is a PositionD
        offset = self._parse_offset(offset)

        # Determine the bounds of the new image for use below (if it can be known yet)
        new_bounds = self._get_new_bounds(image, nx, ny, bounds)

        # Get the local WCS, accounting for the offset correctly.
        local_wcs = self._local_wcs(wcs, image, offset, use_true_center, new_bounds)

        # Convert the profile in world coordinates to the profile in image coordinates:
        prof = local_wcs.toImage(self)

        # Account for area and exptime.
        flux_scale = area * exptime
        # For surface brightness normalization, also scale by the pixel area.
        if method == 'sb':
            flux_scale /= local_wcs.pixelArea()
        # Only do the gain here if not photon shooting, since need the number of photons to
        # reflect that actual photons, not ADU.
        if gain != 1 and method != 'phot' and sensor is None:
            flux_scale /= gain

        prof *= flux_scale

        # If necessary, convolve by the pixel
        if method in ['auto', 'fft', 'real_space']:
            if method == 'auto':
                real_space = None
            elif method == 'fft':
                real_space = False
            else:
                real_space = True
            prof_no_pixel = prof
            prof = galsim.Convolve(prof, galsim.Pixel(scale=1.0, gsparams=self.gsparams),
                                   real_space=real_space, gsparams=self.gsparams)

        # Apply the offset, and possibly fix the centering for even-sized images
        prof = prof._fix_center(new_bounds, offset, use_true_center, reverse=False)

        # Make sure image is setup correctly
        image = prof._setup_image(image, nx, ny, bounds, add_to_image, dtype)
        image.wcs = wcs

        if setup_only:
            image.added_flux = 0.
            return image

        # Making a view of the image lets us change the center without messing up the original.
        imview = image._view()
        imview.setCenter(0,0)
        imview.wcs = galsim.PixelScale(1.0)

        if method == 'phot':
            added_photons, photons = prof.drawPhot(imview, gain, add_to_image,
                                                   n_photons, rng, max_extra_noise, poisson_flux,
                                                   sensor, surface_ops, maxN)
        else:
            # If not using phot, but doing sensor, then make a copy.
            if sensor is not None:
                if imview.dtype in [np.float32, np.float64]:
                    dtype = None
                else:
                    dtype = np.float64
                draw_image = imview.real.subsample(n_subsample, n_subsample, dtype=dtype)
                draw_image.setCenter(0,0)
                if method in ['auto', 'fft', 'real_space']:
                    # Need to reconvolve by the new smaller pixel instead
                    prof = galsim.Convolve(
                            prof_no_pixel,
                            galsim.Pixel(scale=1.0/n_subsample, gsparams=self.gsparams),
                            real_space=real_space, gsparams=self.gsparams)
                    prof = prof._fix_center(new_bounds, offset, use_true_center, reverse=False)
                elif n_subsample != 1:
                    # We can't just pull off the pixel-free version, so we need to deconvolve
                    # by the original pixel and reconvolve by the smaller one.
                    prof = galsim.Convolve(
                            prof,
                            galsim.Deconvolve(galsim.Pixel(scale=1.0, gsparams=self.gsparams)),
                            galsim.Pixel(scale=1.0/n_subsample, gsparams=self.gsparams),
                            gsparams=self.gsparams)
                add = False
                if not add_to_image: imview.setZero()
            else:
                draw_image = imview
                add = add_to_image

            if prof.is_analytic_x:
                added_photons = prof.drawReal(draw_image, add)
            else:
                added_photons = prof.drawFFT(draw_image, add)

            if sensor is not None:
                ud = galsim.UniformDeviate(rng)
                photons = galsim.PhotonArray.makeFromImage(draw_image, rng=ud)
                for op in surface_ops:
                    op.applyTo(photons)
                if imview.dtype in [np.float32, np.float64]:
                    added_photons = sensor.accumulate(photons, imview)
                else:
                    # Need a temporary
                    im1 = galsim.ImageD(bounds=imview.bounds)
                    added_photons = sensor.accumulate(photons, im1)
                    imview.array[:,:] += im1.array.astype(imview.dtype, copy=False)

        image.added_flux = added_photons / flux_scale
        if save_photons:
            image.photons = photons

        return image

    def drawReal(self, image, add_to_image=False):
        """
        Draw this profile into an Image by direct evaluation at the location of each pixel.

        This is usually called from the `drawImage` function, rather than called directly by the
        user.  In particular, the input image must be already set up with defined bounds.  The
        profile will be drawn centered on whatever pixel corresponds to (0,0) with the given
        bounds, not the image center (unlike drawImage).  The image also must have a PixelScale
        wcs.  The profile being drawn should have already been converted to image coordinates via

            >>> image_profile = original_wcs.toImage(original_profile)

        Note that the image produced by `drawReal` represents the profile sampled at the center
        of each pixel and then multiplied by the pixel area.  That is, the profile is NOT
        integrated over the area of the pixel.  This is equivalent to method='no_pixel' in
        drawImage.  If you want to render a profile integrated over the pixel, you can convolve
        with a Pixel first and draw that.

        @param image        The Image onto which to place the flux. [required]
        @param add_to_image Whether to add flux to the existing image rather than clear out
                            anything in the image before drawing. [default: False]

        @returns The total flux drawn inside the image bounds.
        """
        if image.wcs is None or not image.wcs.isPixelScale():
            raise ValueError("drawReal requires an image with a PixelScale wcs")

        if image.dtype in [ np.float64, np.float32 ]:
            return self._sbp.draw(image._image, image.scale, add_to_image)
        else:
            # Need a temporary
            if image.dtype in [ np.complex128, np.int32, np.uint32 ]:
                im1 = galsim.ImageD(bounds=image.bounds)
            else:
                im1 = galsim.ImageF(bounds=image.bounds)
            added_flux = self._sbp.draw(im1._image, image.scale, False)
            if add_to_image:
                image.array[:,:] += im1.array.astype(image.dtype, copy=False)
            else:
                image.array[:,:] = im1.array
            return added_flux

    def getGoodImageSize(self, pixel_scale):
        """Return a good size to use for drawing this profile.

        The size will be large enough to cover most of the flux of the object.  Specifically,
        at least (1-gsparams.folding_threshold) (i.e. 99.5% by default) of the flux should fall
        in the image.

        Also, the returned size is always an even number, which is usually desired in practice.
        Of course, if you prefer an odd-sized image, you can add 1 to the result.

        @param pixel_scale      The desired pixel scale of the image to be built.

        @returns N, a good (linear) size of an image on which to draw this object.
        """
        return self._sbp.getGoodImageSize(pixel_scale)

    def drawFFT_makeKImage(self, image):
        """
        This is a helper routine for drawFFT that just makes the (blank) k-space image
        onto which the profile will be drawn.  This can be useful if you want to break
        up the calculation into parts for extra efficiency.  E.g. save the k-space image of
        the PSF so drawing many models of the galaxy with the given PSF profile can avoid
        drawing the PSF each time.

        @param image        The Image onto which to place the flux.

        @returns (kimage, wrap_size), where wrap_size is either the size of kimage or smaller if
                                      the result should be wrapped before doing the inverse fft.
        """
        # Start with what this profile thinks a good size would be given the image's pixel scale.
        N = self.getGoodImageSize(image.scale)

        # We must make something big enough to cover the target image size:
        image_N = max(np.max(np.abs((image.bounds._getinitargs()))) * 2,
                      np.max(image.bounds.numpyShape()))
        N = max(N, image_N)

        # Round up to a good size for making FFTs:
        N = image.good_fft_size(N)

        # Make sure we hit the minimum size specified in the gsparams.
        N = max(N, self.gsparams.minimum_fft_size)

        dk = 2.*np.pi / (N * image.scale)

        maxk = self.maxk
        if N*dk/2 > maxk:
            Nk = N
        else:
            # There will be aliasing.  Make a larger image and then wrap it.
            Nk = int(np.ceil(maxk/dk)) * 2

        if Nk > self.gsparams.maximum_fft_size:
            raise RuntimeError(
                "drawFFT requires an FFT that is too large: %s. "%Nk +
                "If you can handle the large FFT, you may update gsparams.maximum_fft_size.")

        bounds = galsim._BoundsI(0,Nk//2,-Nk//2,Nk//2)
        if image.dtype in [ np.complex128, np.float64, np.int32, np.uint32 ]:
            kimage = galsim.ImageCD(bounds=bounds, scale=dk)
        else:
            kimage = galsim.ImageCF(bounds=bounds, scale=dk)
        return kimage, N

    def drawFFT_finish(self, image, kimage, wrap_size, add_to_image):
        """
        This is a helper routine for drawFFT that finishes the calculation, based on the
        drawn k-space image.

        It applies the Fourier transform to `kimage` and adds the result to `image`.

        @param image        The Image onto which to place the flux.
        @param kimage       The k-space Image where the object was drawn.
        @param wrap_size    The size of the region to wrap kimage, which must be either the same
                            size as kimage or smaller.
        @param add_to_image Whether to add flux to the existing image rather than clear out
                            anything in the image before drawing.

        @returns The total flux drawn inside the image bounds.
        """
        # Wrap the full image to the size we want for the FT.
        # Even if N == Nk, this is useful to make this portion properly Hermitian in the
        # N/2 column and N/2 row.
        bwrap = galsim._BoundsI(0, wrap_size//2, -wrap_size//2, wrap_size//2-1)
<<<<<<< HEAD
        _galsim.wrapImage(kimage._image, bwrap._b, True, False)
=======
        _galsim.wrapImage(kimage._image, bwrap, True, False)
>>>>>>> 6488d49a
        kimage_wrap = kimage.subImage(bwrap)

        # Perform the fourier transform.
        breal = galsim._BoundsI(-wrap_size//2, wrap_size//2+1, -wrap_size//2, wrap_size//2-1)
        real_image = galsim.Image(breal, dtype=float)
        _galsim.irfft(kimage_wrap._image, real_image._image)

        # Add (a portion of) this to the original image.
        temp = real_image.subImage(image.bounds)
        if add_to_image:
            image += temp
        else:
            image.copyFrom(temp)
        added_photons = temp.array.sum(dtype=float)
        return added_photons

    def drawFFT(self, image, add_to_image=False):
        """
        Draw this profile into an Image by computing the k-space image and performing an FFT.

        This is usually called from the `drawImage` function, rather than called directly by the
        user.  In particular, the input image must be already set up with defined bounds.  The
        profile will be drawn centered on whatever pixel corresponds to (0,0) with the given
        bounds, not the image center (unlike drawImage).  The image also must have a PixelScale
        wcs.  The profile being drawn should have already been converted to image coordinates via

            >>> image_profile = original_wcs.toImage(original_profile)

        Note that the image produced by `drawFFT` represents the profile sampled at the center
        of each pixel and then multiplied by the pixel area.  That is, the profile is NOT
        integrated over the area of the pixel.  This is equivalent to method='no_pixel' in
        drawImage.  If you want to render a profile integrated over the pixel, you can convolve
        with a Pixel first and draw that.

        @param image        The Image onto which to place the flux. [required]
        @param add_to_image Whether to add flux to the existing image rather than clear out
                            anything in the image before drawing. [default: False]

        @returns The total flux drawn inside the image bounds.
        """
        if image.wcs is None or not image.wcs.isPixelScale():
            raise ValueError("drawPhot requires an image with a PixelScale wcs")

        kimage, wrap_size = self.drawFFT_makeKImage(image)
        self._drawKImage(kimage)
        return self.drawFFT_finish(image, kimage, wrap_size, add_to_image)

    def _calculate_nphotons(self, n_photons, poisson_flux, max_extra_noise, rng):
        """Calculate how many photons to shoot and what flux_ratio (called g) each one should
        have in order to produce an image with the right S/N and total flux.

        This routine is normally called by drawPhot.

        @returns n_photons, g
        """
        # For profiles that are positive definite, then N = flux. Easy.
        #
        # However, some profiles shoot some of their photons with negative flux. This means that
        # we need a few more photons to get the right S/N = sqrt(flux). Take eta to be the
        # fraction of shot photons that have negative flux.
        #
        # S^2 = (N+ - N-)^2 = (N+ + N- - 2N-)^2 = (Ntot - 2N-)^2 = Ntot^2(1 - 2 eta)^2
        # N^2 = Var(S) = (N+ + N-) = Ntot
        #
        # So flux = (S/N)^2 = Ntot (1-2eta)^2
        # Ntot = flux / (1-2eta)^2
        #
        # However, if each photon has a flux of 1, then S = (1-2eta) Ntot = flux / (1-2eta).
        # So in fact, each photon needs to carry a flux of g = 1-2eta to get the right
        # total flux.
        #
        # That's all the easy case. The trickier case is when we are sky-background dominated.
        # Then we can usually get away with fewer shot photons than the above.  In particular,
        # if the noise from the photon shooting is much less than the sky noise, then we can
        # use fewer shot photons and essentially have each photon have a flux > 1. This is ok
        # as long as the additional noise due to this approximation is "much less than" the
        # noise we'll be adding to the image for the sky noise.
        #
        # Let's still have Ntot photons, but now each with a flux of g. And let's look at the
        # noise we get in the brightest pixel that has a nominal total flux of Imax.
        #
        # The number of photons hitting this pixel will be Imax/flux * Ntot.
        # The variance of this number is the same thing (Poisson counting).
        # So the noise in that pixel is:
        #
        # N^2 = Imax/flux * Ntot * g^2
        #
        # And the signal in that pixel will be:
        #
        # S = Imax/flux * (N+ - N-) * g which has to equal Imax, so
        # g = flux / Ntot(1-2eta)
        # N^2 = Imax/Ntot * flux / (1-2eta)^2
        #
        # As expected, we see that lowering Ntot will increase the noise in that (and every
        # other) pixel.
        # The input max_extra_noise parameter is the maximum value of spurious noise we want
        # to allow.
        #
        # So setting N^2 = Imax + nu, we get
        #
        # Ntot = flux / (1-2eta)^2 / (1 + nu/Imax)
        # g = (1 - 2eta) * (1 + nu/Imax)
        #
        # Returns the total flux placed inside the image bounds by photon shooting.
        #

        flux = self.flux
        if flux == 0.0:
            return 0, 1.0
<<<<<<< HEAD
        posflux = self.getPositiveFlux()
        negflux = self.getNegativeFlux()
=======
        posflux = self.positive_flux
        negflux = self.negative_flux
>>>>>>> 6488d49a
        eta = negflux / (posflux + negflux)
        eta_factor = 1.-2.*eta  # This is also the amount to scale each photon.
        mod_flux = flux/(eta_factor*eta_factor)

        # Use this for the factor by which to scale photon arrays.
        g = eta_factor

        # If requested, let the target flux value vary as a Poisson deviate
        if poisson_flux:
            # If we have both positive and negative photons, then the mix of these
            # already gives us some variation in the flux value from the variance
            # of how many are positive and how many are negative.
            # The number of negative photons varies as a binomial distribution.
            # <F-> = eta * Ntot * g
            # <F+> = (1-eta) * Ntot * g
            # <F+ - F-> = (1-2eta) * Ntot * g = flux
            # Var(F-) = eta * (1-eta) * Ntot * g^2
            # F+ = Ntot * g - F- is not an independent variable, so
            # Var(F+ - F-) = Var(Ntot*g - 2*F-)
            #              = 4 * Var(F-)
            #              = 4 * eta * (1-eta) * Ntot * g^2
            #              = 4 * eta * (1-eta) * flux
            # We want the variance to be equal to flux, so we need an extra:
            # delta Var = (1 - 4*eta + 4*eta^2) * flux
            #           = (1-2eta)^2 * flux
            mean = eta_factor*eta_factor * flux
            pd = galsim.PoissonDeviate(rng, mean)
            pd_val = pd() - mean + flux
            ratio = pd_val / flux
            g *= ratio
            mod_flux *= ratio

        if n_photons == 0.:
            n_photons = mod_flux
            if max_extra_noise > 0.:
<<<<<<< HEAD
                gfactor = 1. + max_extra_noise / self.maxSB()
=======
                gfactor = 1. + max_extra_noise / self.max_sb
>>>>>>> 6488d49a
                n_photons /= gfactor
                g *= gfactor

        # Make n_photons an integer.
        iN = int(n_photons + 0.5)

        if iN <= 0:  # pragma: no cover
            import warnings
            warnings.warn("Automatic n_photons calculation did not end up with positive N. " +
                          "(n_photons = %s)  No photons will be shot. "%n_photons +
                          "prof = %s  "%self +
                          "flux = %s  "%self.flux +
                          "poisson_flux = %s  "%poisson_flux +
                          "max_extra_noise = %s  "%max_extra_noise +
                          "g = %s  "%g)
            return 0, 1.

        return iN, g


    def drawPhot(self, image, gain=1., add_to_image=False,
                 n_photons=0, rng=None, max_extra_noise=0., poisson_flux=None,
                 sensor=None, surface_ops=(), maxN=None):
        """
        Draw this profile into an Image by shooting photons.

        This is usually called from the `drawImage` function, rather than called directly by the
        user.  In particular, the input image must be already set up with defined bounds.  The
        profile will be drawn centered on whatever pixel corresponds to (0,0) with the given
        bounds, not the image center (unlike drawImage).  The image also must have a PixelScale
        wcs.  The profile being drawn should have already been converted to image coordinates via

            >>> image_profile = original_wcs.toImage(original_profile)

        Note that the image produced by `drawPhot` represents the profile integrated over the
        area of each pixel.  This is equivalent to convolving the profile by a square `Pixel`
        profile and sampling the value at the center of each pixel, although this happens
        automatically by the shooting algorithm, so you do not need to manually convolve by
        a Pixel as you would for `drawReal` or `drawFFT`.

        @param image        The Image onto which to place the flux. [required]
        @param gain         The number of photons per ADU ("analog to digital units", the units of
                            the numbers output from a CCD). [default: 1.]
        @param add_to_image Whether to add to the existing images rather than clear out
                            anything in the image before drawing.  [default: False]
        @param n_photons    If provided, the number of photons to use for photon shooting.
                            If not provided (i.e. `n_photons = 0`), use as many photons as
                            necessary to result in an image with the correct Poisson shot
                            noise for the object's flux.  For positive definite profiles, this
                            is equivalent to `n_photons = flux`.  However, some profiles need
                            more than this because some of the shot photons are negative
                            (usually due to interpolants).  [default: 0]
        @param rng          If provided, a random number generator to use for photon shooting,
                            which may be any kind of BaseDeviate object.  If `rng` is None, one
                            will be automatically created, using the time as a seed.
                            [default: None]
        @param max_extra_noise  If provided, the allowed extra noise in each pixel when photon
                            shooting.  This is only relevant if `n_photons=0`, so the number of
                            photons is being automatically calculated.  In that case, if the image
                            noise is dominated by the sky background, then you can get away with
                            using fewer shot photons than the full `n_photons = flux`.  Essentially
                            each shot photon can have a `flux > 1`, which increases the noise in
                            each pixel.  The `max_extra_noise` parameter specifies how much extra
                            noise per pixel is allowed because of this approximation.  A typical
                            value for this might be `max_extra_noise = sky_level / 100` where
                            `sky_level` is the flux per pixel due to the sky.  Note that this uses
                            a "variance" definition of noise, not a "sigma" definition.
                            [default: 0.]
        @param poisson_flux Whether to allow total object flux scaling to vary according to
                            Poisson statistics for `n_photons` samples when photon shooting.
                            [default: True, unless `n_photons` is given, in which case the default
                            is False]
        @param sensor       An optional Sensor instance, which will be used to accumulate the
                            photons onto the image. [default: None]
        @param surface_ops  A list of operators that can modify the photon array that will be
                            applied in order before accumulating the photons on the sensor.
                            [default: ()]
        @param maxN         Sets the maximum number of photons that will be added to the image
                            at a time.  (Memory requirements are proportional to this number.)
                            [default: None, which means no limit]

        @returns The total flux of photons that landed inside the image bounds.
        """
        # Make sure the type of n_photons is correct and has a valid value:
        if n_photons < 0.:
            raise ValueError("Invalid n_photons < 0.")

        if poisson_flux is None:
            if n_photons == 0.: poisson_flux = True
            else: poisson_flux = False

        # Check that either n_photons is set to something or flux is set to something
        if n_photons == 0. and self.flux == 1.:
            import warnings
            warnings.warn(
                    "Warning: drawImage for object with flux == 1, area == 1, and "
                    "exptime == 1, but n_photons == 0.  This will only shoot a single photon.")

        ud = galsim.UniformDeviate(rng)

        # Make sure the image is set up to have unit pixel scale and centered at 0,0.
        if image.wcs is None or not image.wcs.isPixelScale():
            raise ValueError("drawPhot requires an image with a PixelScale wcs")

        if sensor is None:
            sensor = galsim.Sensor()
        elif not isinstance(sensor, galsim.Sensor):
            raise TypeError("The sensor provided is not a Sensor instance")

        Ntot, g = self._calculate_nphotons(n_photons, poisson_flux, max_extra_noise, ud)

        if gain != 1.:
            g /= gain

        # total flux falling inside image bounds, this will be returned on exit.
        added_flux = 0.

        if maxN is None:
            maxN = Ntot

        if not add_to_image: image.setZero()

        # Nleft is the number of photons remaining to shoot.
        Nleft = Ntot
        photons = None  # Just in case Nleft is already 0.
        while Nleft > 0:
            # Shoot at most maxN at a time
            thisN = min(maxN, Nleft)

            try:
                photons = self.shoot(thisN, ud)
            except RuntimeError:  # pragma: no cover
                # Give some extra explanation as a warning, then raise the original exception
                # so the traceback shows as much detail as possible.
                import warnings
                warnings.warn(
                    "Unable to draw this GSObject with photon shooting.  Perhaps it is a "+
                    "Deconvolve or is a compound including one or more Deconvolve objects.")
                raise

            if g != 1. or thisN != Ntot:
                photons.scaleFlux(g * thisN / Ntot)

            if image.scale != 1.:
                photons.scaleXY(1./image.scale)  # Convert x,y to image coords if necessary

            for op in surface_ops:
                op.applyTo(photons)

            if image.dtype in [np.float32, np.float64]:
                added_flux += sensor.accumulate(photons, image)
            else:
                # Need a temporary
                im1 = galsim.ImageD(bounds=image.bounds)
                added_flux += sensor.accumulate(photons, im1)
                image.array[:,:] += im1.array.astype(image.dtype, copy=False)

            Nleft -= thisN

        return added_flux, photons


    def shoot(self, n_photons, rng=None):
        """Shoot photons into a PhotonArray.

        @param n_photons    The number of photons to use for photon shooting.
        @param rng          If provided, a random number generator to use for photon shooting,
                            which may be any kind of BaseDeviate object.  If `rng` is None, one
                            will be automatically created, using the time as a seed.
                            [default: None]

        @returns PhotonArray.
        """
        ud = galsim.UniformDeviate(rng)
<<<<<<< HEAD
        photons = galsim.PhotonArray(n_photons)
        self._sbp.shoot(photons._pa, ud._rng)
        return photons
=======
        return self._sbp.shoot(int(n_photons), ud._rng)
>>>>>>> 6488d49a

    def drawKImage(self, image=None, nx=None, ny=None, bounds=None, scale=None,
                   add_to_image=False, recenter=True, setup_only=False):
        """Draws the k-space (complex) Image of the object, with bounds optionally set by input
        Image instance.

        Normalization is always such that image(0,0) = flux.  Unlike the real-space drawImage()
        function, the (0,0) point will always be one of the actual pixel values.  For even-sized
        images, it will be 1/2 pixel above and to the right of the true center of the image.

        Another difference from  drawImage() is that a wcs other than a simple pixel scale is not
        allowed.  There is no `wcs` parameter here, and if the images have a non-trivial wcs (and
        you don't override it with the `scale` parameter), a TypeError will be raised.

        Also, there is no convolution by a pixel.  This is just a direct image of the Fourier
        transform of the surface brightness profile.

        @param image        If provided, this will be the Image onto which to draw the k-space
                            image.  If `image` is None, then an automatically-sized image will be
                            created.  If `image` is given, but its bounds are undefined, then it
                            will be resized appropriately based on the profile's size.
                            [default: None]
        @param nx           If provided and `image` is None, use to set the x-direction size of the
                            image.  Must be accompanied by `ny`.
        @param ny           If provided and `image` is None, use to set the y-direction size of the
                            image.  Must be accompanied by `nx`.
        @param bounds       If provided and `image` is None, use to set the bounds of the image.
        @param scale        If provided, use this as the pixel scale, dk, for the images.
                            If `scale` is None and `image` is given, then take the provided
                            images' pixel scale (which must be equal).
                            If `scale` is None and `image` is None, then use the Nyquist scale.
                            If `scale <= 0` (regardless of `image`), then use the Nyquist scale.
                            [default: None]
        @param add_to_image Whether to add to the existing images rather than clear out
                            anything in the image before drawing.
                            Note: This requires that `image` be provided and that it has defined
                            bounds. [default: False]
        @param recenter     Whether to recenter the image to put k = 0 at the center (True) or to
                            trust the provided bounds (False).  [default: True]

        @returns an Image instance (created if necessary)
        """
        # Make sure provided image is complex
        if image is not None and not image.iscomplex:
            raise ValueError("Provided image must be complex")

        # Possibly get the scale from image.
        if image is not None and scale is None:
            # Grab the scale to use from the image.
            # This will raise a TypeError if image.wcs is not a PixelScale
            scale = image.scale

        # The input scale (via scale or image.scale) is really a dk value, so call it that for
        # clarity here, since we also need the real-space pixel scale, which we will call dx.
        if scale is None or scale <= 0:
            dk = self.stepk
        else:
            dk = float(scale)
        if image is not None and image.bounds.isDefined():
            dx = np.pi/( max(image.array.shape) // 2 * dk )
        elif scale is None or scale <= 0:
            dx = self.nyquist_scale
        else:
            # Then dk = scale, which implies that we need to have dx smaller than nyquist_scale
            # by a factor of (dk/stepk)
            dx = self.nyquist_scale * dk / self.stepk

        # If the profile needs to be constructed from scratch, the _setup_image function will
        # do that, but only if the profile is in image coordinates for the real space image.
        # So make that profile.
        if image is None or not image.bounds.isDefined():
            real_prof = galsim.PixelScale(dx).toImage(self)
            dtype = np.complex128 if image is None else image.dtype
            image = real_prof._setup_image(image, nx, ny, bounds, add_to_image, dtype, odd=True)

        # Can't both recenter a provided image and add to it.
        if recenter and image.center != galsim.PositionI(0,0) and add_to_image:
            raise ValueError("Cannot recenter a non-centered image when add_to_image=True")

        # Set the center to 0,0 if appropriate
        if recenter and image.center != galsim.PositionI(0,0):
            image._shift(-image.center)

        # Set the wcs of the images to use the dk scale size
        image.scale = dk

        if setup_only:
            return image

<<<<<<< HEAD
        return self._drawKImage(image, add_to_image)
=======
        self._drawKImage(image, add_to_image)

        return image
>>>>>>> 6488d49a

    def _drawKImage(self, image, add_to_image=False):
        """Equivalent to drawKImage(image, add_to_image, recenter=False), but without the normal
        sanity checks or the option to create the image automatically.

        The input image must be provided as a complex Image instancec, and the bounds should be
        set up appropriately (e.g. with 0,0 in the center if so desired).  This corresponds to
        recenter=False for the normal drawKImage.

        @param image        The Image onto which to draw the k-space image. [required]
        @param add_to_image Whether to add to the existing images rather than clear out
                            anything in the image before drawing.  [default: False]

        @returns an Image instance (created if necessary)
        """
        self._sbp.drawK(image._image, image.scale, add_to_image)
        return image

<<<<<<< HEAD
    # Derived classes should define the __eq__ function
    def __ne__(self, other): return not self.__eq__(other)
=======

    def __eq__(self, other):
        return (type(self) == type(other) and
                self._sbp == other._sbp)

    def __ne__(self, other): return not self.__eq__(other)
    def __hash__(self): return hash(("galsim.GSObject", self._sbp))

# Pickling an SBProfile is a bit tricky, since it's a base class for lots of other classes.
# Normally, we'll know what the derived class is, so we can just use the pickle stuff that is
# appropriate for that.  But if we get a SBProfile back from say the getObj() method of
# SBTransform, then we won't know what class it should be.  So, in this case, we use the
# repr to do the pickling.  This isn't usually a great idea in general, but it provides a
# convenient way to get the SBProfile to be the correct type in this case.
# So, getstate just returns the repr string.  And setstate builds the right kind of object
# by essentially doing `self = eval(repr)`.
_galsim.SBProfile.__getstate__ = lambda self: self.serialize()
def SBProfile_setstate(self, state):
    import galsim
    # In case the serialization uses these:
    from numpy import array, int16, int32, float32, float64
    # The serialization of an SBProfile object should eval to the right thing.
    # We essentially want to do `self = eval(state)`.  But that doesn't work in python of course.
    # Se we break up the serialization into the class and the args, then call init with that.
    cls, args = state.split('(',1)
    args = args[:-1]  # Remove final paren
    args = eval(args)
    self.__class__ = eval(cls)
    self.__init__(*args)
_galsim.SBProfile.__setstate__ = SBProfile_setstate

def SBProfile_copy(self):
    cls = self.__class__
    if hasattr(self,'__getinitargs__'):
        return cls(*self.__getinitargs__())
    else:
        new_obj = cls.__new__(cls)
        new_obj.__setstate__(self.__getstate__())
        return new_obj
_galsim.SBProfile.__copy__ = SBProfile_copy
_galsim.SBProfile.__deepcopy__ = lambda self, memo : self.__copy__()

# Quick and dirty.  Just check serializations are equal.
_galsim.SBProfile.__eq__ = lambda self, other: (
    isinstance(other,_galsim.SBProfile) and self.serialize() == other.serialize())
_galsim.SBProfile.__ne__ = lambda self, other: not self.__eq__(other)
_galsim.SBProfile.__hash__ = lambda self: hash(self.serialize())
>>>>>>> 6488d49a
<|MERGE_RESOLUTION|>--- conflicted
+++ resolved
@@ -98,18 +98,6 @@
     There are some access methods and properties that are available for all GSObjects.
     Again, see the docstrings for each method for more details.
 
-<<<<<<< HEAD
-        >>> flux = obj.flux
-        >>> centroid = obj.centroid()
-        >>> f_xy = obj.xValue(x,y)
-        >>> fk_xy = obj.kValue(kx,ky)
-        >>> nyq = obj.nyquistScale()
-        >>> stepk = obj.stepK()
-        >>> maxk = obj.maxK()
-        >>> hard = obj.hasHardEdges()
-        >>> axisym = obj.isAxisymmetric()
-        >>> analytic = obj.isAnalyticX()
-=======
         >>> obj.flux
         >>> obj.centroid
         >>> obj.nyquist_scale
@@ -121,7 +109,6 @@
         >>> obj.is_analytic_k
         >>> obj.xValue(x,y) or obj.xValue(pos)
         >>> obj.kValue(kx,ky) os obj.kValue(kpos)
->>>>>>> 6488d49a
 
     Most subclasses have additional methods that are available for values that are particular to
     that specific surface brightness profile.  e.g. `sigma = gauss.getSigma()`.  However, note
@@ -191,11 +178,7 @@
         Traceback (most recent call last):
           File "<stdin>", line 1, in <module>
           File "galsim/base.py", line 1236, in drawImage
-<<<<<<< HEAD
-            image.added_flux = prof._sbp.draw(imview.image)
-=======
             image.added_flux = prof._sbp.draw(imview._image)
->>>>>>> 6488d49a
         RuntimeError: SB Error: fourierDraw() requires an FFT that is too large, 6144
         If you can handle the large FFT, you may update gsparams.maximum_fft_size.
         >>> big_fft_params = galsim.GSParams(maximum_fft_size=10240)
@@ -210,7 +193,6 @@
     the `gal` and/or `psf` should be created with `gsparams` that have a non-default value of
     `folding_threshold`.  This statement applies to the threshold and accuracy parameters.
     """
-<<<<<<< HEAD
     _gsparams_opt = { 'minimum_fft_size' : int,
                       'maximum_fft_size' : int,
                       'folding_threshold' : float,
@@ -233,25 +215,6 @@
     # Note: subclasses are expected to define self._sbp and self._gsparams in their inits.
 
     @lazy_property
-=======
-    _gsparams = { 'minimum_fft_size' : int,
-                  'maximum_fft_size' : int,
-                  'folding_threshold' : float,
-                  'stepk_minimum_hlr' : float,
-                  'maxk_threshold' : float,
-                  'kvalue_accuracy' : float,
-                  'xvalue_accuracy' : float,
-                  'realspace_relerr' : float,
-                  'realspace_abserr' : float,
-                  'integration_relerr' : float,
-                  'integration_abserr' : float,
-                  'shoot_accuracy' : float,
-                  'allowed_flux_variation' : float,
-                  'range_division_for_extrema' : int,
-                  'small_fraction_of_flux' : float
-                }
-    @galsim.utilities.lazy_property
->>>>>>> 6488d49a
     def noise(self):
         return None
 
@@ -316,15 +279,9 @@
         return -1. * self
 
     # Now define direct access to all SBProfile methods via calls to self._sbp.method_name()
-<<<<<<< HEAD
-    #
-    def maxK(self):
-        """Returns value of k beyond which aliasing can be neglected.
-=======
     @property
     def maxk(self):
         """The value of k beyond which aliasing can be neglected.
->>>>>>> 6488d49a
         """
         return self._sbp.maxK()
 
@@ -332,21 +289,13 @@
     def stepk(self):
         """The sampling in k space necessary to avoid folding of image in x space.
         """
-<<<<<<< HEAD
-        return self._sbp.nyquistDx()
-=======
         return self._sbp.stepK()
->>>>>>> 6488d49a
 
     @property
     def nyquist_scale(self):
         """The Image pixel spacing that does not alias maxk.
         """
-<<<<<<< HEAD
-        return self._sbp.stepK()
-=======
         return self._sbp.nyquistDx()
->>>>>>> 6488d49a
 
     @property
     def has_hard_edges(self):
@@ -379,27 +328,11 @@
     def centroid(self):
         """The (x, y) centroid of an object as a Position.
         """
-        return self._sbp.centroid()
+        return galsim.PositionD(self._sbp.centroid())
 
     @property
     def positive_flux(self):
-        """The expectation value of the flux in positive photons when shoot() is called.
-
-        Some profiles (such as InterpolatedImages) have components with negative flux, which
-        requires some negative-flux photons to be shot when rendering with photon shooting.
-        This routine returns the total flux in positive photons, which for most profiles is just
-        the total flux, but for the ones that require some negative-flux photons will be a bit
-        larger.
-
-        It should be generally true that `positive_flux - negative_flux` returns the same
-        thing as `obj.flux`.  Small difference may accrue from finite numerical accuracy in
-        cases involving lookup tables, etc.
-        """
-<<<<<<< HEAD
-        return galsim.PositionD(self._sbp.centroid())
-
-    def getPositiveFlux(self):
-        """Returns the expectation value of flux in positive photons.
+        """The expectation value of flux in positive photons.
 
         Some profiles, when rendered with photon shooting, need to shoot both positive- and
         negative-flux photons.  For such profiles, this method returns the total flux
@@ -407,13 +340,14 @@
 
         For profiles that don't have this complication, this is equivalent to getFlux().
 
-        It should be generally true that `getPositiveFlux() - getNegativeFlux()` returns the same
-        thing as `getFlux()`.  Small difference may accrue from finite numerical accuracy in
+        It should be generally true that `obj.positive_flux - obj.negative_flux` returns the same
+        thing as `obj.flux`.  Small difference may accrue from finite numerical accuracy in
         cases involving lookup tables, etc.
         """
         return self._sbp.getPositiveFlux()
 
-    def getNegativeFlux(self):
+    @property
+    def negative_flux(self):
         """Returns the expectation value of flux in negative photons.
 
         Some profiles, when rendered with photon shooting, need to shoot both positive- and
@@ -422,27 +356,10 @@
 
         For profiles that don't have this complication, this returns 0.
 
-        It should be generally true that `getPositiveFlux() - getNegativeFlux()` returns the same
-        thing as `getFlux()`.  Small difference may accrue from finite numerical accuracy in
-        cases involving lookup tables, etc.
-        """
-=======
-        return self._sbp.getPositiveFlux()
-
-    @property
-    def negative_flux(self):
-        """The expectation value of the flux in negative photons when shoot() is called.
-
-        Some profiles (such as InterpolatedImages) have components with negative flux, which
-        requires some negative-flux photons to be shot when rendering with photon shooting.
-        This routine returns the total (absolute) flux in negative photons, which for most profiles
-        is just 0, but for the ones that require some negative-flux photons will be non-zero.
-
-        It should be generally true that `positive_flux - negative_flux` returns the same
+        It should be generally true that `obj.positive_flux - obj.negative_flux` returns the same
         thing as `obj.flux`.  Small difference may accrue from finite numerical accuracy in
         cases involving lookup tables, etc.
         """
->>>>>>> 6488d49a
         return self._sbp.getNegativeFlux()
 
     @property
@@ -646,11 +563,7 @@
     @property
     def flux(self): return self._sbp.getFlux()
     @property
-<<<<<<< HEAD
     def gsparams(self): return self._gsparams
-=======
-    def gsparams(self): return self._sbp.getGSParams()
->>>>>>> 6488d49a
 
     def xValue(self, *args, **kwargs):
         """Returns the value of the object at a chosen 2D position in real space.
@@ -679,7 +592,6 @@
         return self._xValue(pos)
 
     def _xValue(self, pos):
-<<<<<<< HEAD
         """Equivalent to xValue(pos), but pos must be a galsim.PositionD instance
 
         @param pos      The position at which you want the surface brightness of the object.
@@ -687,11 +599,6 @@
         @returns the surface brightness at that position.
         """
         return self._sbp.xValue(pos._p)
-=======
-        """Equivalent to self.xValue(pos), but pos must be a PositionD instance.
-        """
-        return self._sbp.xValue(pos)
->>>>>>> 6488d49a
 
     def kValue(self, *args, **kwargs):
         """Returns the value of the object at a chosen 2D position in k space.
@@ -712,17 +619,10 @@
         kpos = galsim.utilities.parse_pos_args(args,kwargs,'kx','ky')
         return self._kValue(kpos)
 
-<<<<<<< HEAD
     def _kValue(self, kpos):
         """Equivalent to kValue(kpos), but kpos must be a galsim.PositionD instance.
         """
         return self._sbp.kValue(kpos._p)
-=======
-    def _kValue(self, pos):
-        """Equivalent to self.kValue(pos), but pos must be a PositionD instance.
-        """
-        return self._sbp.kValue(pos)
->>>>>>> 6488d49a
 
     def withFlux(self, flux):
         """Create a version of the current object with a different flux.
@@ -1746,11 +1646,7 @@
         # Even if N == Nk, this is useful to make this portion properly Hermitian in the
         # N/2 column and N/2 row.
         bwrap = galsim._BoundsI(0, wrap_size//2, -wrap_size//2, wrap_size//2-1)
-<<<<<<< HEAD
         _galsim.wrapImage(kimage._image, bwrap._b, True, False)
-=======
-        _galsim.wrapImage(kimage._image, bwrap, True, False)
->>>>>>> 6488d49a
         kimage_wrap = kimage.subImage(bwrap)
 
         # Perform the fourier transform.
@@ -1860,13 +1756,8 @@
         flux = self.flux
         if flux == 0.0:
             return 0, 1.0
-<<<<<<< HEAD
-        posflux = self.getPositiveFlux()
-        negflux = self.getNegativeFlux()
-=======
         posflux = self.positive_flux
         negflux = self.negative_flux
->>>>>>> 6488d49a
         eta = negflux / (posflux + negflux)
         eta_factor = 1.-2.*eta  # This is also the amount to scale each photon.
         mod_flux = flux/(eta_factor*eta_factor)
@@ -1902,11 +1793,7 @@
         if n_photons == 0.:
             n_photons = mod_flux
             if max_extra_noise > 0.:
-<<<<<<< HEAD
-                gfactor = 1. + max_extra_noise / self.maxSB()
-=======
                 gfactor = 1. + max_extra_noise / self.max_sb
->>>>>>> 6488d49a
                 n_photons /= gfactor
                 g *= gfactor
 
@@ -2081,13 +1968,9 @@
         @returns PhotonArray.
         """
         ud = galsim.UniformDeviate(rng)
-<<<<<<< HEAD
         photons = galsim.PhotonArray(n_photons)
         self._sbp.shoot(photons._pa, ud._rng)
         return photons
-=======
-        return self._sbp.shoot(int(n_photons), ud._rng)
->>>>>>> 6488d49a
 
     def drawKImage(self, image=None, nx=None, ny=None, bounds=None, scale=None,
                    add_to_image=False, recenter=True, setup_only=False):
@@ -2177,13 +2060,8 @@
         if setup_only:
             return image
 
-<<<<<<< HEAD
-        return self._drawKImage(image, add_to_image)
-=======
         self._drawKImage(image, add_to_image)
-
         return image
->>>>>>> 6488d49a
 
     def _drawKImage(self, image, add_to_image=False):
         """Equivalent to drawKImage(image, add_to_image, recenter=False), but without the normal
@@ -2202,55 +2080,5 @@
         self._sbp.drawK(image._image, image.scale, add_to_image)
         return image
 
-<<<<<<< HEAD
     # Derived classes should define the __eq__ function
-    def __ne__(self, other): return not self.__eq__(other)
-=======
-
-    def __eq__(self, other):
-        return (type(self) == type(other) and
-                self._sbp == other._sbp)
-
-    def __ne__(self, other): return not self.__eq__(other)
-    def __hash__(self): return hash(("galsim.GSObject", self._sbp))
-
-# Pickling an SBProfile is a bit tricky, since it's a base class for lots of other classes.
-# Normally, we'll know what the derived class is, so we can just use the pickle stuff that is
-# appropriate for that.  But if we get a SBProfile back from say the getObj() method of
-# SBTransform, then we won't know what class it should be.  So, in this case, we use the
-# repr to do the pickling.  This isn't usually a great idea in general, but it provides a
-# convenient way to get the SBProfile to be the correct type in this case.
-# So, getstate just returns the repr string.  And setstate builds the right kind of object
-# by essentially doing `self = eval(repr)`.
-_galsim.SBProfile.__getstate__ = lambda self: self.serialize()
-def SBProfile_setstate(self, state):
-    import galsim
-    # In case the serialization uses these:
-    from numpy import array, int16, int32, float32, float64
-    # The serialization of an SBProfile object should eval to the right thing.
-    # We essentially want to do `self = eval(state)`.  But that doesn't work in python of course.
-    # Se we break up the serialization into the class and the args, then call init with that.
-    cls, args = state.split('(',1)
-    args = args[:-1]  # Remove final paren
-    args = eval(args)
-    self.__class__ = eval(cls)
-    self.__init__(*args)
-_galsim.SBProfile.__setstate__ = SBProfile_setstate
-
-def SBProfile_copy(self):
-    cls = self.__class__
-    if hasattr(self,'__getinitargs__'):
-        return cls(*self.__getinitargs__())
-    else:
-        new_obj = cls.__new__(cls)
-        new_obj.__setstate__(self.__getstate__())
-        return new_obj
-_galsim.SBProfile.__copy__ = SBProfile_copy
-_galsim.SBProfile.__deepcopy__ = lambda self, memo : self.__copy__()
-
-# Quick and dirty.  Just check serializations are equal.
-_galsim.SBProfile.__eq__ = lambda self, other: (
-    isinstance(other,_galsim.SBProfile) and self.serialize() == other.serialize())
-_galsim.SBProfile.__ne__ = lambda self, other: not self.__eq__(other)
-_galsim.SBProfile.__hash__ = lambda self: hash(self.serialize())
->>>>>>> 6488d49a
+    def __ne__(self, other): return not self.__eq__(other)