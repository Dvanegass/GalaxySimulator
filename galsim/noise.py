# Copyright (c) 2012-2017 by the GalSim developers team on GitHub
# https://github.com/GalSim-developers
#
# This file is part of GalSim: The modular galaxy image simulation toolkit.
# https://github.com/GalSim-developers/GalSim
#
# GalSim is free software: redistribution and use in source and binary forms,
# with or without modification, are permitted provided that the following
# conditions are met:
#
# 1. Redistributions of source code must retain the above copyright notice, this
#    list of conditions, and the disclaimer given in the accompanying LICENSE
#    file.
# 2. Redistributions in binary form must reproduce the above copyright notice,
#    this list of conditions, and the disclaimer given in the documentation
#    and/or other materials provided with the distribution.
#
"""@file noise.py
Noise classes for adding various kinds of noise to an image.
Also includes the addNoise() and addNoiseSNR() methods of the Image classes at the Python
layer.
"""

import galsim
import numpy as np
import math


def addNoise(self, noise):
    # This will be inserted into the Image class as a method.  So self = image.
    """Add noise to the image according to a supplied noise model.

    @param noise        The noise (BaseNoise) model to use.
    """
    noise.applyTo(self)

def addNoiseSNR(self, noise, snr, preserve_flux=False):
    # This will be inserted into the Image class as a method.  So self = image.
    """Adds noise to the image in a way that achieves the specified signal-to-noise ratio.

    The given SNR (`snr`) can be achieved either by scaling the flux of the object while keeping the
    noise level fixed, or the flux can be preserved and the noise variance changed.  This is set
    using the parameter `preserve_flux`.

    The definition of SNR is equivalent to the one used by Great08.  Taking a weighted integral
    of the flux:
        S = sum W(x,y) I(x,y) / sum W(x,y)
        N^2 = Var(S) = sum W(x,y)^2 Var(I(x,y)) / (sum W(x,y))^2
    and assuming that Var(I(x,y)) is constant
        Var(I(x,y)) = noise_var
    We then assume that we are using a matched filter for W, so W(x,y) = I(x,y).  Then a few things
    cancel and we find that
        snr = S/N = sqrt( sum I(x,y)^2 / noise_var )
    and therefore, for a given I(x,y) and snr,
        noise_var = sum I(x,y)^2/snr^2.

    Note that for noise models such as Poisson and CCDNoise, the constant Var(I(x,y)) assumption
    is only approximate, since the flux of the object adds to the Poisson noise in those pixels.
    Thus, the real S/N on the final image will be slightly lower than the target `snr` value,
    and this effect will be larger for brighter objects.

    Also, this function relies on noise.getVariance() to determine how much variance the
    noise model will add.  Thus, it will not work for noise models that do not have a well-
    defined variance, such as VariableGaussianNoise.

    @param noise        The noise (BaseNoise) model to use.
    @param snr          The desired signal-to-noise after the noise is applied.
    @param preserve_flux  Whether to preserve the flux of the object (True) or the variance of
                        the noise model (False) to achieve the desired SNR. [default: False]

    @returns the variance of the noise that was applied to the image.
    """
    noise_var = noise.getVariance()
    sumsq = np.sum(self.array**2, dtype=float)
    if preserve_flux:
        new_noise_var = sumsq/snr/snr
        noise = noise.withVariance(new_noise_var)
        self.addNoise(noise)
        return new_noise_var
    else:
        sn_meas = np.sqrt( sumsq/noise_var )
        flux = snr/sn_meas
        self *= flux
        self.addNoise(noise)
        return noise_var

galsim.Image.addNoise = addNoise
galsim.Image.addNoiseSNR = addNoiseSNR


class BaseNoise(object):
    """Base class for all noise classes.

    This class should not be constructed directly.  Rather, you should instantiate one of the
    subclasses:

        GaussianNoise
        PoissonNoise
        CCDNoise
        DeviateNoise
        VariableGaussianNoise

    which define what kind of noise you want to implement.  This base class mostly just serves as
    a way to check if an object is a valid noise object with

        >>> isinstance(noise, galsim.BaseNoise)
    """
    def __init__(self, rng=None):
        if rng is None:
            self._rng = galsim.BaseDeviate()
        else:
            if not isinstance(rng, galsim.BaseDeviate):
                raise TypeError("rng must be a galsim.BaseDeviate instance.")
            self._rng = rng

    @property
    def rng(self):
        return self._rng

    def getRNG(self):
        """Get the BaseDeviate used to generate random numbers for the current noise model."""
        return self._rng

    def getVariance(self):
        """Get variance in current noise model."""
        return self._getVariance()

    def _getVariance(self):
        raise NotImplementedError("Cannot call getVariance on a pure BaseNoise object")

    def withVariance(self, variance):
        """Return a new noise object (of the same type as the current one) with the specified
        variance.

        @param variance     The desired variance in the noise.

        @returns a new Noise object with the given variance.
        """
        return self._withVariance(variance)

    def _withVariance(self, variance):
        raise NotImplementedError("Cannot call withVariance on a pure BaseNoise object")

    def withScaledVariance(self, variance_ratio):
        """Return a new noise object with the variance scaled up by the specified factor.

        This is equivalent to noise * variance_ratio.

        @param variance_ratio   The factor by which to scale the variance of the correlation
                                function profile.

        @returns a new Noise object whose variance has been scaled by the given amount.
        """
        return self._withScaledVariance(variance_ratio)

    def _withScaledVariance(self, variance_ratio):
        raise NotImplementedError("Cannot call withScaledVariance on a pure BaseNoise object")

    def __mul__(self, variance_ratio):
        """Multiply the variance of the noise by `variance_ratio`.

        @param variance_ratio   The factor by which to scale the variance of the correlation
                                function profile.

        @returns a new Noise object whose variance has been scaled by the given amount.
        """
        return self.withScaledVariance(variance_ratio)

    def __div__(self, variance_ratio):
        """Equivalent to self * (1/variance_ratio)"""
        return self.withScaledVariance(1./variance_ratio)

    __rmul__ = __mul__
    __truediv__ = __div__

    def applyTo(self, image):
        """Add noise to an input Image.

        Calling
        -------

            >>> noise.applyTo(image)

        On output the Image instance `image` will have been given additional noise according
        to the current noise model.

        Note: This is equivalent to the alternate syntax

<<<<<<< HEAD
    Note: The syntax `image.addNoise(gaussian_noise)` is preferred.
    """
    self.applyToView(image.image)
_galsim.GaussianNoise.applyTo = GaussianNoise_applyTo
=======
            >>> image.addNoise(noise)
>>>>>>> d4b4028d

        which may be more convenient or clearer.
        """
        if not isinstance(image, galsim.Image):
            raise TypeError("Provided image must be a galsim.Image")
        return self._applyTo(image)

    def _applyTo(self, image):
        raise NotImplementedError("Cannot call applyTo on a pure BaseNoise object")

    def __eq__(self, other):
        # Quick and dirty.  Just check reprs are equal.
        return repr(self) == repr(other)

    def __ne__(self, other):
        return not self.__eq__(other)

    __hash__ = None


class GaussianNoise(BaseNoise):
    """Class implementing simple Gaussian noise.

    This is a simple noise model where each pixel in the image gets Gaussian noise with a
    given `sigma`.

    Initialization
    --------------

    @param rng          A BaseDeviate instance to use for generating the random numbers.
    @param sigma        The rms noise on each pixel. [default: 1.]

    Methods
    -------

    To add noise to every element of an image, use the syntax `image.addNoise(gaussian_noise)`.

    Attributes
    ----------

        noise.rng           # The internal random number generator (read-only)
        noise.sigma         # The value of the constructor parameter sigma (read-only)
    """
    def __init__(self, rng=None, sigma=1.):
        BaseNoise.__init__(self, rng)
        self._sigma = sigma
        self._gd = galsim.GaussianDeviate(self.rng, sigma=sigma)

    @property
    def sigma(self):
        return self._sigma

    def getSigma(self):
        """Get sigma of current noise model"""
        return self._sigma

    def _applyTo(self, image):
        self._gd.clearCache()
        noise_array = np.empty(np.prod(image.array.shape), dtype=float)
        self._gd.generate(noise_array)
        image.array[:,:] += noise_array.reshape(image.array.shape).astype(image.dtype)

    def _getVariance(self):
        return self.sigma**2

    def _withVariance(self, variance):
        return GaussianNoise(self.rng, math.sqrt(variance))

    def _withScaledVariance(self, variance_ratio):
        return GaussianNoise(self.rng, self.sigma * math.sqrt(variance_ratio))

    def copy(self, rng=None):
        """Returns a copy of the Gaussian noise model.

        By default, the copy will share the BaseDeviate random number generator with the parent
        instance.  However, you can provide a new rng to use in the copy if you want with

            >>> noise_copy = noise.copy(rng=new_rng)
        """
        if rng is None: rng = self.rng
        return GaussianNoise(rng, self.sigma)

    def __repr__(self):
        return 'galsim.GaussianNoise(rng=%r, sigma=%r)'%(self.rng, self.sigma)

    def __str__(self):
        return 'galsim.GaussianNoise(sigma=%s)'%(self.sigma)


class PoissonNoise(BaseNoise):
    """Class implementing Poisson noise according to the flux (and sky level) present in the image.

    The PoissonNoise class encapsulates a simple version of the noise model of a normal CCD image
    where each pixel has Poisson noise corresponding to the number of electrons in each pixel
    (including an optional extra sky level).

    Note that if the image to which you are adding noise already has a sky level on it,
    then you should not provide the sky level here as well.  The sky level here corresponds
    to a level that is taken to be already subtracted from the image, but that originally
    contributed to the addition of Poisson noise.

    Initialization
    --------------

        >>> poisson_noise = galsim.PoissonNoise(rng, sky_level=0.)

<<<<<<< HEAD
    Note: the syntax `image.addNoise(poisson_noise)` is preferred.
    """
    self.applyToView(image.image)
_galsim.PoissonNoise.applyTo = PoissonNoise_applyTo
=======
    Parameters:
>>>>>>> d4b4028d

    @param rng          A BaseDeviate instance to use for generating the random numbers.
    @param sky_level    The sky level in electrons per pixel that was originally in the input image,
                        but which is taken to have already been subtracted off. [default: 0.]

    Methods
    -------

    To add noise to every element of an image, use the syntax `image.addNoise(poisson_noise)`.

    Attributes
    ----------

        noise.rng           # The internal random number generator (read-only)
        noise.sky_level     # The value of the constructor parameter sky_level (read-only)
    """
    def __init__(self, rng=None, sky_level=0.):
        BaseNoise.__init__(self, rng)
        self._sky_level = sky_level
        self._pd = galsim.PoissonDeviate(self.rng)

    @property
    def sky_level(self):
        return self._sky_level

    def getSkyLevel(self):
        """Get sky_level of current noise model"""
        return self._sky_level

    def _applyTo(self, image):
        noise_array = np.empty(np.prod(image.array.shape), dtype=float)
        noise_array.reshape(image.array.shape)[:,:] = image.array

        # Minor subtlety for integer images.  It's a bit more consistent to convert to an
        # integer with the sky still added and then subtract off the sky.  But this isn't quite
        # right if the sky has a fractional part.  So only subtract off the integer part of the
        # sky at the end.  For float images, you get the same answer either way, so it doesn't
        # matter.
        frac_sky = self.sky_level - image.dtype(self.sky_level)
        int_sky = self.sky_level - frac_sky

        if self.sky_level != 0.:
            noise_array += self.sky_level
        # The noise_image now has the expectation values for each pixel with the sky added.
        self._pd.generate_from_expectation(noise_array)
        # Subtract off the sky, since we don't want it in the final image.
        if frac_sky != 0.:
            noise_array -= frac_sky
        # Noise array is now the correct value for each pixel.
        np.copyto(image.array, noise_array.reshape(image.array.shape), casting='unsafe')
        if int_sky != 0.:
            image -= int_sky

    def _getVariance(self):
        return self.sky_level

    def _withVariance(self, variance):
        return PoissonNoise(self.rng, variance)

    def _withScaledVariance(self, variance_ratio):
        return PoissonNoise(self.rng, self.sky_level * variance_ratio)

    def copy(self, rng=None):
        """Returns a copy of the Poisson noise model.

        By default, the copy will share the BaseDeviate random number generator with the parent
        instance.  However, you can provide a new rng to use in the copy if you want with

            >>> noise_copy = noise.copy(rng=new_rng)
        """
        if rng is None: rng = self.rng
        return PoissonNoise(rng, self.sky_level)

    def __repr__(self):
        return 'galsim.PoissonNoise(rng=%r, sky_level=%r)'%(self.rng, self.sky_level)

    def __str__(self):
        return 'galsim.PoissonNoise(sky_level=%s)'%(self.sky_level)


class CCDNoise(BaseNoise):
    """Class implementing a basic CCD noise model.

    The CCDNoise class encapsulates the noise model of a normal CCD image.  The noise has two
    components: first, Poisson noise corresponding to the number of electrons in each pixel
    (including an optional extra sky level); second, Gaussian read noise.

    Note that if the image to which you are adding noise already has a sky level on it,
    then you should not provide the sky level here as well.  The sky level here corresponds
    to a level is taken to be already subtracted from the image, but which was present
    for the Poisson noise.

    The units here are slightly confusing.  We try to match the most common way that each of
    these quantities is usually reported.  Note: ADU stands for Analog/Digital Units; they are the
    units of the numbers in the final image.  Some places use the term "counts" for this.

    - sky_level is normally measured from the image itself, so it is normally quoted in ADU/pixel.
    - gain is a property of the detector and is normally measured in the laboratory.  The units
    are normally e-/ADU.  This is backwards what might be more intuitive, ADU/e-, but that's
    how astronomers use the term gain, so we follow suit here.
    - read_noise is also a property of the detector and is usually quoted in e-/pixel.

    If you are manually applying the quantum efficiency of the detector (e-/photon), then this
    would normally be applied before the noise.  However, it is also fine to fold in the quantum
    efficiency into the gain to give units photons/ADU.  Either way is acceptable.  Just make sure
    you give the read noise in photons as well in this case.

    Initialization
    --------------

        >>> ccd_noise = galsim.CCDNoise(rng, sky_level=0., gain=1., read_noise=0.)

    Parameters:

    @param rng          A BaseDeviate instance to use for generating the random numbers.
    @param sky_level    The sky level in ADU per pixel that was originally in the input image,
                        but which is taken to have already been subtracted off. [default: 0.]
    @param gain         The gain for each pixel in electrons per ADU; setting `gain<=0` will shut
                        off the Poisson noise, and the Gaussian rms will take the value
                        `read_noise` as being in units of ADU rather than electrons. [default: 1.]
    @param read_noise   The read noise on each pixel in electrons (gain > 0.) or ADU (gain <= 0.).
                        Setting `read_noise=0`. will shut off the Gaussian noise. [default: 0.]

    Methods
    -------

    To add noise to every element of an image, use the syntax `image.addNoise(ccd_noise)`.

    Attributes
    ----------

        noise.rng           # The internal random number generator (read-only)
        noise.sky_level     # The value of the constructor parameter sky_level (read-only)
        noise.gain          # The value of the constructor parameter gain (read-only)
        noise.read_noise    # The value of the constructor parameter read_noise (read-only)
    """
<<<<<<< HEAD
    self.applyToView(image.image)
_galsim.CCDNoise.applyTo = CCDNoise_applyTo
=======
    def __init__(self, rng=None, sky_level=0., gain=1., read_noise=0.):
        BaseNoise.__init__(self, rng)
        self._sky_level = float(sky_level)
        self._gain = float(gain)
        self._read_noise = float(read_noise)
        self._pd = galsim.PoissonDeviate(self.rng)
        if gain > 0.:
            self._gd = galsim.GaussianDeviate(self.rng, sigma=self.read_noise / self.gain)
        else:
            self._gd = galsim.GaussianDeviate(self.rng, sigma=self.read_noise)
>>>>>>> d4b4028d

    @property
    def sky_level(self):
        return self._sky_level

    def getSkyLevel(self):
        """Get sky_level of current noise model"""
        return self._sky_level

    @property
    def gain(self):
        return self._gain

    def getGain(self):
        """Get gain of current noise model"""
        return self._gain

    @property
    def read_noise(self):
        return self._read_noise

    def getReadNoise(self):
        """Get read_noise of current noise model"""
        return self._read_noise

    def _applyTo(self, image):
        noise_array = np.empty(np.prod(image.array.shape), dtype=float)
        noise_array.reshape(image.array.shape)[:,:] = image.array

        # cf. PoissonNoise._applyTo function
        frac_sky = self.sky_level - image.dtype(self.sky_level)  # 0 if dtype = float
        int_sky = self.sky_level - frac_sky

        if self.sky_level != 0.:
            noise_array += self.sky_level

        # First add the poisson noise from the signal + sky:
        if self.gain > 0.:
            noise_array *= self.gain  # convert to electrons
            # The noise_image now has the expectation values for each pixel with the sky added.
            self._pd.generate_from_expectation(noise_array)
            # Subtract off the sky, since we don't want it in the final image.
            noise_array /= self.gain

        # Now add the read noise:
        if self.read_noise > 0.:
            self._gd.clearCache()
            self._gd.add_generate(noise_array)

        if frac_sky != 0.:
            noise_array -= frac_sky
        np.copyto(image.array, noise_array.reshape(image.array.shape), casting='unsafe')
        if int_sky != 0.:
            image -= int_sky

    def _getVariance(self):
        if self.gain > 0.:
            return self.sky_level/self.gain + (self.read_noise / self.gain)**2
        else:
            return self.read_noise**2

    def _withVariance(self, variance):
        current_var = self._getVariance()
        if current_var > 0.:
            return self._withScaledVariance(variance / current_var)
        else:
            return CCDNoise(self.rng, sky_level=variance)

    def _withScaledVariance(self, variance_ratio):
        return CCDNoise(self.rng, gain=self.gain,
                        sky_level = self.sky_level * variance_ratio,
                        read_noise = self.read_noise * math.sqrt(variance_ratio))

    def copy(self, rng=None):
        """Returns a copy of the CCD noise model.

        By default, the copy will share the BaseDeviate random number generator with the parent
        instance.  However, you can provide a new rng to use in the copy if you want with

            >>> noise_copy = noise.copy(rng=new_rng)
        """
        if rng is None: rng = self.rng
        return CCDNoise(rng, self.sky_level, self.gain, self.read_noise)

    def __repr__(self):
        return 'galsim.CCDNoise(rng=%r, sky_level=%r, gain=%r, read_noise=%r)'%(
                self.rng, self.sky_level, self.gain, self.read_noise)

    def __str__(self):
        return 'galsim.CCDNoise(sky_level=%r, gain=%r, read_noise=%r)'%(
                self.sky_level, self.gain, self.read_noise)


class DeviateNoise(BaseNoise):
    """Class implementing noise with an arbitrary BaseDeviate object.

    The DeviateNoise class provides a way to treat an arbitrary deviate as the noise model for
    each pixel in an image.

    Initialization
    --------------

        >>> dev_noise = galsim.DeviateNoise(dev)

    Parameters:

    @param dev         A BaseDeviate subclass to use as the noise deviate for each pixel.

    Methods
    -------

    To add noise to every element of an image, use the syntax `image.addNoise(dev_noise)`.

    Attributes
    ----------

        noise.rng       # The internal random number generator (read-only)
    """
<<<<<<< HEAD
    self.applyToView(image.image)
_galsim.DeviateNoise.applyTo = DeviateNoise_applyTo
=======
    def __init__(self, dev):
        BaseNoise.__init__(self, dev)
>>>>>>> d4b4028d

    def _applyTo(self, image):
        noise_array = np.empty(np.prod(image.array.shape), dtype=float)
        self._rng.generate(noise_array)
        image.array[:,:] += noise_array.reshape(image.array.shape).astype(image.dtype)

    def _getVariance(self):
        raise RuntimeError("No single variance value for DeviateNoise")

    def _withVariance(self, variance):
        raise RuntimeError("Changing the variance is not allowed for DeviateNoise")

    def _withScaledVariance(self, variance):
        raise RuntimeError("Changing the variance is not allowed for DeviateNoise")

    def copy(self, rng=None):
        """Returns a copy of the Deviate noise model.

        By default, the copy will share the BaseDeviate random number generator with the parent
        instance.  However, you can provide a new rng to use in the copy if you want with

            >>> noise_copy = noise.copy(rng=new_rng)
        """
        if rng is None:
            dev = self.rng
        else:
            # Slightly different this time, since we want to make sure that we keep the same
            # kind of deviate, but just reset it to follow the given rng.
            dev = self.rng.duplicate()
            dev.reset(rng)
        return DeviateNoise(dev)

    def __repr__(self):
        return 'galsim.DeviateNoise(dev=%r)'%self.rng

    def __str__(self):
        return 'galsim.DeviateNoise(dev=%s)'%self.rng


class VariableGaussianNoise(BaseNoise):
    """
    Class implementing Gaussian noise that has a different variance in each pixel.

    Initialization
    --------------

        >>> variable_noise = galsim.VariableGaussianNoise(rng, var_image)

    Parameters:

    @param rng          A BaseDeviate instance to use for generating the random numbers.
    @param var_image    The variance of the noise to apply to each pixel.  This image must be the
                        same shape as the image for which you eventually call addNoise().

    Methods
    -------
    To add noise to every element of an image, use the syntax `image.addNoise(variable_noise)`.

    Attributes
    ----------

        noise.rng           # The internal random number generator (read-only)
        noise.var_image     # The value of the constructor parameter var_image (read-only)
    """
    def __init__(self, rng, var_image):
        BaseNoise.__init__(self, rng)
        self._gd = galsim.GaussianDeviate(rng)

<<<<<<< HEAD
        # Make a copy of the input, so we can guarantee read-only, and converting to float32
        # if necessary
        self._var_image = galsim.ImageF(var_image)

        # Make the noise object using the image.image as needed in the C++ layer.
        self.noise = _galsim.VarGaussianNoise(rng, self._var_image.image)

    def applyTo(self, image):
        """
        Add VariableGaussian noise to an input Image.

        Calling
        -------

            >>> variable_noise.applyTo(image)

        On output the Image instance `image` will have been given additional Gaussian noise
        according to the variance image of the given VariableGaussianNoise instance.

        Note: The syntax `image.addNoise(variable_noise)` is preferred.
        """
        self.noise.applyToView(image.image)

    def applyToView(self, image_view):
        self.noise.applyToView(image_view)
=======
        # Make sure var_image is an ImageD, converting dtype if necessary
        self._var_image = galsim.ImageD(var_image)

    @property
    def var_image(self):
        return self._var_image
>>>>>>> d4b4028d

    def getVarImage(self):
        return self._var_image

<<<<<<< HEAD
    def getRNG(self):
        return self.noise.getRNG()

    @property
    def rng(self): return self.getRNG()
    @property
    def var_image(self): return self._var_image
=======
    # Repeat this here, since we want to add an extra sanity check, which should go in the
    # non-underscore version.
    def applyTo(self, image):
        if not isinstance(image, galsim.Image):
            raise TypeError("Provided image must be a galsim.Image")
        if image.array.shape != self.var_image.array.shape:
            raise ValueError("Provided image shape does not match the shape of var_image")
        return self._applyTo(image)
    applyTo.__doc__ = BaseNoise.applyTo.__doc__

    def _applyTo(self, image):
        noise_array = self.var_image.array.flatten()  # NB. Makes a copy! (which is what we want)
        self._gd.generate_from_variance(noise_array)
        image.array[:,:] += noise_array.reshape(image.array.shape).astype(image.dtype)
>>>>>>> d4b4028d

    def copy(self, rng=None):
        """Returns a copy of the variable Gaussian noise model.

        By default, the copy will share the BaseDeviate random number generator with the parent
        instance.  However, you can provide a new rng to use in the copy if you want with

            >>> noise_copy = noise.copy(rng=new_rng)
        """
        if rng is None: rng = self.rng
        return VariableGaussianNoise(rng, self.getVarImage())

    def _getVariance(self):
        raise RuntimeError("No single variance value for VariableGaussianNoise")

    def _withVariance(self, variance):
        raise RuntimeError("Changing the variance is not allowed for VariableGaussianNoise")

    def _withScaledVariance(self, variance):
        # This one isn't undefined like withVariance, but it's inefficient.  Better to
        # scale the values in the image before constructing VariableGaussianNoise.
        raise RuntimeError("Changing the variance is not allowed for VariableGaussianNoise")

    def __repr__(self):
        return 'galsim.VariableGaussianNoise(rng=%r, var_image%r)'%(self.rng, self.var_image)

    def __str__(self):
        return 'galsim.VariableGaussianNoise(var_image%s)'%(self.var_image)


<|MERGE_RESOLUTION|>--- conflicted
+++ resolved
@@ -186,14 +186,7 @@
 
         Note: This is equivalent to the alternate syntax
 
-<<<<<<< HEAD
-    Note: The syntax `image.addNoise(gaussian_noise)` is preferred.
-    """
-    self.applyToView(image.image)
-_galsim.GaussianNoise.applyTo = GaussianNoise_applyTo
-=======
             >>> image.addNoise(noise)
->>>>>>> d4b4028d
 
         which may be more convenient or clearer.
         """
@@ -300,14 +293,7 @@
 
         >>> poisson_noise = galsim.PoissonNoise(rng, sky_level=0.)
 
-<<<<<<< HEAD
-    Note: the syntax `image.addNoise(poisson_noise)` is preferred.
-    """
-    self.applyToView(image.image)
-_galsim.PoissonNoise.applyTo = PoissonNoise_applyTo
-=======
     Parameters:
->>>>>>> d4b4028d
 
     @param rng          A BaseDeviate instance to use for generating the random numbers.
     @param sky_level    The sky level in electrons per pixel that was originally in the input image,
@@ -444,10 +430,6 @@
         noise.gain          # The value of the constructor parameter gain (read-only)
         noise.read_noise    # The value of the constructor parameter read_noise (read-only)
     """
-<<<<<<< HEAD
-    self.applyToView(image.image)
-_galsim.CCDNoise.applyTo = CCDNoise_applyTo
-=======
     def __init__(self, rng=None, sky_level=0., gain=1., read_noise=0.):
         BaseNoise.__init__(self, rng)
         self._sky_level = float(sky_level)
@@ -458,7 +440,6 @@
             self._gd = galsim.GaussianDeviate(self.rng, sigma=self.read_noise / self.gain)
         else:
             self._gd = galsim.GaussianDeviate(self.rng, sigma=self.read_noise)
->>>>>>> d4b4028d
 
     @property
     def sky_level(self):
@@ -577,13 +558,8 @@
 
         noise.rng       # The internal random number generator (read-only)
     """
-<<<<<<< HEAD
-    self.applyToView(image.image)
-_galsim.DeviateNoise.applyTo = DeviateNoise_applyTo
-=======
     def __init__(self, dev):
         BaseNoise.__init__(self, dev)
->>>>>>> d4b4028d
 
     def _applyTo(self, image):
         noise_array = np.empty(np.prod(image.array.shape), dtype=float)
@@ -652,53 +628,16 @@
         BaseNoise.__init__(self, rng)
         self._gd = galsim.GaussianDeviate(rng)
 
-<<<<<<< HEAD
-        # Make a copy of the input, so we can guarantee read-only, and converting to float32
-        # if necessary
-        self._var_image = galsim.ImageF(var_image)
-
-        # Make the noise object using the image.image as needed in the C++ layer.
-        self.noise = _galsim.VarGaussianNoise(rng, self._var_image.image)
-
-    def applyTo(self, image):
-        """
-        Add VariableGaussian noise to an input Image.
-
-        Calling
-        -------
-
-            >>> variable_noise.applyTo(image)
-
-        On output the Image instance `image` will have been given additional Gaussian noise
-        according to the variance image of the given VariableGaussianNoise instance.
-
-        Note: The syntax `image.addNoise(variable_noise)` is preferred.
-        """
-        self.noise.applyToView(image.image)
-
-    def applyToView(self, image_view):
-        self.noise.applyToView(image_view)
-=======
         # Make sure var_image is an ImageD, converting dtype if necessary
         self._var_image = galsim.ImageD(var_image)
 
     @property
     def var_image(self):
         return self._var_image
->>>>>>> d4b4028d
 
     def getVarImage(self):
         return self._var_image
 
-<<<<<<< HEAD
-    def getRNG(self):
-        return self.noise.getRNG()
-
-    @property
-    def rng(self): return self.getRNG()
-    @property
-    def var_image(self): return self._var_image
-=======
     # Repeat this here, since we want to add an extra sanity check, which should go in the
     # non-underscore version.
     def applyTo(self, image):
@@ -713,7 +652,6 @@
         noise_array = self.var_image.array.flatten()  # NB. Makes a copy! (which is what we want)
         self._gd.generate_from_variance(noise_array)
         image.array[:,:] += noise_array.reshape(image.array.shape).astype(image.dtype)
->>>>>>> d4b4028d
 
     def copy(self, rng=None):
         """Returns a copy of the variable Gaussian noise model.
