# Copyright (c) 2012-2017 by the GalSim developers team on GitHub
# https://github.com/GalSim-developers
#
# This file is part of GalSim: The modular galaxy image simulation toolkit.
# https://github.com/GalSim-developers/GalSim
#
# GalSim is free software: redistribution and use in source and binary forms,
# with or without modification, are permitted provided that the following
# conditions are met:
#
# 1. Redistributions of source code must retain the above copyright notice, this
#    list of conditions, and the disclaimer given in the accompanying LICENSE
#    file.
# 2. Redistributions in binary form must reproduce the above copyright notice,
#    this list of conditions, and the disclaimer given in the documentation
#    and/or other materials provided with the distribution.
#
"""@file inclinedsersic.py

InclinedSersic is a class representing a (possibly-truncated) Sersic profile inclined to the LOS.
"""

from galsim import GSObject
import galsim

from . import _galsim


class InclinedSersic(GSObject):
    """A class describing an inclined sersic profile. This class is general, and so for certain
    special cases, more specialized classes will be more efficient. For the case where n==1
    with no truncation, the InclinedExponential class will be much more efficient. For the case
    where the inclination angle is zero (face-on), the Sersic class will be slightly more efficient.

    The InclinedSersic surface brightness profile is characterized by four properties: its
    Sersic index `n', its inclination angle (where 0 degrees = face-on and 90 degrees = edge-on),
    its scale radius, and its scale height. The 3D light distribution function is:

        I(R,z) = I_0 / (2h_s) * sech^2 (z/h_s) * exp[-b*(R/r_s)^{1/n}]

    where z is the distance along the minor axis, R is the radial distance from the minor axis,
    r_s is the scale radius of the disk, h_s is the scale height of the disk, and I_0 is the central
    surface brightness of the face-on disk. The 2D light distribution function is then determined
    from the scale height and radius here, along with the inclination angle.

    In this implementation, the profile is inclined along the y-axis. This means that it will likely
    need to be rotated in most circumstances.

    At present, this profile is not enabled for photon-shooting.

    The allowed range of values for the `n` parameter is 0.3 <= n <= 6.2.  An exception will be
    thrown if you provide a value outside that range, matching the range of the Sersic profile.

    This class shares the caching of Hankel transformations with the Sersic class; see that
    class for documentation on efficiency considerations with regards to caching.

    A profile can be initialized using one (and only one) of two possible size parameters:
    `scale_radius` or `half_light_radius`.  Exactly one of these two is required. Similarly,
    at most one of `scale_height' and `scale_h_over_r' is required; if neither is given, the
    default of scale_h_over_r = 0.1 will be used. Note that if half_light_radius and
    scale_h_over_r are supplied (or the default value of scale_h_over_r is used),
    scale_h_over_r will be assumed to refer to the scale radius, not the half-light radius.

    Initialization
    --------------

    @param n                  The Sersic index, n.
    @param inclination        The inclination angle, which must be a galsim.Angle instance
    @param scale_radius       The scale radius of the disk.  Typically given in arcsec.
                              This can be compared to the 'scale_radius' parameter of the
                              galsim.Sersic class, and in the face-on case, the same scale
                              radius will result in the same 2D light distribution as with that
                              class. Exactly one of this and half_light_radius must be provided.
    @param half_light_radius  The half-light radius of disk when seen face-on. Exactly one of this
                              and scale_radius must be provided.
    @param scale_height       The scale height of the exponential disk.  Typically given in arcsec.
                              [default: None]
    @param scale_h_over_r     In lieu of the scale height, you may specify the ratio of the
                              scale height to the scale radius. [default: 0.1]
    @param flux               The flux (in photons) of the profile. [default: 1]
    @param trunc              An optional truncation radius at which the profile is made to drop to
                              zero, in the same units as the size parameter.
                              [default: 0, indicating no truncation]
    @param flux_untruncated   Should the provided `flux` and `half_light_radius` refer to the
                              untruncated profile? See the documentation of the Sersic class for
                              more details. [default: False]
    @param gsparams           An optional GSParams argument.  See the docstring for GSParams for
                              details. [default: None]

    Methods and Properties
    ----------------------

    In addition to the usual GSObject methods, InclinedSersic has the following access properties:

        >>> n = inclined_sersic_obj.n
        >>> inclination = inclined_sersic_obj.inclination
        >>> r0 = inclined_sersic_obj.scale_radius
        >>> h0 = inclined_sersic_obj.scale_height
        >>> hlr = inclined_sersic_obj.half_light_radius
    """
    _req_params = { "inclination" : galsim.Angle, "n" : float }
    _opt_params = { "scale_height" : float, "scale_h_over_r" : float, "flux" : float,
                    "trunc" : float, "flux_untruncated" : bool }
    _single_params = [ { "scale_radius" : float , "half_light_radius" : float }]
    _takes_rng = False

    def __init__(self, n, inclination, half_light_radius=None, scale_radius=None, scale_height=None,
                 scale_h_over_r=None, flux=1., trunc=0., flux_untruncated=False, gsparams=None):

        # Check that the scale/half-light radius is valid
        if scale_radius is not None:
            if not scale_radius > 0.:
                raise ValueError("scale_radius must be > zero.")
        elif half_light_radius is not None:
            if not half_light_radius > 0.:
                raise ValueError("half_light_radius must be > zero.")
        else:
            raise TypeError(
                    "Either scale_radius or half_light_radius must be " +
                    "specified for InclinedSersic")

        # Check that we have exactly one of scale_radius and half_light_radius
        if half_light_radius is not None:
            if scale_radius is not None:
                raise TypeError(
                        "Only one of scale_radius and half_light_radius may be " +
                        "specified for InclinedSersic")

        # Check that the height specification is valid
        if scale_height is not None:
            if not scale_height > 0.:
                raise ValueError("scale_height must be > zero.")
        elif scale_h_over_r is not None:
            if not scale_h_over_r > 0.:
                raise ValueError("half_light_radius must be > zero.")
        else:
            # Use the default scale_h_over_r
            scale_h_over_r = 0.1

        # Check that we have exactly one of scale_height and scale_h_over_r
        if scale_h_over_r is not None:
            if scale_height is not None:
                raise TypeError(
                        "Only one of scale_height and scale_h_over_r may be " +
                        "specified for InclinedExponential")

        # Check that trunc is valid
        if trunc < 0.:
            raise ValueError("trunc must be >= zero (zero implying no truncation).")

        # Explicitly check for angle type, so we can give more informative error if eg. a float is
        # passed
        if not isinstance(inclination, galsim.Angle):
            raise TypeError("Input inclination should be an Angle")

<<<<<<< HEAD
        GSObject.__init__(self, _galsim.SBInclinedSersic(
                n, inclination.rad, scale_radius, half_light_radius,
                scale_height, scale_h_over_r, flux, trunc, flux_untruncated, gsparams))
        self._inclination = inclination
=======
        self._sbp = _galsim.SBInclinedSersic(
                n, inclination, scale_radius, half_light_radius, scale_height,
                scale_h_over_r, flux, trunc, flux_untruncated, gsparams)
        self._flux_untruncated = flux_untruncated
>>>>>>> d474bbce
        self._gsparams = gsparams

    def getN(self):
        """Return the Sersic index `n` for this profile.
        """
        from .deprecated import depr
        depr("inclined_sersic.getN()", 1.5, "inclined_sersic.n")
        return self.n

    def getInclination(self):
        """Return the inclination angle for this profile as a galsim.Angle instance.
        """
<<<<<<< HEAD
        return self._inclination
=======
        from .deprecated import depr
        depr("inclined_sersic.getInclination()", 1.5, "inclined_sersic.inclination")
        return self.inclination
>>>>>>> d474bbce

    def getScaleRadius(self):
        """Return the scale radius for this profile.
        """
        from .deprecated import depr
        depr("inclined_sersic.getScaleRadius()", 1.5, "inclined_sersic.scale_radius")
        return self.scale_radius

    def getHalfLightRadius(self):
        """Return the half light radius for this profile (or rather, what it would be if the
           profile were face-on).
        """
        from .deprecated import depr
        depr("inclined_sersic.getHalfLightRadius()", 1.5, "inclined_sersic.half_light_radius")
        return self.half_light_radius

    def getScaleHeight(self):
        """Return the scale height for this profile.
        """
        from .deprecated import depr
        depr("inclined_sersic.getScaleHeight()", 1.5, "inclined_sersic.scale_height")
        return self.scale_height

    def getScaleHOverR(self):
        """Return the scale height over scale radius for this profile.
        """
        from .deprecated import depr
        depr("inclined_sersic.getScaleHOverR()", 1.5, "inclined_sersic.scale_h_over_r")
        return self.scale_h_over_r

    def getTrunc(self):
        """Return the truncation radius for this profile.
        """
        from .deprecated import depr
        depr("inclined_sersic.getTrunc()", 1.5, "inclined_sersic.trunc")
        return self.trunc

    @property
    def n(self): return self._sbp.getN()
    @property
<<<<<<< HEAD
    def inclination(self): return self._inclination
=======
    def inclination(self): return self._sbp.getInclination()
>>>>>>> d474bbce
    @property
    def scale_radius(self): return self._sbp.getScaleRadius()
    @property
    def half_light_radius(self): return self._sbp.getHalfLightRadius()
    @property
    def scale_height(self): return self._sbp.getScaleHeight()
    @property
    def scale_h_over_r(self): return self.scale_height / self.scale_radius
    @property
    def trunc(self): return self._sbp.getTrunc()

    def __eq__(self, other):
        return ((isinstance(other, galsim.InclinedSersic) and
                 (self.n == other.n) and
                 (self.inclination == other.inclination) and
                 (self.scale_radius == other.scale_radius) and
                 (self.scale_height == other.scale_height) and
                 (self.flux == other.flux) and
                 (self.trunc == other.trunc) and
                 (self._gsparams == other._gsparams)))

    def __hash__(self):
        return hash(("galsim.InclinedSersic", self.n, self.inclination, self.scale_radius,
                    self.scale_height, self.flux, self.trunc, self._gsparams))
    def __repr__(self):
        return ('galsim.InclinedSersic(n=%r, inclination=%r, scale_radius=%r, scale_height=%r, ' +
               'flux=%r, trunc=%r, gsparams=%r)') % (self.n,
            self.inclination, self.scale_radius, self.scale_height, self.flux, self.trunc,
            self._gsparams)

    def __str__(self):
        s = 'galsim.InclinedSersic(n=%s, inclination=%s, scale_radius=%s, scale_height=%s' % (
                self.n, self.inclination, self.scale_radius, self.scale_height)
        if self.flux != 1.0:
            s += ', flux=%s' % self.flux
        if self.trunc != 0.:
            s += ', trunc=%s' % self.trunc
        s += ')'
        return s

_galsim.SBInclinedSersic.__getinitargs__ = lambda self: (self.getN(),
        self.getInclination(), self.getScaleRadius(), None, self.getScaleHeight(), None,
        self.getFlux(), self.getTrunc(), False, self.getGSParams())
_galsim.SBInclinedSersic.__getstate__ = lambda self: None
_galsim.SBInclinedSersic.__repr__ = lambda self: \
        'galsim._galsim.SBInclinedSersic(%r, %r, %r, %r, %r, %r, %r, %r, %r, %r)' % self.__getinitargs__()<|MERGE_RESOLUTION|>--- conflicted
+++ resolved
@@ -153,81 +153,16 @@
         if not isinstance(inclination, galsim.Angle):
             raise TypeError("Input inclination should be an Angle")
 
-<<<<<<< HEAD
-        GSObject.__init__(self, _galsim.SBInclinedSersic(
-                n, inclination.rad, scale_radius, half_light_radius,
-                scale_height, scale_h_over_r, flux, trunc, flux_untruncated, gsparams))
         self._inclination = inclination
-=======
         self._sbp = _galsim.SBInclinedSersic(
-                n, inclination, scale_radius, half_light_radius, scale_height,
+                n, inclination.rad, scale_radius, half_light_radius, scale_height,
                 scale_h_over_r, flux, trunc, flux_untruncated, gsparams)
-        self._flux_untruncated = flux_untruncated
->>>>>>> d474bbce
         self._gsparams = gsparams
 
-    def getN(self):
-        """Return the Sersic index `n` for this profile.
-        """
-        from .deprecated import depr
-        depr("inclined_sersic.getN()", 1.5, "inclined_sersic.n")
-        return self.n
-
-    def getInclination(self):
-        """Return the inclination angle for this profile as a galsim.Angle instance.
-        """
-<<<<<<< HEAD
-        return self._inclination
-=======
-        from .deprecated import depr
-        depr("inclined_sersic.getInclination()", 1.5, "inclined_sersic.inclination")
-        return self.inclination
->>>>>>> d474bbce
-
-    def getScaleRadius(self):
-        """Return the scale radius for this profile.
-        """
-        from .deprecated import depr
-        depr("inclined_sersic.getScaleRadius()", 1.5, "inclined_sersic.scale_radius")
-        return self.scale_radius
-
-    def getHalfLightRadius(self):
-        """Return the half light radius for this profile (or rather, what it would be if the
-           profile were face-on).
-        """
-        from .deprecated import depr
-        depr("inclined_sersic.getHalfLightRadius()", 1.5, "inclined_sersic.half_light_radius")
-        return self.half_light_radius
-
-    def getScaleHeight(self):
-        """Return the scale height for this profile.
-        """
-        from .deprecated import depr
-        depr("inclined_sersic.getScaleHeight()", 1.5, "inclined_sersic.scale_height")
-        return self.scale_height
-
-    def getScaleHOverR(self):
-        """Return the scale height over scale radius for this profile.
-        """
-        from .deprecated import depr
-        depr("inclined_sersic.getScaleHOverR()", 1.5, "inclined_sersic.scale_h_over_r")
-        return self.scale_h_over_r
-
-    def getTrunc(self):
-        """Return the truncation radius for this profile.
-        """
-        from .deprecated import depr
-        depr("inclined_sersic.getTrunc()", 1.5, "inclined_sersic.trunc")
-        return self.trunc
-
     @property
     def n(self): return self._sbp.getN()
     @property
-<<<<<<< HEAD
     def inclination(self): return self._inclination
-=======
-    def inclination(self): return self._sbp.getInclination()
->>>>>>> d474bbce
     @property
     def scale_radius(self): return self._sbp.getScaleRadius()
     @property
