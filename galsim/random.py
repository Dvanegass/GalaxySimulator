<<<<<<< HEAD
"""
@file random.py 
Addition of docstrings to the Random deviate classes at the Python layer and definition of the 
DistDeviate class.
=======
# Copyright 2012, 2013 The GalSim developers:
# https://github.com/GalSim-developers
#
# This file is part of GalSim: The modular galaxy image simulation toolkit.
#
# GalSim is free software: you can redistribute it and/or modify
# it under the terms of the GNU General Public License as published by
# the Free Software Foundation, either version 3 of the License, or
# (at your option) any later version.
#
# GalSim is distributed in the hope that it will be useful,
# but WITHOUT ANY WARRANTY; without even the implied warranty of
# MERCHANTABILITY or FITNESS FOR A PARTICULAR PURPOSE.  See the
# GNU General Public License for more details.
#
# You should have received a copy of the GNU General Public License
# along with GalSim.  If not, see <http://www.gnu.org/licenses/>
#
"""@file random.py 
Addition of docstrings to the Random deviate classes at the Python layer.
>>>>>>> b3757ca9
"""


from . import _galsim


def permute(rng, *args):
    """Randomly permute one or more lists.

    If more than one list is given, then all lists will have the same random permutation 
    applied to it.

    @param rng    The random number generator to use. (This will be converted to a UniformDeviate.)
    @param args   Any number of lists to be permuted.
    """
    ud = _galsim.UniformDeviate(rng)
    if len(args) == 0: return

    # We use an algorithm called the Knuth shuffle, which is based on the Fisher-Yates shuffle.
    # See http://en.wikipedia.org/wiki/Fisher-Yates_shuffle for more information.
    n = len(args[0])
    for i in range(n-1,1,-1):
        j = int((i+1) * ud())
        if j == i+1: j = i  # I'm not sure if this is possible, but just in case...
        for list in args:
            list[i], list[j] = list[j], list[i]


class DistDeviate:
    """A class to draw random numbers from a user-defined probability distribution.
    
    DistDeviate, unlike other galsim Deviates, is NOT an instance of the BaseDeviate class.  It
    has the same methods as those objects, but it cannot be used to initialize other BaseDeviates
    and it will not satisfy isinstance checks for BaseDeviate.  However, DistDeviate includes an 
    internal UniformDeviate, _ud, which can be used to initialize other BaseDeviates if necessary.
    
    DistDeviate creates a table of x value versus cumulative probability and draws from it using a
    UniformDeviate.  If given a table in a file or a pair of 1d arrays, it will construct an 
    interpolated LookupTable to obtain more finely gridded probabilities; the interpolant used is 
    an optional keyword argument to DistDeviate.  
    
    Initialization
    --------------
    
    Some sample initialization calls:
    
    >>> d = galsim.DistDeviate(x=list1,p=list2) 

    Initializes d to be a DistDeviate using the distribution P(x) and seeds the PRNG using current
    time. The lists can also be tuples or numpy arrays.
    
    >>> d = galsim.DistDeviate(function=f,min=min,max=max)   
    
    Initializes d to be a DistDeviate instance with a distribution given by the callable function
    f(x) from x=min to x=max and seeds the PRNG using current time.  
    
    >>> d = galsim.DistDeviate(1062533,filename=filename)
    
    Initializes d to be a DistDeviate instance with a distribution given by the data in file
    filename, which must be a 2-column ASCII table, and seeds the PRNG using the long int
    seed 1062533.
    
    >>> d = galsim.DistDeviate(rng=dev,x=list1,p=list2,interpolant='linear')
    
    Initializes d to be a DistDeviate instance using the distribution given by list1 and list2,
    using linear interpolation to get probabilities for intermediate points, and seeds the
    PRNG using the BaseDeviate dev.

    @param filename     The name of a file containing a probability distribution as a 2-column
                        ASCII table.
    @param x            The x values for a P(x) distribution as a list, tuple, or Numpy array.
    @param p            The p values for a P(x) distribution as a list, tuple, or Numpy array.
    @param function     A callable function giving a probability distribution
    @param min          The minimum desired return value.
    @param max          The maximum desired return value.
    @param interpolant  Type of interpolation used for interpolating (x,p) or filename (causes an
                        error if passed alongside a callable function). Options are given in the
                        documentation for galsim.LookupTable.  (default: 'linear')
    @param npoints      Number of points in the internal tables for interpolations. (default: 256)

    Calling
    -------
    Taking the instance from the above examples, successive calls to d() then generate pseudo-random
    numbers distributed according to the initialized distribution.

    >>> d = galsim.random.DistDeviate(x=[1.,2.,3.],p=[1.,2.,3.])
    >>> d()
    2.9886772666447365
    >>> d()
    1.897586098503296
    >>> d()
    2.7892018766454183
"""    
    def __init__(self, rng=None, x=None, p=None, function=None, xmin=None, xmax=None, 
                 interpolant='linear', npoints=256):
        """Initializes a DistDeviate instance.
        
        The unnamed argument, if given, must be something that can initialize a BaseDeviate 
        instance, such as another BaseDeviate or a long int seed.  At least one of the keyword args
        filename, function, or the pair (x,p) must be given as well; see the documentation for the
        DistDeviate class for more information.
        """
        
        import numpy
        import galsim
 
        #Set up the PRNG
        if isinstance(rng,UniformDeviate):
            self._ud=rng
        elif rng is None:
            self._ud=galsim.UniformDeviate()
        elif isinstance(rng,(BaseDeviate,int,long)):
            self._ud=galsim.UniformDeviate(arg)
        else:
            raise TypeError('Argument rng passed to DistDeviate cannot be used to initialize '
                            'a UniformDeviate.')

        #Check a few arguments before doing computations
        if ('x' is not None and 'p' is none) or ('p' is not None and 'x' is None):
            raise TypeError('Only one of x and p given as a keyword to DistDeviate')
        if 'filename' is None or 'function' is None or 'x' is None:
            raise TypeError('At least one of the keywords filename, function, or the pair '
                            'x and p must be set in calls to DistDeviate!')
        if 'filename' is not None and 'function' is not None:
            raise TypeError('Cannot pass both filename and function keywords to DistDeviate')
        if 'filename' is not None and 'x' is not None:
            raise TypeError('Cannot pass both filename and x&p keywords to DistDeviate')
        if 'function' is not None and 'x' is not None:
            raise TypeError('Cannot pass both function and x&p keywords to DistDeviate')

        #Set up the probability function & min and max values for any inputs
        if 'function' is not None:
            if not hasattr(function,'__call__'):
                raise TypeError('Function given to DistDeviate with keyword function is not '
                                'callable: %s'%function)
            filename=function #for later error messages
            if xmin is None or xmax is None:
                (xmin,xmax)=self._getBoundaries(function,xmin,xmax)
            else:
                if isinstance(function,galsim.LookupTable):
                    if function.x_min>xmin:
                        raise ValueError('xmin passed to DistDeviate is less than the xmin of '
                                         'LookupTable %s'%function)
                    if function.x_max<xmax:
                        raise ValueError('xmax passed to DistDeviate is greater than the xmax of '
                                         'LookupTable %s'%function)
        else: #Some of the array & filename setup is the same
            if x is not None:
                filename=x #just for later error outputs
                function=galsim.LookupTable(x=x,f=p,interpolant=interpolant)
            else: #We know from earlier checks it must be a filename--no need to recheck
                function=galsim.LookupTable(file=filename,interpolant=interpolant)
            if xmin is None:
                xmin=function.x_min
            elif xmin<function.x_min:
                raise ValueError('xmin passed to DistDeviate is less than the xmin of the '
                                 'array passed')
            if xmax is None:
                xmax=function.x_max
            elif xmax>function.x_max:
                raise ValueError('xmax passed to DistDeviate is greater than the xmax of the '
                                 'array passed')
            if xmax<=xmin:
                raise ValueError('Max value <= min value in DistDeviate')

        dx=(1.*xmax-xmin)/(npoints-1)
        xarray=xmin+dx*numpy.array(range(npoints),float)
        probability = numpy.array([userfunction(x) for x in xarray])
        #cdf is the cumulative distribution function--just easier to type!
        cdf=dx*numpy.array( 
            [numpy.sum(probability[0:i]) for i in range(probability.shape[0])])
        #Check that cdf is always increasing or always decreasing
        #and if it isn't, either tweak it to fix or return an error.
        if not numpy.all(cdf>=0):
            raise ValueError('Negative probability passed to DistDeviate: %s'%filename)
        dx=numpy.diff(cdf)
        if numpy.all(dx==0):
            raise ValueError('All probabilities passed to DistDeviate are 0: %s'%filename)
        #Clip any zero endpoints, as they'll cause the next block to blow up
        while dx[0]==0.0:
            xarray=xarray[1:]
            cdf=cdf[1:]
            dx=numpy.diff(cdf)
        while dx[-1]==0.0:
            xarray=xarray[:-1]
            cdf=cdf[:-1]
            dx=numpy.diff(cdf)
        if not numpy.all(dx >=0.):
            #This check plus the cdf>=0 should capture any nonzero probabilities
            raise ValueError('Cumulative probability in DistDeviate is not monotonic')
        elif not numpy.all(dx > 0.):
            #Remove consecutive dx=0 points, except the higher-end endpoint
            zeroindex=numpy.squeeze(numpy.where(dx==0))
            removearray=numpy.squeeze(numpy.where(numpy.diff(zeroindex)==1))
            cdf=numpy.delete(cdf,zeroindex[removearray])
            xarray=numpy.delete(xarray,zeroindex[removearray])
            dx=numpy.diff(cumulativeprobability)
            #Tweak the edge of dx=0 regions so function is always increasing
            for index in numpy.where(dx == 0):
                if index+2<len(cdf):
                   cdf[index+1]+=1.E-6*(
                       cdf[index+2]-cdf[index+1])
                else:
                   cdf=cdf[:-1]
                   xarray=xarray[:-1]
            dx=numpy.diff(cdf)
            if not (numpy.all(dx>0)):
                raise RuntimeError(
                    'Cumulative probability in DistDeviate is too flat for program to fix')
                        
        #Quietly renormalize the probability if it wasn't already normalized
        cdf/=cdf[-1]
        self._inverseprobabilitytable=galsim.LookupTable(cdf,xarray,interpolant=interpolant)

    def _getBoundaries(self,function,xmin,xmax):
        maxblanktries=6 #Maximum number of times it will move the xrange around trying to find 
                        #nonzero function(x)
        maxrefinetries=10 #Maximum number of times it will refine the edge of nonzero function(x)
        tolerance=1.E-6 #if our answer only improves by less than this much, stop
        if isinstance(function,galsim.LookupTable):
            if xmin is None:
                xmin=function.x_min
            elif xmin < function.x_min:
                raise ValueError('xmin passed to DistDeviate is less than the xmin of the '
                                 'LookupTable passed: %f'%function)
            if xmax is None:
                xmax=function.x_max
            elif xmax < function.x_max:
                raise ValueError('xmax passed to DistDeviate is less than the xmax of the '
                                 'LookupTable passed: %f'%function)
        else:
            findxmin=True
            findxmax=True

            frange=1. #Frange, not xrange, since xrange is a python builtin
            if xmin is not None:
                findxmin=False
                xmax=xmin+frange
            elif xmax is not None:
                findxmax=False
                xmin=xmax-frange
            else:
                xmin=0.
                xmax=xmin+frange
            ntries=0
            while ntries<0.5*(maxblanktries+1) and not found:
                ntries+=1
                (txmin,txmax,found)=self._testrange(function,xmin,frange)
                if found:
                    if findxmin:
                        xmin=txmin
                    if findxmax:
                        xmax=txmax
                else:
                    frange*=10
                    if findxmin:
                        xmin=xmax-frange
                    elif findxmax:
                        xmax=xmin+frange
                    else:
                        xmin=0.5*(xmin+xmax-frange) #expands the range around the mean of xmin&xmax
            if not found: #Try smaller steps instead of larger ones
                frange=0.1
                if xmin is not None:
                    xmax=xmin+frange
                elif xmax is not None:
                    xmin=xmax-frange
                else:
                    xmin=0.
                    xmax=xmin+frange
                while ntries<maxblanktries and not found:                
                    ntries+=1
                    (txmin,txmax,found)=self._testrange(function,xmin,frange)
                    if found:
                        if findxmin:
                            xmin=txmin
                        if findxmax:
                            xmax=txmax
                    else:
                        frange*=0.1
                        if findxmin:
                            xmin=xmax-frange
                        elif findxmax:
                            xmax=xmin+frange
                        else:
                            xmin=0.5*(xmin+xmax-frange)
            if not found:
                raise RuntimeError('Cannot find any positive function(x>xmin) for DistDeviate')
            #Now we have a nonzero range...iterate until we have a reasonable endpoint
            found=False
            ntries=0
            fxmax=function(xmax)
            fxmin=function(xmin)
            dxmax=10.
            dxmin=10.
            if findxmin:
                xmin-=1.1*frange
                if findxmax:
                    frange=1.21*(xmax-xmin)
                else:
                    frange=1.1*(xmax-xmin)
            else:
                frange=1.1*(xmax-xmin)
            while ntries<maxrefinetries and dxmin>tolerance and dxmax>tolerance:
                ntries+=1
                (txmin,txmax,found)=self._testrange(function,xmin,frange)
                if findxmin:
                    if txmin<xmin:
                        xmin=txmin-0.1*frange
                        frange*=1.1
                    else:
                        xmin=txmin
                    dxmin=(function(xmin)-fxmin)/function(xmin)
                    fxmin=function(xmin)
                if findxmax:
                    if txmax>xmax:
                        xmax=txmax+0.1*frange
                        frange*=1.1
                    else:
                        xmax=txmax
                    dxmax=(function(xmax)-fxmax)/function(xmax)
                    fxmax=function(xmax)

    def _testrange(self, function, xmin, range):
        xarr=xmin+0.1*frange*numpy.array([0. for x in range(10)])           
        farr=[]
        for x in xarr:
            farr.append(function(x))
        if numpy.any(farr>0):
            farr=numpy.array(farr)
            farr=farr[where(farr>0)]
            xmax=max(farr)
            xmin=min(farr)
            found=True
        else:
            found=False
            xmax=xmin
        return (xmin,xmax,found)
        

    def __call__(self):
        return self._inverseprobabilitytable(self._ud())
    
    def applyTo(self, image):
        import numpy
        shp=image.array.shape
        #seriously faster than doing this element by element
        image.array[:,:]+=numpy.array([[self() for col in range(shp[1])] for row in range(shp[0])])
    
        
    def seed(self,arg=None):
        if arg is None:
            self._ud()
        else:
            self._ud.seed(arg)
    
    def reset(self,arg=None):
        if arg is None:
            self._ud()
        else:
            self._ud.reset(arg)


# BaseDeviate docstrings
_galsim.BaseDeviate.__doc__ = """
Base class for all the various random deviates.

This holds the essential random number generator that all the other classes use.

All deviates have three constructors that define different ways of setting up the random number
generator.

  1) Only the arguments particular to the derived class (e.g. mean and sigma for GaussianDeviate).
     In this case, a new random number generator is created and it is seeded using the computer's
     microsecond counter.

  2) Using a particular seed as the first argument to the constructor.
     This will also create a new random number generator, but seed it with the provided value.

  3) Passing another BaseDeviate as the first arguemnt to the constructor.
     This will make the new Deviate share the same underlying random number generator with the other
     Deviate.  So you can make one Deviate (of any type), and seed it with a particular
     deterministic value.  Then if you pass that Deviate to any other one you make, they will all be
     using the same RNG and have a particular deterministic series of values.  (It doesn't have to
     be the first one -- any one you've made later can also be used to seed a new one.)
     
There is not much you can do with something that is only known to be a BaseDeviate rather than one
of the derived classes other than construct it and change the seed, and use it as an argument to
pass to other Deviate constructors.

Examples
--------

    >>> rng = galsim.BaseDeviate(215324)    
    >>> rng()
    Traceback (most recent call last):
      File "<stdin>", line 1, in <module>
    TypeError: 'BaseDeviate' object is not callable
    >>> ud = galsim.UniformDeviate(rng)
    >>> ud()
    0.58736140513792634
    >>> ud2 = galsim.UniformDeviate(215324)
    >>> ud2()
    0.58736140513792634

"""

_galsim.BaseDeviate.seed.__func__.__doc__ = """
Seed the pseudo-random number generator.

Multiple Calling Options
------------------------

    >>> galsim.BaseDeviate.seed()       # Re-seed the PRNG using current time.

    >>> galsim.BaseDeviate.seed(lseed)  # Re-seed the PRNG using specified seed, where lseed is a
                                        # long int.

"""

_galsim.BaseDeviate.reset.__func__.__doc__ = """
Reset the pseudo-random number generator, severing connections to any other deviates.

Multiple Calling Options
------------------------

    >>> galsim.BaseDeviate.reset()        # Re-seed the PRNG using current time, and sever the
                                          # connection to any other Deviate.

    >>> galsim.BaseDeviate.reset(lseed)   # Re-seed the PRNG using specified seed, where lseed is a
                                          # long int, and sever the connection to any other Deviate.

    >>> galsim.BaseDeviate.reset(dev)     # Re-connect this Deviate with the same underlying random
                                          # number generator supplied in dev.

"""


# UniformDeviate docstrings
_galsim.UniformDeviate.__doc__ = """
Pseudo-random number generator with uniform distribution in interval [0.,1.).

Initialization
--------------

    >>> u = galsim.UniformDeviate()       # Initializes u to be a UniformDeviate instance, and seeds
                                          # the PRNG using current time.

    >>> u = galsim.UniformDeviate(lseed)  # Initializes u to be a UniformDeviate instance, and seeds
                                          # the PRNG using specified long integer lseed.

    >>> u = galsim.UniformDeviate(dev)    # Initializes u to be a UniformDeviate instance, and share
                                          # the same underlying random number generator as dev.

Calling
-------
Taking the instance from the above examples, successive calls to u() then generate pseudo-random
numbers distributed uniformly in the interval [0., 1.).

    >>> u = galsim.UniformDeviate()
    >>> u()
    0.35068059829063714
    >>> u()            
    0.56841182382777333

Methods
-------
To add deviates to every element of an image, use the syntax image.addNoise(u).

This docstring can be found using the Python interpreter or in pysrc/Random.cpp.
"""

_galsim.UniformDeviate.applyTo.__func__.__doc__ = """
Add Uniform deviates to every element in a supplied Image.

Calling
-------

    >>> galsim.UniformDeviate.applyTo(image)  

On output each element of the input Image will have a pseudo-random UniformDeviate return value 
added to it.

To add deviates to every element of an image, the syntax image.addNoise() is preferred.
"""
_galsim.UniformDeviate.__call__.__func__.__doc__= "Draw a new random number from the distribution."


# GaussianDeviate docstrings
_galsim.GaussianDeviate.__doc__ = """
Pseudo-random number generator with Gaussian distribution.

See http://en.wikipedia.org/wiki/Gaussian_distribution for further details.

Initialization
--------------

    >>> g = galsim.GaussianDeviate(mean=0., sigma=1.)          # Initializes g to be a
                                                               # GaussianDeviate instance using the
                                                               # current time for the seed.

    >>> g = galsim.GaussianDeviate(lseed, mean=0., sigma=1.)   # Initializes g using the specified
                                                               # seed, where lseed is a long int.

    >>> g = galsim.GaussianDeviate(dev, mean=0., sigma=1.)     # Initializes g to share the same
                                                               # underlying random number generator
                                                               # as dev.

Parameters:

    mean     optional mean for Gaussian distribution [default `mean = 0.`].
    sigma    optional sigma for Gaussian distribution [default `sigma = 1.`].  Must be > 0.

Calling
-------
Taking the instance from the above examples, successive calls to g() then generate pseudo-random
numbers which Gaussian-distributed with the provided mean, sigma.

    >>> g = galsim.GaussianDeviate()
    >>> g()
    1.398768034960607
    >>> g()
    -0.8456136323830128

Methods
-------
To add deviates to every element of an image, use the syntax image.addNoise(g).

To get and set the deviate parameters, see the docstrings for the .getMean(), .setMean(), 
.getSigma() and .setSigma() methods of each instance.
"""

_galsim.GaussianDeviate.applyTo.__func__.__doc__ = """
Add Gaussian deviates to every element in a supplied Image.

Calling
-------

    >>> galsim.GaussianDeviate.applyTo(image)

On output each element of the input Image will have a pseudo-random GaussianDeviate return value 
added to it, with current values of mean and sigma.

To add deviates to every element of an image, the syntax image.addNoise() is preferred.
"""

_galsim.GaussianDeviate.__call__.__func__.__doc__ = """
Draw a new random number from the distribution.

Returns a Gaussian deviate with current mean and sigma.
"""
_galsim.GaussianDeviate.getMean.__func__.__doc__ = "Get current distribution mean."
_galsim.GaussianDeviate.setMean.__func__.__doc__ = "Set current distribution mean."
_galsim.GaussianDeviate.getSigma.__func__.__doc__ = "Get current distribution sigma."
_galsim.GaussianDeviate.setSigma.__func__.__doc__ = "Set current distribution sigma."


# BinomialDeviate docstrings
_galsim.BinomialDeviate.__doc__ = """
Pseudo-random Binomial deviate for N trials each of probability p.

N is number of 'coin flips,' p is probability of 'heads,' and each call returns an integer value
where 0 <= value <= N giving number of heads.  See http://en.wikipedia.org/wiki/Binomial_distribution
for more information.

Initialization
--------------

    >>> b = galsim.BinomialDeviate(N=1., p=0.5)          # Initializes b to be a BinomialDeviate
                                                         # instance using the current time for the
                                                         # seed.

    >>> b = galsim.BinomialDeviate(lseed, N=1., p=0.5)   # Initializes b using the specified seed,
                                                         # where lseed is a long int.

    >>> b = galsim.BinomialDeviate(dev, N=1., p=0.5)     # Initializes b to share the same
                                                         # underlying random number generator as dev.

Parameters:

    N   optional number of 'coin flips' per trial [default `N = 1`].  Must be > 0.
    p   optional probability of success per coin flip [default `p = 0.5`].  Must be > 0.

Calling
-------
Taking the instance from the above examples, successive calls to b() then generate pseudo-random
numbers binomial-distributed with the provided N, p.

    >>> b = galsim.BinomialDeviate()
    >>> b()
    0
    >>> b()
    1

Methods
-------
To add deviates to every element of an image, use the syntax image.addNoise(b).

To get and set the deviate parameters, see the docstrings for the .getN(), .setN(), .getP() and
.setP() methods of each instance.
"""

_galsim.BinomialDeviate.applyTo.__func__.__doc__ = """
Add Binomial deviates to every element in a supplied Image.

Calling
-------

    >>> galsim.BinomialDeviate.applyTo(image)    

On output each element of the input Image will have a pseudo-random BinomialDeviate return value 
added to it, with current values of N and p.

To add deviates to every element of an image, the syntax image.addNoise() is preferred.
"""

_galsim.BinomialDeviate.__call__.__func__.__doc__ = """
Draw a new random number from the distribution.

Returns a Binomial deviate with current N and p.
"""
_galsim.BinomialDeviate.getN.__func__.__doc__ = "Get current distribution N."
_galsim.BinomialDeviate.setN.__func__.__doc__ = "Set current distribution N."
_galsim.BinomialDeviate.getP.__func__.__doc__ = "Get current distribution p."
_galsim.BinomialDeviate.setP.__func__.__doc__ = "Set current distribution p."


# PoissonDeviate docstrings
_galsim.PoissonDeviate.__doc__ = """
Pseudo-random Poisson deviate with specified mean.

The input mean sets the mean and variance of the Poisson deviate.  An integer deviate with this
distribution is returned after each call.  See http://en.wikipedia.org/wiki/Poisson_distribution
for more details.

Initialization
--------------

    >>> p = galsim.PoissonDeviate(mean=1.)         # Initializes g to be a PoissonDeviate instance
                                                   # using the current time for the seed.

    >>> p = galsim.PoissonDeviate(lseed, mean=1.)  # Initializes g using the specified seed, where
                                                   # lseed is a long int.

    >>> p = galsim.PoissonDeviate(dev, mean=1.)    # Initializes g to share the same underlying
                                                   # random number generator as dev.

Parameters:

    mean     optional mean of the distribution [default `mean = 1`].  Must be > 0.

Calling
-------
Taking the instance from the above examples, successive calls to p() will return successive,
pseudo-random Poisson deviates with specified mean.

    >>> p = galsim.PoissonDeviate()
    >>> p()
    1
    >>> p()
    2

Methods
-------
To add deviates to every element of an image, use the syntax image.addNoise(p).

To get and set the deviate parameter, see the docstrings for the .getMean(), .setMean() method of 
each instance.
"""

_galsim.PoissonDeviate.applyTo.__func__.__doc__ = """
Add Poisson deviates to every element in a supplied Image.

Calling
-------

    >>> galsim.PoissonDeviate.applyTo(image)

On output each element of the input Image will have a pseudo-random PoissonDeviate return value 
added to it, with current mean, and then that mean subtracted.  So the average  effect on each 
pixel is zero, but there will be Poisson noise added to the image with the right variance.

To add deviates to every element of an image, the syntax image.addNoise() is preferred.
"""

_galsim.PoissonDeviate.__call__.__func__.__doc__ = """
Draw a new random number from the distribution.

Returns a Poisson deviate with current mean.
"""
_galsim.PoissonDeviate.getMean.__func__.__doc__ = "Get current distribution mean."
_galsim.PoissonDeviate.setMean.__func__.__doc__ = "Set current distribution mean."


# CCDNoise deviate docstrings
_galsim.CCDNoise.__doc__ = """
Pseudo-random number generator with a basic CCD noise model.

A CCDNoise instance is initialized given a gain level in Electrons per ADU used for the Poisson
noise term, and a Gaussian read noise in electrons (if gain > 0.) or ADU (if gain <= 0.).  With 
these parameters set, the CCDNoise operates on an Image, adding noise to each pixel following this 
model. 

Note that galsim.CCDNoise assumes the image it is applying the Poisson noise to has the sky level
included, hence generating the appropriate image noise.  The user is responsible for the 
addition of the sky level so that galsim.CCDNoise can add the proper sky noise, as well as sky
subtraction after the noise has been added.

Initialization
--------------

    >>> ccd_noise = galsim.CCDNoise(gain=1., read_noise=0.)         # Initializes ccd_noise to be a
                                                                    # CCDNoise instance using the
                                                                    # current time for the seed.

    >>> ccd_noise = galsim.CCDNoise(lseed, gain=1., read_noise=0.)  # Initializes ccd_noise to be a
                                                                    # CCDNoise instance using the
                                                                    # specified seed, where lseed is
                                                                    # a long int.

    >>> ccd_noise = galsim.CCDNoise(dev, gain=1., read_noise=0.)    # Initializes ccd_noise to share
                                                                    # the same underlying random
                                                                    # number generator as dev.

Parameters:

    gain        the gain for each pixel in electrons per ADU; setting gain <=0 will shut off the
                Poisson noise, and the Gaussian rms will take the value read_noise as being in units
                of ADU rather than electrons [default `gain = 1.`].
    read_noise  the read noise on each pixel in electrons (gain > 0.) or ADU (gain <= 0.)
                setting read_noise=0. will shut off the Gaussian noise [default `read_noise = 0.`].

Methods
-------
To add deviates to every element of an image, use the syntax image.addNoise(ccd_noise).

To get and set the deviate parameters, see the docstrings for the .getGain(), .setGain(), 
.getReadNoise() and .setReadNoise() methods of each instance.
"""

_galsim.CCDNoise.applyTo.__func__.__doc__ = """
Add noise to an input Image.

Calling
-------

    >>> galsim.CCDNoise.applyTo(image)

On output the Image instance image will have been given an additional stochastic noise according to 
the gain and read noise settings of the CCDNoise instance.

To add deviates to every element of an image, the syntax image.addNoise() is preferred.
"""
_galsim.CCDNoise.getGain.__func__.__doc__ = "Get gain in current noise model."
_galsim.CCDNoise.setGain.__func__.__doc__ = "Set gain in current noise model."
_galsim.CCDNoise.getReadNoise.__func__.__doc__ = "Get read noise in current noise model."
_galsim.CCDNoise.setReadNoise.__func__.__doc__ = "Set read noise in current noise model."


# WeibullDeviate docstrings
_galsim.WeibullDeviate.__doc__ = """
Pseudo-random Weibull-distributed deviate for shape parameter a & scale parameter b.

The Weibull distribution is related to a number of other probability distributions;  in particular,
it interpolates between the exponential distribution (a=1) and the Rayleigh distribution (a=2). 
See http://en.wikipedia.org/wiki/Weibull_distribution (a=k and b=lambda in the notation adopted in 
the Wikipedia article) for more details.  The Weibull distribution is real valued and produces 
deviates >= 0.

Initialization
--------------

    >>> w = galsim.WeibullDeviate(a=1., b=1.)         # Initializes w to be a WeibullDeviate
                                                      # instance using the current time for the seed.

    >>> w = galsim.WeibullDeviate(lseed, a=1., b=1.)  # Initializes w using the specified seed,
                                                      # where lseed is a long int.

    >>> w = galsim.WeibullDeviate(dev, a=1., b=1.)    # Initializes w to share the same underlying
                                                      # random number generator as dev.

Parameters:

    a        shape parameter of the distribution [default `a = 1`].  Must be > 0.
    b        scale parameter of the distribution [default `b = 1`].  Must be > 0.

Calling
-------
Taking the instance from the above examples, successive calls to w() then generate pseudo-random 
numbers Weibull-distributed with shape and scale parameters a and b.

    >>> w = galsim.WeibullDeviate()
    >>> w()
    2.152873075208731
    >>> w()
    2.0826856212853846

Methods
-------
To add deviates to every element of an image, use the syntax image.addNoise(w).

To get and set the deviate parameters, see the docstrings for the .getA(), .setA(), .getB() and 
.setB() methods of each instance.
"""

_galsim.WeibullDeviate.applyTo.__func__.__doc__ = """
Add Weibull-distributed deviates to every element in a supplied Image.

Calling
-------

    >>> galsim.WeibullDeviate.applyTo(image)

On output each element of the input Image will have a pseudo-random WeibullDeviate return value 
added to it, with current values of a and b.

To add deviates to every element of an image, the syntax image.addNoise() is preferred.
"""

_galsim.WeibullDeviate.__call__.__func__.__doc__ = """
Draw a new random number from the distribution.

Returns a Weibull-distributed deviate with current a and b.
"""
_galsim.WeibullDeviate.getA.__func__.__doc__ = "Get current distribution shape parameter a."
_galsim.WeibullDeviate.setA.__func__.__doc__ = "Set current distribution shape parameter a."
_galsim.WeibullDeviate.getB.__func__.__doc__ = "Get current distribution shape parameter b."
_galsim.WeibullDeviate.setB.__func__.__doc__ = "Set current distribution shape parameter b."


# GammaDeviate docstrings
_galsim.GammaDeviate.__doc__ = """
Pseudo-random Gamma-distributed deviate for parameters alpha & beta.

See http://en.wikipedia.org/wiki/Gamma_distribution (note that alpha=k and beta=theta in the
notation adopted in the Boost.Random routine called by this class).  The Gamma distribution is a 
real-valued distribution producing deviates >= 0.

Initialization
--------------

    >>> gam = galsim.GammaDeviate(alpha=1., beta=1.)         # Initializes gam to be a GammaDeviate
                                                             # instance using the current time for
                                                             # the seed.

    >>> gam = galsim.GammaDeviate(lseed, alpha=1., beta=1.)  # Initializes gam using the specified
                                                             # seed, where lseed is a long int.

    >>> gam = galsim.GammaDeviate(dev alpha=1., beta=1.)     # Initializes gam to share the same
                                                             # underlying random number generator as
                                                             # dev.

Parameters:

    alpha    shape parameter of the distribution [default `alpha = 1`].  Must be > 0.
    beta     scale parameter of the distribution [default `beta = 1`].  Must be > 0.

Calling
-------
Taking the instance from the above examples, successive calls to g() will return successive, 
pseudo-random Gamma-distributed deviates with shape and scale parameters alpha and beta. 

    >>> gam = galsim.GammaDeviate()
    >>> gam()
    0.020092014608829315
    >>> gam()
    0.5062533114685395

Methods
-------
To add deviates to every element of an image, use the syntax image.addNoise(gam).

To get and set the deviate parameters, see the docstrings for the .getAlpha(), .setAlpha(), 
.getBeta() and .setBeta() methods of each instance.

To add deviates to every element of an image, the syntax image.addNoise() is preferred.
"""

_galsim.GammaDeviate.applyTo.__func__.__doc__ = """
Add Gamma-distributed deviates to every element in a supplied Image.

Calling
-------

    >>> galsim.GammaDeviate.applyTo(image)

On output each element of the input Image will have a pseudo-random GammaDeviate return value added
to it, with current values of alpha and beta.
"""

_galsim.GammaDeviate.__call__.__func__.__doc__ = """
Draw a new random number from the distribution.

Returns a Gamma-distributed deviate with current alpha and beta.
"""
_galsim.GammaDeviate.getAlpha.__func__.__doc__ = "Get current distribution shape parameter alpha."
_galsim.GammaDeviate.setAlpha.__func__.__doc__ = "Set current distribution shape parameter alpha."
_galsim.GammaDeviate.getBeta.__func__.__doc__ = "Get current distribution shape parameter beta."
_galsim.GammaDeviate.setBeta.__func__.__doc__ = "Set current distribution shape parameter beta."


# Chi2Deviate docstrings
_galsim.Chi2Deviate.__doc__ = """
Pseudo-random Chi^2-distributed deviate for degrees-of-freedom parameter n.

See http://en.wikipedia.org/wiki/Chi-squared_distribution (note that k=n in the notation adopted in
the Boost.Random routine called by this class).  The Chi^2 distribution is a real-valued 
distribution producing deviates >= 0.

Initialization
--------------

    >>> chis = galsim.Chi2Deviate(n=1.)          # Initializes chis to be a Chi2Deviate instance
                                                 # using the current time for the seed.

    >>> chis = galsim.Chi2Deviate(lseed, n=1.)   # Initializes chis using the specified seed, where
                                                 # lseed is a long int.

    >>> chis = galsim.Chi2Deviate(dev, n=1.)     # Initializes chis to share the same underlying
                                                 # random number generator as dev.

Parameters:
    n   number of degrees of freedom for the output distribution [default `n = 1`].  Must be > 0.

Calling
-------
Taking the instance from the above examples, successive calls to g() will return successive, 
pseudo-random Chi^2-distributed deviates with degrees-of-freedom parameter n.

    >>> chis = galsim.Chi2Deviate()
    >>> chis()
    0.35617890086874854
    >>> chis()
    0.17269982670901735

Methods
-------
To add deviates to every element of an image, use the syntax image.addNoise(chis).

To get and set the deviate parameter, see the docstrings for the .getN(), .setN() methods of each
instance.
"""

_galsim.Chi2Deviate.applyTo.__func__.__doc__ = """
Add Chi^2-distributed deviates to every element in a supplied Image.

Calling
-------

    >>> galsim.Chi2Deviate.applyTo(image)

On output each element of the input Image will have a pseudo-random Chi2Deviate return value added 
to it, with current degrees-of-freedom parameter n.

To add deviates to every element of an image, the syntax image.addNoise() is preferred.
"""

_galsim.Chi2Deviate.__call__.__func__.__doc__ = """
Draw a new random number from the distribution.

Returns a Chi2-distributed deviate with current n degrees of freedom.
"""
_galsim.Chi2Deviate.getN.__func__.__doc__ = "Get current distribution n degrees of freedom."
_galsim.Chi2Deviate.setN.__func__.__doc__ = "Set current distribution n degrees of freedom."
<|MERGE_RESOLUTION|>--- conflicted
+++ resolved
@@ -1,9 +1,3 @@
-<<<<<<< HEAD
-"""
-@file random.py 
-Addition of docstrings to the Random deviate classes at the Python layer and definition of the 
-DistDeviate class.
-=======
 # Copyright 2012, 2013 The GalSim developers:
 # https://github.com/GalSim-developers
 #
@@ -23,8 +17,8 @@
 # along with GalSim.  If not, see <http://www.gnu.org/licenses/>
 #
 """@file random.py 
-Addition of docstrings to the Random deviate classes at the Python layer.
->>>>>>> b3757ca9
+Addition of docstrings to the Random deviate classes at the Python layer and definition of the 
+DistDeviate class.
 """
 
 
