--- conflicted
+++ resolved
@@ -818,17 +818,9 @@
                 +str(g1obserr)+', '+str(g2obserr)+', '+str(g1hsmerr)+', '+str(g2hsmerr)+', '
                 +str(sigmaerr) + ', ' + str(sighserr) )
 
-<<<<<<< HEAD
         # assign the variables governing the termination
         if moments:     err_g1_use,err_g2_use,err_sig_use = (g1obserr,g2obserr,sigmaerr)
         else:           err_g1_use,err_g2_use,err_sig_use = (g1hsmerr,g2hsmerr,sighserr)
-=======
-        # assing the variables governing the termination
-        if moments:     
-            err_g1_use,err_g2_use,err_sig_use = (g1obserr,g2obserr,sigmaerr)
-        else:           
-            err_g1_use,err_g2_use,err_sig_use = (g1hsmerr,g2hsmerr,sighserr)
->>>>>>> ab5203fe
 
     sys.stdout.write("\n")
          
