# Copyright (c) 2012-2017 by the GalSim developers team on GitHub
# https://github.com/GalSim-developers
#
# This file is part of GalSim: The modular galaxy image simulation toolkit.
# https://github.com/GalSim-developers/GalSim
#
# GalSim is free software: redistribution and use in source and binary forms,
# with or without modification, are permitted provided that the following
# conditions are met:
#
# 1. Redistributions of source code must retain the above copyright notice, this
#    list of conditions, and the disclaimer given in the accompanying LICENSE
#    file.
# 2. Redistributions in binary form must reproduce the above copyright notice,
#    this list of conditions, and the disclaimer given in the documentation
#    and/or other materials provided with the distribution.
#
"""@file image.py
The Image class and some modifications to the docs for the C++ layer ImageAlloc and ImageView
classes.
"""

from __future__ import division
from . import _galsim
import numpy as np
import galsim

# Sometimes (on 32-bit systems) there are two numpy.int32 types.  This can lead to some confusion
# when doing arithmetic with images.  So just make sure both of them point to ImageAllocI in the
# ImageAlloc dict.  One of them is what you get when you just write numpy.int32.  The other is
# what numpy decides an int16 + int32 is.  The first one is usually the one that's already in the
# ImageAlloc dict, but we assign both versions just to be sure.

_galsim.ImageAlloc[np.int32] = _galsim.ImageAllocI
_galsim.ImageView[np.int32] = _galsim.ImageViewI
_galsim.ConstImageView[np.int32] = _galsim.ConstImageViewI

alt_int32 = ( np.array([0]).astype(np.int32) + 1).dtype.type
_galsim.ImageAlloc[alt_int32] = _galsim.ImageAllocI
_galsim.ImageView[alt_int32] = _galsim.ImageViewI
_galsim.ConstImageView[alt_int32] = _galsim.ConstImageViewI

# On some systems, the above doesn't work, but this next one does.  I'll leave both active,
# just in case there are systems where this doesn't work but the above does.
alt_int32 = ( np.array([0]).astype(np.int16) +
              np.array([0]).astype(np.int32) ).dtype.type
_galsim.ImageAlloc[alt_int32] = _galsim.ImageAllocI
_galsim.ImageView[alt_int32] = _galsim.ImageViewI
_galsim.ConstImageView[alt_int32] = _galsim.ConstImageViewI

_all_cpp_image_types = tuple(list(_galsim.ImageAlloc.values()) +
                             list(_galsim.ImageView.values()) +
                             list(_galsim.ConstImageView.values()))

# For more information regarding this rather unexpected behaviour for numpy.int32 types, see
# the following (closed, marked "wontfix") ticket on the numpy issue tracker:
# http://projects.scipy.org/numpy/ticket/1246

class Image(object):
    """A class for storing image data along with the pixel scale or WCS information

    The Image class encapsulates all the relevant information about an image including a NumPy array
    for the pixel values, a bounding box, and some kind of WCS that converts between pixel
    coordinates and world coordinates.  The NumPy array may be constructed by the Image class
    itself, or an existing array can be provided by the user.

    This class creates shallow copies unless a deep copy is explicitly requested using the `copy`
    method.  The main reason for this is that it allows users to work directly with and modify
    subimages of larger images (for example, to successively draw many galaxies into one large
    image).  For other implications of this convention, see the description of initialization
    instructions below.

    In most applications with images, we will use (x,y) to refer to the coordinates.  We adopt
    the same meaning for these coordinates as most astronomy applications do: ds9, SAOImage,
    SExtractor, etc. all treat x as the column number and y as the row number.  However, this
    is different from the default convention used by numpy.  In numpy, the access is by
    [row_num,col_num], which means this is really [y,x] in terms of the normal x,y values.
    Users are typically insulated from this concern by the Image API, but if you access the
    numpy array directly via the `array` attribute, you will need to be careful about this
    difference.

    There are 6 data types that the Image can use for the data values.  These are `numpy.uint16`,
    `numpy.uint16`, `numpy.int16`, `numpy.int32`, `numpy.float32`, and `numpy.float64`.
    If you are constructing a new Image from scratch, the default is `numpy.float32`, but you
    can specify one of the other data types.

    Initialization
    --------------

    There are several ways to construct an Image:

        Image(ncol, nrow, dtype=numpy.float32, init_value=0, xmin=1, ymin=1, ...)

                This constructs a new image, allocating memory for the pixel values according to
                the number of columns and rows.  You can specify the data type as `dtype` if you
                want.  The default is `numpy.float32` if you don't specify it.  You can also
                optionally provide an initial value for the pixels, which defaults to 0.
                The optional `xmin,ymin` allow you to specify the location of the lower-left
                pixel, which defaults to (1,1).  Reminder, with our convention for x,y coordinates
                described above, ncol is the number of pixels in the x direction, and nrow is the
                number of pixels in the y direction.

        Image(bounds, dtype=numpy.float32, init_value=0, ...)

                This constructs a new image, allocating memory for the pixel values according to a
                given bounds object.  The bounds should be a BoundsI instance.  You can specify the
                data type as `dtype` if you want.  The default is `numpy.float32` if you don't
                specify it.  You can also optionally provide an initial value for the pixels, which
                defaults to 0.

        Image(array, xmin=1, ymin=1, make_const=False, ...)

                This views an existing NumPy array as an Image, where updates to either the image
                or the original array will affect the other one.  (To avoid this, you could use
                `Image(array.copy(), ...)`.) The dtype is taken from `array.dtype`, which must be
                one of the allowed types listed above.  You can also optionally set the origin
                `xmin, ymin` if you want it to be something other than (1,1).  You can also
                optionally force the Image to be read-only with `make_const=True`, though if the
                original NumPy array is modified then the contents of `Image.array` will change.

        Image(image, dtype=dtype)

                This creates a shallow copy of an Image, possibly changing the type.  e.g.

                    >>> image_float = galsim.Image(64, 64) # default dtype=numpy.float32
                    >>> image_double = galsim.Image(image_float, dtype=numpy.float64)

                To get a deep copy, use the `copy` method rather than the `Image` constructor.

    You can specify the `ncol`, `nrow`, `bounds`, `array`, or `image`  parameters by keyword
    argument if you want, or you can pass them as simple arg as shown aboves, and the constructor
    will figure out what they are.

    The other keyword arguments (shown as ... above) relate to the conversion between sky
    coordinates, which is how all the GalSim objects are defined, and the pixel coordinates.
    There are three options for this:

        scale       You can optionally specify a pixel scale to use.  This would normally have
                    units arcsec/pixel, but it doesn't have to be arcsec.  If you want to
                    use different units for the physical scale of your galsim objects, then
                    the same unit would be used here.
        wcs         A WCS object that provides a non-trivial mapping between sky units and
                    pixel units.  The `scale` parameter is equivalent to `wcs=PixelScale(scale)`.
                    But there are a number of more complicated options.  See the WCS class
                    for more details.
        None        If you do not provide either of the above, then the conversion is undefined.
                    When drawing onto such an image, a suitable pixel scale will be automatically
                    set according to the Nyquist scale of the object being drawn.


    Attributes
    ----------

    After construction, you can set or change the scale or wcs with

        >>> image.scale = new_scale
        >>> image.wcs = new_wcs

    Note that `image.scale` will only work if the WCS is a PixelScale.  Once you set the
    wcs to be something non-trivial, then you must interact with it via the `wcs` attribute.
    The `image.scale` syntax will raise an exception.

    There are also two read-only attributes:

        >>> image.bounds
        >>> image.array

    The `array` attribute is a NumPy array of the Image's pixels.  The individual elements in the
    array attribute are accessed as `image.array[y,x]`, matching the standard NumPy convention,
    while the Image class's own accessor uses either `(x,y)` or `[x,y]`.

    That is, the following are equivalent:

        >>> ixy = image(x,y)
        >>> ixy = image[x,y]
        >>> ixy = image.array[y,x]
        >>> ixy = image.getValue(x,y)

    Similarly, for setting individual pixel values, the following are equivalent:

        >>> image[x,y] = new_ixy
        >>> image.array[y,x] = new_ixy
        >>> image.setValue(x,y,new_ixy)

    Methods
    -------

        view        Return a view of the image, possibly giving it a new scale or wcs.
        subImage    Return a view of a portion of the full image.
        wrap        Wrap the values in a image onto a given subimage and return the subimage.
        bin         Bin the image pixels in blocks of nx x ny pixels.
        subsample   Subdivide the image pixels into nx x ny sub-pixels.
        shift       Shift the origin of the image by (dx,dy).
        setCenter   Set a new position for the center of the image.
        setOrigin   Set a new position for the origin (x,y) = (0,0) of the image.
        getValue    Get the value of a single pixel.
        setValue    Set the value of a single pixel.
        addValue    Add to the value of a single pixel.
        resize      Resize the image to have a new bounds.
        fill        Fill the image with the same value in all pixels.
        setZero     Fill the image with zeros.
        invertSelf  Convert each value x to 1/x.
        copy        Return a deep copy of the image.

    See their doc strings for more details.

    """

    cpp_valid_dtypes = list(_galsim.ImageView)
    alias_dtypes = {
        int : np.int32,          # So that user gets what they would expect
        float : np.float64,      # if using dtype=int or float or complex
        complex : np.complex128,
        np.int64 : np.int32,          # Not equivalent, but will convert
    }
    # Note: Numpy uses int64 for int on 64 bit machines.  We don't implement int64 at all,
    # so we cannot quite match up to the numpy convention for dtype=int.  e.g. via
    #     int : numpy.zeros(1,dtype=int).dtype.type
    # If this becomes too confusing, we might need to add an ImageL class that uses int64.
    # Hard to imagine a use case where this would be required though...
    valid_dtypes = cpp_valid_dtypes + list(alias_dtypes)

    def __init__(self, *args, **kwargs):
        # Parse the args, kwargs
        ncol = None
        nrow = None
        bounds = None
        array = None
        image = None
        if len(args) > 2:
            raise TypeError("Error, too many unnamed arguments to Image constructor")
        elif len(args) == 2:
            ncol = args[0]
            nrow = args[1]
            xmin = kwargs.pop('xmin',1)
            ymin = kwargs.pop('ymin',1)
        elif len(args) == 1:
            if isinstance(args[0], np.ndarray):
                array = args[0]
                array, xmin, ymin = self._get_xmin_ymin(array, kwargs)
                make_const = kwargs.pop('make_const',False)
            elif isinstance(args[0], galsim.BoundsI):
                bounds = args[0]
            elif isinstance(args[0], (list, tuple)):
                array = np.array(args[0])
                array, xmin, ymin = self._get_xmin_ymin(array, kwargs)
                make_const = kwargs.pop('make_const',False)
            elif isinstance(args[0], (Image,) + _all_cpp_image_types):
                image = args[0]
            else:
                raise TypeError("Unable to parse %s as an array, bounds, or image."%args[0])
        else:
            if 'array' in kwargs:
                array = kwargs.pop('array')
                array, xmin, ymin = self._get_xmin_ymin(array, kwargs)
                make_const = kwargs.pop('make_const',False)
            elif 'bounds' in kwargs:
                bounds = kwargs.pop('bounds')
            elif 'image' in kwargs:
                image = kwargs.pop('image')
            else:
                ncol = kwargs.pop('ncol',None)
                nrow = kwargs.pop('nrow',None)
                xmin = kwargs.pop('xmin',1)
                ymin = kwargs.pop('ymin',1)

        # Pop off the other valid kwargs:
        dtype = kwargs.pop('dtype', None)
        init_value = kwargs.pop('init_value', None)
        scale = kwargs.pop('scale', None)
        wcs = kwargs.pop('wcs', None)

        # Check that we got them all
        if kwargs:
            raise TypeError("Image constructor got unexpected keyword arguments: %s",kwargs)

        # Figure out what dtype we want:
        dtype = Image.alias_dtypes.get(dtype,dtype)
        if dtype is not None and dtype not in Image.valid_dtypes:
            raise ValueError("dtype must be one of "+str(Image.valid_dtypes)+
                             ".  Instead got "+str(dtype))
        if array is not None:
            if not isinstance(array, np.ndarray):
                raise TypeError("array must be a numpy.ndarray instance")
            if dtype is None:
                dtype = array.dtype.type
                if dtype in Image.alias_dtypes:
                    dtype = Image.alias_dtypes[dtype]
                    array = array.astype(dtype)
                elif dtype not in Image.cpp_valid_dtypes:
                    raise ValueError(
                        "array's dtype.type must be one of "+str(Image.cpp_valid_dtypes)+
                        ".  Instead got "+str(array.dtype.type)+".  Or can set "+
                        "dtype explicitly.")
            elif dtype != array.dtype.type:
                array = array.astype(dtype)
            # Be careful here: we have to watch out for little-endian / big-endian issues.
            # The path of least resistance is to check whether the array.dtype is equal to the
            # native one (using the dtype.isnative flag), and if not, make a new array that has a
            # type equal to the same one but with the appropriate endian-ness.
            if not array.dtype.isnative:
                array = array.astype(array.dtype.newbyteorder('='))
            self.dtype = array.dtype.type
        elif dtype is not None:
            self.dtype = dtype
        else:
            self.dtype = np.float32

        # Construct the image attribute
        if (ncol is not None or nrow is not None):
            if ncol is None or nrow is None:
                raise TypeError("Both nrow and ncol must be provided")
            if ncol != int(ncol) or nrow != int(nrow):
                raise TypeError("nrow, ncol must be integers")
            ncol = int(ncol)
            nrow = int(nrow)
            self.image = _galsim.ImageAlloc[self.dtype](ncol, nrow)
            if xmin != 1 or ymin != 1:
                self.image.shift(galsim.PositionI(xmin-1,ymin-1))
            if init_value is not None:
                self.image.fill(init_value)
        elif bounds is not None:
            if not isinstance(bounds, galsim.BoundsI):
                raise TypeError("bounds must be a galsim.BoundsI instance")
            self.image = _galsim.ImageAlloc[self.dtype](bounds)
            if init_value is not None:
                self.image.fill(init_value)
        elif array is not None:
            # Easier than getting the memory management right in the C++ layer.
            # If we were provided a numpy array, keep a pointer to it here so it lives
            # as long as the self.image object.
            self._array = array.view()
            if make_const or not array.flags.writeable:
                self.image = _galsim.ConstImageView[self.dtype](array, xmin, ymin)
                self._array.flags.writeable = False
            else:
                self.image = _galsim.ImageView[self.dtype](array, xmin, ymin)
            if init_value is not None:
                raise TypeError("Cannot specify init_value with array")
        elif image is not None:
            if isinstance(image, Image):
                if wcs is None and scale is None:
                    wcs = image.wcs
                image = image.image
            self.image = None
            for im_dtype in Image.cpp_valid_dtypes:
                if ( isinstance(image,_galsim.ImageAlloc[im_dtype]) or
                     isinstance(image,_galsim.ImageView[im_dtype]) or
                     isinstance(image,_galsim.ConstImageView[im_dtype]) ):
                    if dtype is not None and im_dtype != dtype:
                        # Allow dtype to force a retyping of the provided image
                        # e.g. im = ImageF(...)
                        #      im2 = ImageD(im)
                        self.image = _galsim.ImageAlloc[dtype](image)
                    else:
                        self.image = _galsim.ImageAlloc[im_dtype](image)
                    break
            if self.image is None:
                # Then never found the dtype above:
                raise TypeError("image must be an Image or BaseImage type")
            if init_value is not None:
                raise TypeError("Cannot specify init_value with image")
            self.dtype = self.image.array.dtype.type
        else:
            self.image = _galsim.ImageAlloc[self.dtype]()
            if init_value is not None:
                raise TypeError("Cannot specify init_value without setting an initial size")
        if not hasattr(self,'_array'):
            self._array = self.image.array

        # Construct the wcs attribute
        if scale is not None:
            if wcs is not None:
                raise TypeError("Cannot provide both scale and wcs to Image constructor")
            self.wcs = galsim.PixelScale(float(scale))
        else:
            if wcs is not None and not isinstance(wcs,galsim.BaseWCS):
                raise TypeError("wcs parameters must be a galsim.BaseWCS instance")
            self.wcs = wcs

    @staticmethod
    def _get_xmin_ymin(array, kwargs):
        """A helper function for parsing xmin, ymin, bounds options with a given array
        """
        if not isinstance(array, np.ndarray):
            raise TypeError("array must be a numpy.ndarray instance")
        xmin = kwargs.pop('xmin',1)
        ymin = kwargs.pop('ymin',1)
        if 'bounds' in kwargs:
            b = kwargs.pop('bounds')
            if not isinstance(b, galsim.BoundsI):
                raise TypeError("bounds must be a galsim.BoundsI instance")
            if b.xmax-b.xmin+1 != array.shape[1]:
                raise ValueError("Shape of array is inconsistent with provided bounds")
            if b.ymax-b.ymin+1 != array.shape[0]:
                raise ValueError("Shape of array is inconsistent with provided bounds")
            if b.isDefined():
                xmin = b.xmin
                ymin = b.ymin
            else:
                # Indication that array is formally undefined, even though provided.
                if 'dtype' not in kwargs:
                    kwargs['dtype'] = array.dtype.type
                array = None
                xmin = None
                ymin = None
        elif array.shape[1] == 0:
            # Another way to indicate that we don't have a defined image.
            if 'dtype' not in kwargs:
                kwargs['dtype'] = array.dtype.type
            array = None
            xmin = None
            ymin = None
        return array, xmin, ymin

    def __repr__(self):
        s = 'galsim.Image(bounds=%r' % self.bounds
        if self.bounds.isDefined():
            s += ', array=\n%r' % self.array
        s += ', wcs=%r' % self.wcs
        if self.isconst:
            s += ', make_const=True'
        s += ')'
        return s

    def __str__(self):
        # Get the type name without the <type '...'> part.
        t = str(self.dtype).split("'")[1]
        if self.wcs is not None and self.wcs.isPixelScale():
            return 'galsim.Image(bounds=%s, scale=%s, dtype=%s)'%(self.bounds, self.scale, t)
        else:
            return 'galsim.Image(bounds=%s, wcs=%s, dtype=%s)'%(self.bounds, self.wcs, t)

    # Pickling almost works out of the box, but numpy arrays lose their non-writeable flag
    # when pickled, so make sure to set it to preserve const Images.
    def __getstate__(self):
        return self.__dict__, self.isconst

    def __setstate__(self, args):
        d, isconst = args
        self.__dict__ = d
        if isconst:
            self._array.flags.writeable = False

    # bounds and array are really properties which pass the request to the image
    @property
    def bounds(self): return self.image.bounds
    @property
    def array(self): return self._array
    @property
    def isconst(self): return self._array.flags.writeable == False
    @property
    def iscomplex(self): return self._array.dtype.kind == 'c'
    @property
    def isinteger(self): return self._array.dtype.kind in ['i','u']

    # Allow scale to work as a PixelScale wcs.
    @property
    def scale(self):
        if self.wcs:
            if self.wcs.isPixelScale():
                return self.wcs.scale
            else:
                raise TypeError("image.wcs is not a simple PixelScale; scale is undefined.")
        else:
            return None

    @scale.setter
    def scale(self, value):
        if self.wcs is not None and not self.wcs.isPixelScale():
            raise TypeError("image.wcs is not a simple PixelScale; scale is undefined.")
        else:
            self.wcs = galsim.PixelScale(value)

    # Convenience functions
    @property
    def xmin(self): return self.image.bounds.xmin
    @property
    def xmax(self): return self.image.bounds.xmax
    @property
    def ymin(self): return self.image.bounds.ymin
    @property
    def ymax(self): return self.image.bounds.ymax
    def getXMin(self): return self.image.getXMin()
    def getXMax(self): return self.image.getXMax()
    def getYMin(self): return self.image.getYMin()
    def getYMax(self): return self.image.getYMax()
    def getBounds(self): return self.image.getBounds()

    def getOuterBounds(self):
        """Get the bounds of the outer edge of the pixels.

        Equivalent to galsim.BoundsD(im.xmin-0.5, im.xmax+0.5, im.ymin-0.5, im.ymax+0.5)

        @returns a BoundsD instance
        """
        return galsim.BoundsD(self.xmin-0.5, self.xmax+0.5, self.ymin-0.5, self.ymax+0.5)

    # real, imag for everything, even real images.
    @property
    def real(self):
        """Return the real part of an image.

        This is a property, not a function.  So im.real, not im.real().

        This works for real or complex.  For real images, it acts the same as view().
        """
        return _Image(self.array.real, self.bounds, self.wcs)

    @property
    def imag(self):
        """Return the imaginary part of an image.

        This is a property, not a function.  So im.imag, not im.imag().

        This works for real or complex.  For real images, the returned array is read-only and
        all elements are 0.
        """
        return _Image(self.array.imag, self.bounds, self.wcs)

    def conjugate(self):
        """Return the complex conjugate of an image.

        This works for real or complex.  For real images, it acts the same as view().

        Note that for complex images, this is not a conjugate view into the original image.
        So changing the original image does not change the conjugate (or vice versa).
        """
        return _Image(self.array.conjugate(), self.bounds, self.wcs)

    def copy(self):
        return _Image(self.array.copy(), self.bounds, self.wcs)

    def resize(self, bounds, wcs=None):
        """Resize the image to have a new bounds (must be a BoundsI instance)

        Note that the resized image will have uninitialized data.  If you want to preserve
        the existing data values, you should either use `subImage` (if you want a smaller
        portion of the current Image) or make a new Image and copy over the current values
        into a portion of the new image (if you are resizing to a larger Image).

        @param bounds   The new bounds to resize to.
        @param wcs      If provided, also update the wcs to the given value. [default: None,
                        which means keep the existing wcs]
        """
        if self.isconst:
            raise ValueError("Cannot modify an immutable Image")
        if not isinstance(bounds, galsim.BoundsI):
            raise TypeError("bounds must be a galsim.BoundsI instance")
        try:
            self.image.resize(bounds)
        except AttributeError:
            # if the image wasn't an ImageAlloc, then above won't work.  So just make it one.
            self.image = _galsim.ImageAlloc[self.dtype](bounds)
        self._array = self.image.array
        if wcs is not None:
            self.wcs = wcs

    def subImage(self, bounds):
        """Return a view of a portion of the full image

        This is equivalent to self[bounds]
        """
        if not isinstance(bounds, galsim.BoundsI):
            raise TypeError("bounds must be a galsim.BoundsI instance")
        i1 = bounds.ymin - self.bounds.ymin
        i2 = bounds.ymax - self.bounds.ymin + 1
        j1 = bounds.xmin - self.bounds.xmin
        j2 = bounds.xmax - self.bounds.xmin + 1
        subarray = self.array[i1:i2, j1:j2]
        # NB. The wcs is still accurate, since the sub-image uses the same (x,y) values
        # as the original image did for those pixels.  It's only once you recenter or
        # reorigin that you need to update the wcs.  So that's taken care of in im.shift.
        return _Image(subarray, bounds, self.wcs)

    def setSubImage(self, bounds, rhs):
        """Set a portion of the full image to the values in another image

        This is equivalent to self[bounds] = rhs
        """
        if self.isconst:
            raise ValueError("Cannot modify the values of an immutable Image")
        self.subImage(bounds).image.copyFrom(rhs.image)

    def __getitem__(self, *args):
        """Return either a subimage or a single pixel value.

        For example,
            >>> subimage = im[galsim.BoundsI(3,7,3,7)]
            >>> value = im[galsim.PositionI(5,5)]
            >>> value = im[5,5]
        """
        if len(args) == 1:
            if isinstance(args[0], galsim.BoundsI):
                return self.subImage(*args)
            elif isinstance(args[0], galsim.PositionI):
                return self(*args)
            elif isinstance(args[0], tuple):
                return self.getValue(*args[0])
            else:
                raise TypeError("image[index] only accepts BoundsI or PositionI for the index")
        elif len(args) == 2:
            return self(*args)
        else:
            raise TypeError("image[..] requires either 1 or 2 args")

    def __setitem__(self, *args):
        """Set either a subimage or a single pixel to new values.

        For example,

            >>> im[galsim.BoundsI(3,7,3,7)] = im2
            >>> im[galsim.PositionI(5,5)] = 17.
            >>> im[5,5] = 17.
        """
        if len(args) == 2:
            if isinstance(args[0], galsim.BoundsI):
                self.setSubImage(*args)
            elif isinstance(args[0], galsim.PositionI):
                self.setValue(*args)
            elif isinstance(args[0], tuple):
                self.setValue(*args)
            else:
                raise TypeError("image[index] only accepts BoundsI or PositionI for the index")
        elif len(args) == 3:
            return self.setValue(*args)
        else:
            raise TypeError("image[..] requires either 1 or 2 args")

    def wrap(self, bounds, hermitian=False):
        """Wrap the values in a image onto a given subimage and return the subimage.

        This would typically be used on a k-space image where you initially draw a larger image
        than you want for the FFT and then wrap it onto a smaller subset.  This will cause
        aliasing of course, but this is often preferable to just using the smaller image
        without wrapping.

        For complex images of FFTs, one often only stores half the image plane with the
        implicit understanding that the function is Hermitian, so im(-x,-y) == im(x,y).conjugate().
        In this case, the wrapping needs to work slightly differently, so you can specify
        that your image is implicitly Hermitian with the `hermitian` argument.  Options are:

            hermitian=False  (default) Normal non-Hermitian image.
            hermitian='x'    Only x>=0 values are stored with x<0 values being implicitly Hermitian.
                             In this case im.bounds.xmin and bounds.xmin must be 0.
            hermitian='y'    Only y>=0 values are stored with y<0 values being implicitly Hermitian.
                             In this case im.bounds.ymin and bounds.ymin must be 0.

        Also, in the two Hermitian cases, the direction that is not implicitly Hermitian must be
        symmetric in the image's bounds.  The wrap bounds must be almost symmetric, but missing
        the most negative value.  For example,

            >>> N = 100
            >>> im_full = galsim.ImageCD(bounds=galsim.BoundsI(0,N/2,-N/2,N/2), scale=dk)
            >>> # ... fill with im[i,j] = FT(kx=i*dk, ky=j*dk)
            >>> N2 = 64
            >>> im_wrap = im_full.wrap(galsim.BoundsI(0,N/2,-N2/2,N2/2-1, hermitian='x')

        This sets up im_wrap to be the properly Hermitian version of the data appropriate for
        passing to an FFT.

        Note that this routine modifies the original image (and not just the subimage onto which
        it is wrapped), so if you want to keep the original pristine, you should call
        `wrapped_image = image.copy().wrap(bounds)`.

        @param bounds       The bounds of the subimage onto which to wrap the full image.
        @param hermitian    Whether the image is implicitly Hermitian and if so, whether it is the
                            x or y values that are not stored.  [default: False]

        @returns the subimage, image[bounds], after doing the wrapping.
        """
        if not isinstance(bounds, galsim.BoundsI):
            raise TypeError("bounds must be a galsim.BoundsI instance")
        if not hermitian:
            subimage = self.image.wrap(bounds, False, False)
        elif hermitian == 'x':
            if self.bounds.xmin != 0:
                raise ValueError("hermitian == 'x' requires self.bounds.xmin == 0")
            if bounds.xmin != 0:
                raise ValueError("hermitian == 'x' requires bounds.xmin == 0")
            subimage = self.image.wrap(bounds, True, False)
        elif hermitian == 'y':
            if self.bounds.ymin != 0:
                raise ValueError("hermitian == 'y' requires self.bounds.ymin == 0")
            if bounds.ymin != 0:
                raise ValueError("hermitian == 'y' requires bounds.ymin == 0")
            subimage = self.image.wrap(bounds, False, True)
        else:
            raise ValueError("Invalid value for hermitian: %s"%hermitian)
        return _Image(subimage.array, bounds, self.wcs)

    def bin(self, nx, ny):
        """Bin the image pixels in blocks of nx x ny pixels.

        This returns a new image that is a binned version of the current image.
        Adjacent pixel values in nx x ny blocks are added together to produce the flux in each
        output pixel.

        If the current number of pixels in each direction is not a multiple of nx, ny, then the
        last pixel in each direction will be the sum of fewer than nx or ny pixels as needed.

        See also subsample, which is the opposite of this.

        If the wcs is a Jacobian (or simpler), the output image will have its wcs set properly.
        But if the wcs is more complicated, the output wcs would be fairly complicated to figure
        out properly, so we leave it as None.  The user should set it themselves if required.

        @param nx       The number of adjacent pixels in the x direction to add together into each
                        output pixel.
        @param ny       The number of adjacent pixels in the y direction to add together into each
                        output pixel.

        @returns a new Image
        """
        ncol = self.xmax - self.xmin + 1
        nrow = self.ymax - self.ymin + 1
        nbins_x = (ncol-1) // nx + 1
        nbins_y = (nrow-1) // ny + 1
        nbins = nbins_x * nbins_y

        # target_bins just provides a number from 0..nbins for each target pixel
        target_bins = np.arange(nbins).reshape(nbins_y, nbins_x)
        # current_bins is the same number for each pixel in the current image.
        current_bins = np.repeat(np.repeat(target_bins, ny, axis=0), nx, axis=1)
        current_bins = current_bins[0:nrow, 0:ncol]

        # bincount with weights is a tricky way to do the sum over the bins
        target_ar = np.bincount(current_bins.ravel(), weights=self.array.ravel())
        target_ar = target_ar.reshape(target_bins.shape)

        if self.wcs is None or not self.wcs.isUniform():
            target_wcs = None
        else:
            if self.wcs.isPixelScale() and nx == ny:
                target_wcs = galsim.PixelScale(self.scale * nx)
            else:
                dudx, dudy, dvdx, dvdy = self.wcs.jacobian().getMatrix().ravel()
                dudx *= nx
                dvdx *= nx
                dudy *= ny
                dvdy *= ny
                target_wcs = galsim.JacobianWCS(dudx, dudy, dvdx, dvdy)

            # Set the origin so that corresponding image positions correspond to the same world_pos
            x0 = (self.wcs.origin.x - self.xmin + 0.5) / nx + 0.5
            y0 = (self.wcs.origin.y - self.ymin + 0.5) / ny + 0.5
            target_wcs = target_wcs.withOrigin(galsim.PositionD(x0,y0), self.wcs.world_origin)

        target_bounds = galsim.BoundsI(1, nbins_x, 1, nbins_y)

        return _Image(target_ar, target_bounds, target_wcs)

    def subsample(self, nx, ny, dtype=None):
        """Subdivide the image pixels into nx x ny sub-pixels.

        This returns a new image that is a subsampled version of the current image.
        Each pixel's flux is split (uniformly) into nx x ny smaller pixels.

        See also bin, which is the opposite of this.  Note that subsample(nx,ny) followed by
        bin(nx,ny) is essentially a no op.

        If the wcs is a Jacobian (or simpler), the output image will have its wcs set properly.
        But if the wcs is more complicated, the output wcs would be fairly complicated to figure
        out properly, so we leave it as None.  The user should set it themselves if required.

        @param nx       The number of sub-pixels in the x direction for each original pixel.
        @param ny       The number of sub-pixels in the y direction for each original pixel.
        @param dtype    Optionally provide a dtype for the return image. [default: None, which
                        means to use the same dtype as the original image]

        @returns a new Image
        """
        ncol = self.xmax - self.xmin + 1
        nrow = self.ymax - self.ymin + 1
        npix_x = ncol * nx
        npix_y = nrow * ny
        flux_factor = nx * ny

        target_ar = np.repeat(np.repeat(self.array, ny, axis=0), nx, axis=1)
        target_ar = target_ar.astype(dtype, copy=False)  # Cute. This is a no op if dtype=None
        target_ar /= flux_factor

        if self.wcs is None or not self.wcs.isUniform():
            target_wcs = None
        else:
            if self.wcs.isPixelScale() and nx == ny:
                target_wcs = galsim.PixelScale(self.scale / nx)
            else:
                dudx, dudy, dvdx, dvdy = self.wcs.jacobian().getMatrix().ravel()
                dudx /= nx
                dvdx /= nx
                dudy /= ny
                dvdy /= ny
                target_wcs = galsim.JacobianWCS(dudx, dudy, dvdx, dvdy)

            # Set the origin so that corresponding image positions correspond to the same world_pos
            x0 = (self.wcs.origin.x - self.xmin + 0.5) * nx + 0.5
            y0 = (self.wcs.origin.y - self.ymin + 0.5) * ny + 0.5
            target_wcs = target_wcs.withOrigin(galsim.PositionD(x0,y0), self.wcs.world_origin)

        target_bounds = galsim.BoundsI(1, npix_x, 1, npix_y)

        return _Image(target_ar, target_bounds, target_wcs)

    def calculate_fft(self):
        """Performs an FFT of an Image in real space to produce a k-space Image.

        Note: the image will be padded with zeros as needed to make an image with bounds that
        look like BoundsI(-N/2, N/2-1, -N/2, N/2-1).

        The input image must have a PixelScale wcs.  The output image will be complex (an ImageCF
        or ImageCD instance) and its scale will be 2pi / (N dx), where dx is the scale of the input
        image.

        @returns an Image instance with the k-space image.
        """
        if self.wcs is None:
            raise ValueError("calculate_fft requires that the scale be set.")
        if not self.wcs.isPixelScale():
            raise ValueError("calculate_fft requires that the image has a PixelScale wcs.")
        if not self.bounds.isDefined():
            raise ValueError("calculate_fft requires that the image have defined bounds.")

        No2 = max(-self.bounds.xmin, self.bounds.xmax+1, -self.bounds.ymin, self.bounds.ymax+1)

        full_bounds = galsim.BoundsI(-No2, No2-1, -No2, No2-1)
        if self.bounds == full_bounds:
            # Then the image is already in the shape we need.
            ximage = self
        else:
            # Then we pad out with zeros
            ximage = Image(full_bounds, dtype=self.dtype, init_value=0)
            ximage[self.bounds] = self[self.bounds]

        dx = self.scale
        # dk = 2pi / (N dk)
        dk = np.pi / (No2 * dx)

        imview = ximage.image.rfft()
        imview *= dx*dx
        image = Image(imview, scale=dk)
        image.setOrigin(0,-No2)
        return image

    def calculate_inverse_fft(self):
        """Performs an inverse FFT of an Image in k-space to produce a real-space Image.

        The starting image is typically an ImageCD, although if the Fourier function is real valued,
        then you could get away with using an ImageD or ImageF.

        The image is assumed to be Hermitian.  In fact, only the portion with x >= 0 needs to
        be defined, with f(-x,-y) taken to be conj(f(x,y)).

        Note: the k-space image will be padded with zeros and/or wrapped as needed to make an
        image with bounds that look like BoundsI(0, N/2, -N/2, N/2-1).  If you are building a
        larger k-space image and then wrapping, you should wrap directly into an image of
        this shape.

        The input image must have a PixelScale wcs.  The output image will be real (an ImageD
        instance) and its scale will be 2pi / (N dk), where dk is the scale of the input image.

        @returns an ImageD instance with the real-space image.
        """
        if self.wcs is None:
            raise ValueError("calculate_inverse_fft requires that the scale be set.")
        if not self.wcs.isPixelScale():
            raise ValueError("calculate_inverse_fft requires that the image has a PixelScale wcs.")
        if not self.bounds.isDefined():
            raise ValueError("calculate_inverse_fft requires that the image have defined bounds.")
        if not self.bounds.includes(galsim.PositionI(0,0)):
            raise ValueError("calculate_inverse_fft requires that the image includes point (0,0)")

        No2 = max(self.bounds.xmax, -self.bounds.ymin, self.bounds.ymax)

        target_bounds = galsim.BoundsI(0, No2, -No2, No2-1)
        if self.bounds == target_bounds:
            # Then the image is already in the shape we need.
            kimage = self
        else:
            # Then we can pad out with zeros and wrap to get this in the form we need.
            full_bounds = galsim.BoundsI(0, No2, -No2, No2)
            kimage = Image(full_bounds, dtype=self.dtype, init_value=0)
            posx_bounds = galsim.BoundsI(0, self.bounds.xmax, self.bounds.ymin, self.bounds.ymax)
            kimage[posx_bounds] = self[posx_bounds]
            kimage = kimage.wrap(target_bounds, hermitian = 'x')

        dk = self.scale
        # dx = 2pi / (N dk)
        dx = np.pi / (No2 * dk)

        imview = kimage.image.irfft()
        imview *= (dk * No2 / np.pi)**2
        image = Image(imview, scale=dx)
        image.setCenter(0,0)
        return image

    @classmethod
    def good_fft_size(cls, input_size):
        """Round the given input size up to the next higher power of 2 or 3 times a power of 2.

        This rounds up to the next higher value that is either 2^k or 3*2^k.  If you are
        going to be performing FFTs on an image, these will tend to be faster at performing
        the FFT.
        """
        return galsim._galsim.goodFFTSize(int(input_size))

<<<<<<< HEAD
=======
    def __iter__(self):
        if self.iscomplex:
            # To enable the syntax re, im = obj.drawKImage(...), we let ImageCD be iterable,
            # but give a deprecation warning if people use it.
            from galsim.deprecated import depr
            depr('re, im = imagec', 1.5, 're = imagec.real; im = imagec.imag')
            yield self.real
            yield self.imag
        else:
            raise TypeError("'Image' object is not iterable")

>>>>>>> dcc89dbb
    def copyFrom(self, rhs):
        """Copy the contents of another image
        """
        if self.isconst:
            raise ValueError("Cannot modify the values of an immutable Image")
        self.image.copyFrom(rhs.image)

    def view(self, scale=None, wcs=None, origin=None, center=None, make_const=False):
        """Make a view of this image, which lets you change the scale, wcs, origin, etc.
        but view the same underlying data as the original image.

        If you do not provide either `scale` or `wcs`, the view will keep the same wcs
        as the current Image object.

        @param scale        If provided, use this as the pixel scale for the image. [default: None]
        @param wcs          If provided, use this as the wcs for the image. [default: None]
        @param origin       If profided, use this as the origin position of the view.
                            [default: None]
        @param center       If profided, use this as the center position of the view.
                            [default: None]
        @param make_const   Make the view's data array immutable. [default: False]
        """
        if origin is not None and center is not None:
            raise TypeError("Cannot provide both center and origin")

        if scale is not None:
            if wcs is not None:
                raise TypeError("Cannot provide both scale and wcs")
            wcs = galsim.PixelScale(scale)
        elif wcs is not None:
            if not isinstance(wcs,galsim.BaseWCS):
                raise TypeError("wcs parameters must be a galsim.BaseWCS instance")
        else:
            wcs = self.wcs

        if not self.bounds.isDefined():
            return galsim.Image(wcs=wcs, dtype=self.dtype)

        if make_const:
            array = self.array.view()
            array.flags.writeable = False
            ret = _Image(array, self.bounds, wcs)
        else:
            ret = _Image(self.array, self.bounds, wcs)

        if origin is not None:
            ret.setOrigin(origin)
        elif center is not None:
            ret.setCenter(center)

        return ret

    def _view(self):
        """Equivalent to im.view(), but without some of the sanity checks and extra options.
        """
        return _Image(self.array.view(), self.bounds, self.wcs)

    def shift(self, *args, **kwargs):
        """Shift the pixel coordinates by some (integral) dx,dy.

        The arguments here may be either (dx, dy) or a PositionI instance.
        Or you can provide dx, dy as named kwargs.

        In terms of columns and rows, dx means a shift in the x value of each column in the
        array, and dy means a shift in the y value of each row.  In other words, the following
        will return the same value for ixy.  The shift function just changes the coordinates (x,y)
        used for that pixel:

            >>> ixy = im(x,y)
            >>> im.shift(3,9)
            >>> ixy = im(x+3, y+9)
        """
        delta = galsim.utilities.parse_pos_args(args, kwargs, 'dx', 'dy', integer=True)
        self._shift(delta)

    def _shift(self, delta):
        """Equivalent to im.shift(delta), but without some of the sanity checks and extra options.

        @param delta    The amount to shift.  Must be a galsim.PositionI instance.
        """
        # The parse_pos_args function is a bit slow, so go directly to this point when we
        # call shift from setCenter or setOrigin.
        if delta.x != 0 or delta.y != 0:
            self.image.shift(delta)
            if self.wcs is not None:
                self.wcs = self.wcs.withOrigin(delta)

    def setCenter(self, *args, **kwargs):
        """Set the center of the image to the given (integral) (xcen, ycen)

        The arguments here may be either (xcen, ycen) or a PositionI instance.
        Or you can provide xcen, ycen as named kwargs.

        In terms of the rows and columns, xcen is the new x value for the central column, and ycen
        is the new y value of the central row.  For even-sized arrays, there is no central column
        or row, so the convention we adopt in this case is to round up.  For example:

            >>> im = galsim.Image(numpy.array(range(16),dtype=float).reshape((4,4)))
            >>> im(1,1)
            0.0
            >>> im(4,1)
            3.0
            >>> im(4,4)
            15.0
            >>> im(3,3)
            10.0
            >>> im.setCenter(0,0)
            >>> im(0,0)
            10.0
            >>> im(-2,-2)
            0.0
            >>> im(1,-2)
            3.0
            >>> im(1,1)
            15.0
            >>> im.setCenter(234,456)
            >>> im(234,456)
            10.0
            >>> im.bounds
            galsim.BoundsI(xmin=232, xmax=235, ymin=454, ymax=457)
        """
        cen = galsim.utilities.parse_pos_args(args, kwargs, 'xcen', 'ycen', integer=True)
        self._shift(cen - self.image.bounds.center())

    def setOrigin(self, *args, **kwargs):
        """Set the origin of the image to the given (integral) (x0, y0)

        The arguments here may be either (x0, y0) or a PositionI instance.
        Or you can provide x0, y0 as named kwargs.

        In terms of the rows and columns, x0 is the new x value for the first column,
        and y0 is the new y value of the first row.  For example:

            >>> im = galsim.Image(numpy.array(range(16),dtype=float).reshape((4,4)))
            >>> im(1,1)
            0.0
            >>> im(4,1)
            3.0
            >>> im(1,4)
            12.0
            >>> im(4,4)
            15.0
            >>> im.setOrigin(0,0)
            >>> im(0,0)
            0.0
            >>> im(3,0)
            3.0
            >>> im(0,3)
            12.0
            >>> im(3,3)
            15.0
            >>> im.setOrigin(234,456)
            >>> im(234,456)
            0.0
            >>> im.bounds
            galsim.BoundsI(xmin=234, xmax=237, ymin=456, ymax=459)
         """
        origin = galsim.utilities.parse_pos_args(args, kwargs, 'x0', 'y0', integer=True)
        self._shift(origin - self.image.bounds.origin())

    def center(self):
        """Return the current nominal center (xcen,ycen) of the image as a PositionI instance.

        In terms of the rows and columns, xcen is the x value for the central column, and ycen
        is the y value of the central row.  For even-sized arrays, there is no central column
        or row, so the convention we adopt in this case is to round up.  For example:

            >>> im = galsim.Image(numpy.array(range(16),dtype=float).reshape((4,4)))
            >>> im.center()
            galsim.PositionI(x=3, y=3)
            >>> im(im.center())
            10.0
            >>> im.setCenter(56,72)
            >>> im.center()
            galsim.PositionI(x=56, y=72)
            >>> im(im.center())
            10.0
        """
        return self.bounds.center()

    def trueCenter(self):
        """Return the current true center of the image as a PositionD instance.

        Unline the nominal center returned by im.center(), this value may be half-way between
        two pixels if the image has an even number of rows or columns.  It gives the position
        (x,y) at the exact center of the image, regardless of whether this is at the center of
        a pixel (integer value) or halfway between two (half-integer).  For example:

            >>> im = galsim.Image(numpy.array(range(16),dtype=float).reshape((4,4)))
            >>> im.center()
            galsim.PositionI(x=3, y=3)
            >>> im.trueCenter()
            galsim.PositionI(x=2.5, y=2.5)
            >>> im.setCenter(56,72)
            >>> im.center()
            galsim.PositionI(x=56, y=72)
            >>> im.trueCenter()
            galsim.PositionD(x=55.5, y=71.5)
            >>> im.setOrigin(0,0)
            >>> im.trueCenter()
            galsim.PositionD(x=1.5, y=1.5)
        """
        return self.bounds.trueCenter()

    def origin(self):
        """Return the origin of the image.  i.e. the (x,y) position of the lower-left pixel.

        In terms of the rows and columns, this is the (x,y) coordinate of the first column, and
        first row of the array.  For example:

            >>> im = galsim.Image(numpy.array(range(16),dtype=float).reshape((4,4)))
            >>> im.origin()
            galsim.PositionI(x=1, y=1)
            >>> im(im.origin())
            0.0
            >>> im.setOrigin(23,45)
            >>> im.origin()
            galsim.PositionI(x=23, y=45)
            >>> im(im.origin())
            0.0
            >>> im(23,45)
            0.0
            >>> im.bounds
            galsim.BoundsI(xmin=23, xmax=26, ymin=45, ymax=48)
        """
        return self.bounds.origin()

    def __call__(self, *args, **kwargs):
        """Get the pixel value at given position

        The arguments here may be either (x, y) or a PositionI instance.
        Or you can provide x, y as named kwargs.
        """
        pos = galsim.utilities.parse_pos_args(args, kwargs, 'x', 'y', integer=True)
        return self.image(pos.x, pos.y)

    def getValue(self, x, y):
        """This method is a synonym for im(x,y).  It is a bit faster than im(x,y), since GalSim
        does not have to parse the different options available for __call__.  (i.e. im(x,y) or
        im(pos) or im(x=x,y=y))
        """
        return self.image(x,y)

    def setValue(self, *args, **kwargs):
        """Set the pixel value at given (x,y) position

        The arguments here may be either (x, y, value) or (pos, value) where pos is a PositionI.
        Or you can provide x, y, value as named kwargs.

        This is equivalent to self[x,y] = rhs
        """
        if self.isconst:
            raise ValueError("Cannot modify the values of an immutable Image")
        pos, value = galsim.utilities.parse_pos_args(args, kwargs, 'x', 'y', integer=True,
                                                     others=['value'])
        self.image.setValue(pos.x, pos.y, value)

    def addValue(self, *args, **kwargs):
        """Add some amount to the pixel value at given (x,y) position

        The arguments here may be either (x, y, value) or (pos, value) where pos is a PositionI.
        Or you can provide x, y, value as named kwargs.

        This is equivalent to self[x,y] += rhs
        """
        if self.isconst:
            raise ValueError("Cannot modify the values of an immutable Image")
        pos, value = galsim.utilities.parse_pos_args(args, kwargs, 'x', 'y', integer=True,
                                                     others=['value'])
        self.image.setValue(pos.x, pos.y, value + self.image(pos.x,pos.y))

    def fill(self, value):
        """Set all pixel values to the given `value`
        """
        if self.isconst:
            raise ValueError("Cannot modify the values of an immutable Image")
        self.image.fill(value)

    def setZero(self):
        """Set all pixel values to zero.
        """
        if self.isconst:
            raise ValueError("Cannot modify the values of an immutable Image")
        self.image.setZero()

    def invertSelf(self):
        """Set all pixel values to their inverse: x -> 1/x.
        """
        if self.isconst:
            raise ValueError("Cannot modify the values of an immutable Image")
        self.image.invertSelf()

    def replaceNegative(self, replace_value=0):
        """Replace any negative values currently in the image with 0 (or some other value).

        Sometimes FFT drawing can result in tiny negative values, which may be undesirable for
        some purposes.  This method replaces those values with 0 or some other value if desired.

        @param replace_value    The value with which to replace any negative pixels. [default: 0]
        """
        self.array[self.array<0] = replace_value

    def calculateHLR(self, center=None, flux=None, flux_frac=0.5):
        """Returns the half-light radius of a drawn object.

        This method is equivalent to GSObject.calculateHLR when the object has already been
        been drawn onto an image.  Note that the profile should be drawn using a method that
        integrates over pixels and does not add noise. (The default method='auto' is acceptable.)

        If the image has a wcs other than a PixelScale, an AttributeError will be raised.

        @param center       The position in pixels to use for the center, r=0.
                            [default: self.trueCenter()]
        @param flux         The total flux.  [default: sum(self.array)]
        @param flux_frac    The fraction of light to be enclosed by the returned radius.
                            [default: 0.5]

        @returns an estimate of the half-light radius in physical units defined by the pixel scale.
        """
        if center is None:
            center = self.trueCenter()

        if flux is None:
            flux = np.sum(self.array, dtype=float)

        # Use radii at centers of pixels as approximation to the radial integral
        x,y = np.meshgrid(range(self.array.shape[1]), range(self.array.shape[0]))
        x = x - center.x + self.bounds.xmin
        y = y - center.y + self.bounds.ymin
        rsq = x*x + y*y

        # Sort by radius
        indx = np.argsort(rsq.ravel())
        rsqf = rsq.ravel()[indx]
        data = self.array.ravel()[indx]
        cumflux = np.cumsum(data, dtype=float)

        # Find the first value with cumflux > 0.5 * flux
        k = np.argmax(cumflux > flux_frac * flux)
        flux_k = cumflux[k] / flux  # normalize to unit total flux

        # Interpolate (linearly) between this and the previous value.
        if k == 0:
            hlrsq = rsqf[0] * (flux_frac / flux_k)
        else:
            fkm1 = cumflux[k-1] / flux
            # For brevity in the next formula:
            fk = flux_k
            f = flux_frac
            hlrsq = (rsqf[k-1] * (fk-f) + rsqf[k] * (f-fkm1)) / (fk-fkm1)

        # This has all been done in pixels.  So normalize according to the pixel scale.
        hlr = np.sqrt(hlrsq) * self.scale

        return hlr


    def calculateMomentRadius(self, center=None, flux=None, rtype='det'):
        """Returns an estimate of the radius based on unweighted second moments of a drawn object.

        This method is equivalent to GSObject.calculateMomentRadius when the object has already
        been drawn onto an image.  Note that the profile should be drawn using a method that
        integrates over pixels and does not add noise. (The default method='auto' is acceptable.)

        If the image has a wcs other than a PixelScale, an AttributeError will be raised.

        @param center       The position in pixels to use for the center, r=0.
                            [default: self.trueCenter()]
        @param flux         The total flux.  [default: sum(self.array)]
        @param rtype        There are three options for this parameter:
                            - 'trace' means return sqrt(T/2)
                            - 'det' means return det(Q)^1/4
                            - 'both' means return both: (sqrt(T/2), det(Q)^1/4)
                            [default: 'det']

        @returns an estimate of the radius in physical units defined by the pixel scale
                 (or both estimates if rtype == 'both').
        """
        if rtype not in ['trace', 'det', 'both']:
            raise ValueError("rtype must be one of 'trace', 'det', or 'both'")

        if center is None:
            center = self.trueCenter()

        if flux is None:
            flux = np.sum(self.array, dtype=float)

        # Use radii at centers of pixels as approximation to the radial integral
        x,y = np.meshgrid(range(self.array.shape[1]), range(self.array.shape[0]))
        x = x - center.x + self.bounds.xmin
        y = y - center.y + self.bounds.ymin

        if rtype in ['trace', 'both']:
            # Calculate trace measure:
            rsq = x*x + y*y
            Irr = np.sum(rsq * self.array, dtype=float) / flux

            # This has all been done in pixels.  So normalize according to the pixel scale.
            sigma_trace = (Irr/2.)**0.5 * self.scale

        if rtype in ['det', 'both']:
            # Calculate det measure:
            Ixx = np.sum(x*x * self.array, dtype=float) / flux
            Iyy = np.sum(y*y * self.array, dtype=float) / flux
            Ixy = np.sum(x*y * self.array, dtype=float) / flux

            # This has all been done in pixels.  So normalize according to the pixel scale.
            sigma_det = (Ixx*Iyy-Ixy**2)**0.25 * self.scale

        if rtype == 'trace':
            return sigma_trace
        elif rtype == 'det':
            return sigma_det
        else:
            return sigma_trace, sigma_det


    def calculateFWHM(self, center=None, Imax=0.):
        """Returns the full-width half-maximum (FWHM) of a drawn object.

        This method is equivalent to GSObject.calculateMomentRadius when the object has already
        been drawn onto an image.  Note that the profile should be drawn using a method that
        does not integrate over pixels, so either 'sb' or 'no_pixel'.  Also, if there is a
        significant amount of noise in the image, this method may not work well.

        If the image has a wcs other than a PixelScale, an AttributeError will be raised.

        @param center       The position in pixels to use for the center, r=0.
                            [default: self.trueCenter()]
        @param Imax         The maximum surface brightness.  [default: max(self.array)]
                            Note: If Imax is provided, and the maximum pixel value is larger than
                            this value, Imax will be updated to use the larger value.

        @returns an estimate of the full-width half-maximum in physical units defined by the
                 pixel scale.
        """
        if center is None:
            center = self.trueCenter()

        # If the full image has a larger maximum, use that.
        Imax2 = np.max(self.array)
        if Imax2 > Imax: Imax = Imax2

        # Use radii at centers of pixels.
        x,y = np.meshgrid(range(self.array.shape[1]), range(self.array.shape[0]))
        x = x - center.x + self.bounds.xmin
        y = y - center.y + self.bounds.ymin
        rsq = x*x + y*y

        # Sort by radius
        indx = np.argsort(rsq.ravel())
        rsqf = rsq.ravel()[indx]
        data = self.array.ravel()[indx]

        # Find the first value with I < 0.5 * Imax
        k = np.argmax(data < 0.5 * Imax)
        Ik = data[k] / Imax

        # Interpolate (linearly) between this and the previous value.
        if k == 0:
            rsqhm = rsqf[0] * (0.5 / Ik)
        else:
            Ikm1 = data[k-1] / Imax
            rsqhm = (rsqf[k-1] * (Ik-0.5) + rsqf[k] * (0.5-Ikm1)) / (Ik-Ikm1)

        # This has all been done in pixels.  So normalize according to the pixel scale.
        fwhm = 2. * np.sqrt(rsqhm) * self.scale

        return fwhm

    def __eq__(self, other):
        # Note that numpy.array_equal can return True if the dtypes of the two arrays involved are
        # different, as long as the contents of the two arrays are logically the same.  For example:
        #
        # >>> double_array = np.arange(1024).reshape(32, 32)*np.pi
        # >>> int_array = np.arange(1024).reshape(32, 32)
        # >>> assert galsim.ImageD(int_array) == galsim.ImageF(int_array) # passes
        # >>> assert galsim.ImageD(double_array) == galsim.ImageF(double_array) # fails

        return (isinstance(other, Image) and
                self.bounds == other.bounds and
                self.wcs == other.wcs and
                (not self.bounds.isDefined() or np.array_equal(self.array,other.array)) and
                self.isconst == other.isconst)

    def __ne__(self, other): return not self.__eq__(other)

    # Not immutable object.  So shouldn't be used as a hash.
    __hash__ = None

def _Image(array, bounds, wcs):
    """Equivalent to Image(array, bounds, wcs), but without the overhead of sanity checks,
    and the other options for how to provide the arguments.
    """
    ret = Image.__new__(Image)
    ret.wcs = wcs
    ret.dtype = array.dtype.type
    if ret.dtype in Image.alias_dtypes:
        ret.dtype = Image.alias_dtypes[ret.dtype]
        array = array.astype(ret.dtype)
    ret._array = array
    if not bounds.isDefined():
        ret.image = _galsim.ImageAlloc[ret.dtype](bounds)
    elif not array.flags.writeable:
        ret.image = _galsim.ConstImageView[ret.dtype](array, bounds.xmin, bounds.ymin)
    else:
        ret.image = _galsim.ImageView[ret.dtype](array, bounds.xmin, bounds.ymin)
    return ret


# These are essentially aliases for the regular Image with the correct dtype
def ImageUS(*args, **kwargs):
    """Alias for galsim.Image(..., dtype=numpy.uint16)
    """
    kwargs['dtype'] = np.uint16
    return Image(*args, **kwargs)

def ImageUI(*args, **kwargs):
    """Alias for galsim.Image(..., dtype=numpy.uint32)
    """
    kwargs['dtype'] = np.uint32
    return Image(*args, **kwargs)

def ImageS(*args, **kwargs):
    """Alias for galsim.Image(..., dtype=numpy.int16)
    """
    kwargs['dtype'] = np.int16
    return Image(*args, **kwargs)

def ImageI(*args, **kwargs):
    """Alias for galsim.Image(..., dtype=numpy.int32)
    """
    kwargs['dtype'] = np.int32
    return Image(*args, **kwargs)

def ImageF(*args, **kwargs):
    """Alias for galsim.Image(..., dtype=numpy.float32)
    """
    kwargs['dtype'] = np.float32
    return Image(*args, **kwargs)

def ImageD(*args, **kwargs):
    """Alias for galsim.Image(..., dtype=numpy.float64)
    """
    kwargs['dtype'] = np.float64
    return Image(*args, **kwargs)

def ImageCF(*args, **kwargs):
    """Alias for galsim.Image(..., dtype=numpy.complex64)
    """
    kwargs['dtype'] = np.complex64
    return Image(*args, **kwargs)

def ImageCD(*args, **kwargs):
    """Alias for galsim.Image(..., dtype=numpy.complex128)
    """
    kwargs['dtype'] = np.complex128
    return Image(*args, **kwargs)


################################################################################################
#
# Now we have to make some modifications to the C++ layer objects.  Mostly adding some
# arithmetic functions, so they work more intuitively.
#

# Define a utility function to be used by the arithmetic functions below
def check_image_consistency(im1, im2, integer=False):
    if integer and not im1.isinteger:
        raise ValueError("Image must have integer values, not %s"%im1.dtype)
    if ( isinstance(im2, Image) or
         type(im2) in _galsim.ImageAlloc.values() or
         type(im2) in _galsim.ImageView.values() or
         type(im2) in _galsim.ConstImageView.values()):
        if im1.array.shape != im2.array.shape:
            raise ValueError("Image shapes are inconsistent")
        if integer and not im2.isinteger:
            raise ValueError("Image must have integer values, not %s"%im2.dtype)

def Image_add(self, other):
    check_image_consistency(self, other)
    try:
        a = other.array
    except AttributeError:
        a = other
    return _Image(self.array + a, self.bounds, self.wcs)

def Image_iadd(self, other):
    check_image_consistency(self, other)
    try:
        a = other.array
        dt = a.dtype
    except AttributeError:
        a = other
        dt = type(a)
    if dt == self.array.dtype:
        self.array[:,:] += a
    else:
        self.array[:,:] = (self.array + a).astype(self.array.dtype, copy=False)
    return self

def Image_sub(self, other):
    check_image_consistency(self, other)
    try:
        a = other.array
    except AttributeError:
        a = other
    return _Image(self.array - a, self.bounds, self.wcs)

def Image_rsub(self, other):
    return _Image(other-self.array, self.bounds, self.wcs)

def Image_isub(self, other):
    check_image_consistency(self, other)
    try:
        a = other.array
        dt = a.dtype
    except AttributeError:
        a = other
        dt = type(a)
    if dt == self.array.dtype:
        self.array[:,:] -= a
    else:
        self.array[:,:] = (self.array - a).astype(self.array.dtype, copy=False)
    return self

def Image_mul(self, other):
    check_image_consistency(self, other)
    try:
        a = other.array
    except AttributeError:
        a = other
    return _Image(self.array * a, self.bounds, self.wcs)

def Image_imul(self, other):
    check_image_consistency(self, other)
    try:
        a = other.array
        dt = a.dtype
    except AttributeError:
        a = other
        dt = type(a)
    if dt == self.array.dtype:
        self.array[:,:] *= a
    else:
        self.array[:,:] = (self.array * a).astype(self.array.dtype, copy=False)
    return self

def Image_div(self, other):
    check_image_consistency(self, other)
    try:
        a = other.array
    except AttributeError:
        a = other
    return _Image(self.array / a, self.bounds, self.wcs)

def Image_rdiv(self, other):
    return _Image(other / self.array, self.bounds, self.wcs)

def Image_idiv(self, other):
    check_image_consistency(self, other)
    try:
        a = other.array
        dt = a.dtype
    except AttributeError:
        a = other
        dt = type(a)
    if dt == self.array.dtype and not self.isinteger:
        # if dtype is an integer type, then numpy doesn't allow true division /= to assign
        # back to an integer array.  So for integers (or mixed types), don't use /=.
        self.array[:,:] /= a
    else:
        self.array[:,:] = (self.array / a).astype(self.array.dtype, copy=False)
    return self

def Image_floordiv(self, other):
    check_image_consistency(self, other, integer=True)
    try:
        a = other.array
    except AttributeError:
        a = other
    return _Image(self.array // a, self.bounds, self.wcs)

def Image_rfloordiv(self, other):
    check_image_consistency(self, other, integer=True)
    return _Image(other // self.array, self.bounds, self.wcs)

def Image_ifloordiv(self, other):
    check_image_consistency(self, other, integer=True)
    try:
        a = other.array
        dt = a.dtype
    except AttributeError:
        a = other
        dt = type(a)
    if dt == self.array.dtype:
        self.array[:,:] //= a
    else:
        self.array[:,:] = (self.array // a).astype(self.array.dtype, copy=False)
    return self

def Image_mod(self, other):
    check_image_consistency(self, other, integer=True)
    try:
        a = other.array
    except AttributeError:
        a = other
    return _Image(self.array % a, self.bounds, self.wcs)

def Image_rmod(self, other):
    check_image_consistency(self, other, integer=True)
    return _Image(other % self.array, self.bounds, self.wcs)

def Image_imod(self, other):
    check_image_consistency(self, other, integer=True)
    try:
        a = other.array
        dt = a.dtype
    except AttributeError:
        a = other
        dt = type(a)
    if dt == self.array.dtype:
        self.array[:,:] %= a
    else:
        self.array[:,:] = (self.array % a).astype(self.array.dtype, copy=False)
    return self

def Image_pow(self, other):
    result = self.copy()
    result **= other
    return result

def Image_ipow(self, other):
    if not isinstance(other, int) and not isinstance(other, float):
        raise TypeError("Can only raise an image to a float or int power!")
    self.array[:,:] **= other
    return self

def Image_neg(self):
    result = self.copy()
    result *= -1
    return result

# Define &, ^ and | only for integer-type images
def Image_and(self, other):
    check_image_consistency(self, other)
    try:
        a = other.array
    except AttributeError:
        a = other
    return _Image(self.array & a, self.bounds, self.wcs)


def Image_iand(self, other):
    check_image_consistency(self, other, integer=True)
    try:
        self.array[:,:] &= other.array
    except AttributeError:
        self.array[:,:] &= other
    return self

def Image_xor(self, other):
    check_image_consistency(self, other, integer=True)
    try:
        a = other.array
    except AttributeError:
        a = other
    return _Image(self.array ^ a, self.bounds, self.wcs)

def Image_ixor(self, other):
    check_image_consistency(self, other, integer=True)
    try:
        self.array[:,:] ^= other.array
    except AttributeError:
        self.array[:,:] ^= other
    return self

def Image_or(self, other):
    check_image_consistency(self, other, integer=True)
    try:
        a = other.array
    except AttributeError:
        a = other
    return _Image(self.array | a, self.bounds, self.wcs)

def Image_ior(self, other):
    check_image_consistency(self, other, integer=True)
    try:
        self.array[:,:] |= other.array
    except AttributeError:
        self.array[:,:] |= other
    return self

def Image_copy(self):
    # self can be an ImageAlloc or an ImageView, but the return type needs to be an ImageAlloc.
    # So use the array.dtype.type attribute to get the type of the underlying data,
    # which in turn can be used to index our ImageAlloc dictionary:
    return _galsim.ImageAlloc[self.array.dtype.type](self)

# Some functions to enable pickling of images
def ImageView_getinitargs(self):
    return self.array, self.xmin, self.ymin

# An ImageAlloc is really pickled as an ImageView (unless bounds are not defined)
def ImageAlloc_getstate(self):
    if self.bounds.isDefined():
        return (self.array, self.xmin, self.ymin)
    else:
        return ()

def ImageAlloc_setstate(self, args):
    if len(args) == 0:
        self.__init__()
    else:
        self_type = args[0].dtype.type
        self.__class__ = _galsim.ImageView[self_type]
        self.__init__(*args)

# inject the arithmetic operators as methods of the Image class:
Image.__add__ = Image_add
Image.__radd__ = Image_add
Image.__iadd__ = Image_iadd
Image.__sub__ = Image_sub
Image.__rsub__ = Image_rsub
Image.__isub__ = Image_isub
Image.__mul__ = Image_mul
Image.__rmul__ = Image_mul
Image.__imul__ = Image_imul
Image.__div__ = Image_div
Image.__rdiv__ = Image_rdiv
Image.__truediv__ = Image_div
Image.__rtruediv__ = Image_rdiv
Image.__idiv__ = Image_idiv
Image.__itruediv__ = Image_idiv
Image.__mod__ = Image_mod
Image.__rmod__ = Image_rmod
Image.__imod__ = Image_imod
Image.__floordiv__ = Image_floordiv
Image.__rfloordiv__ = Image_rfloordiv
Image.__ifloordiv__ = Image_ifloordiv
Image.__ipow__ = Image_ipow
Image.__pow__ = Image_pow
Image.__neg__ = Image_neg
Image.__and__ = Image_and
Image.__xor__ = Image_xor
Image.__or__ = Image_or
Image.__rand__ = Image_and
Image.__rxor__ = Image_xor
Image.__ror__ = Image_or
Image.__iand__ = Image_iand
Image.__ixor__ = Image_ixor
Image.__ior__ = Image_ior

# inject these as methods of ImageAlloc classes
for Class in _galsim.ImageAlloc.values():
    Class.__add__ = Image_add
    Class.__radd__ = Image_add
    Class.__iadd__ = Image_iadd
    Class.__sub__ = Image_sub
    Class.__rsub__ = Image_rsub
    Class.__isub__ = Image_isub
    Class.__mul__ = Image_mul
    Class.__rmul__ = Image_mul
    Class.__imul__ = Image_imul
    Class.__div__ = Image_div
    Class.__rdiv__ = Image_rdiv
    Class.__truediv__ = Image_div
    Class.__rtruediv__ = Image_rdiv
    Class.__idiv__ = Image_idiv
    Class.__itruediv__ = Image_idiv
    Class.__ipow__ = Image_ipow
    Class.__neg__ = Image_neg
    Class.__pow__ = Image_pow
    Class.copy = Image_copy
    Class.__getstate_manages_dict__ = 1
    Class.__getstate__ = ImageAlloc_getstate
    Class.__setstate__ = ImageAlloc_setstate
    Class.__hash__ = None

for Class in _galsim.ImageView.values():
    Class.__add__ = Image_add
    Class.__radd__ = Image_add
    Class.__iadd__ = Image_iadd
    Class.__sub__ = Image_sub
    Class.__rsub__ = Image_rsub
    Class.__isub__ = Image_isub
    Class.__mul__ = Image_mul
    Class.__rmul__ = Image_mul
    Class.__imul__ = Image_imul
    Class.__div__ = Image_div
    Class.__rdiv__ = Image_rdiv
    Class.__truediv__ = Image_div
    Class.__rtruediv__ = Image_rdiv
    Class.__idiv__ = Image_idiv
    Class.__itruediv__ = Image_idiv
    Class.__ipow__ = Image_ipow
    Class.__pow__ = Image_pow
    Class.__neg__ = Image_neg
    Class.copy = Image_copy
    Class.__getinitargs__ = ImageView_getinitargs
    Class.__hash__ = None

for Class in _galsim.ConstImageView.values():
    Class.__add__ = Image_add
    Class.__radd__ = Image_add
    Class.__sub__ = Image_sub
    Class.__rsub__ = Image_rsub
    Class.__mul__ = Image_mul
    Class.__rmul__ = Image_mul
    Class.__div__ = Image_div
    Class.__rdiv__ = Image_rdiv
    Class.__truediv__ = Image_div
    Class.__rtruediv__ = Image_rdiv
    Class.__pow__ = Image_pow
    Class.__neg__ = Image_neg
    Class.copy = Image_copy
    Class.__getinitargs__ = ImageView_getinitargs
    Class.__hash__ = None

for int_type in [ np.int16, np.int32 , np.uint16, np.uint32]:
    for Class in [ _galsim.ImageAlloc[int_type], _galsim.ImageView[int_type],
                   _galsim.ConstImageView[int_type] ]:
        Class.__floordiv__ = Image_floordiv
        Class.__rfloordiv__ = Image_rfloordiv
        Class.__mod__ = Image_mod
        Class.__rmod__ = Image_rmod
        Class.__and__ = Image_and
        Class.__xor__ = Image_xor
        Class.__or__ = Image_or
        Class.__rand__ = Image_and
        Class.__rxor__ = Image_xor
        Class.__ror__ = Image_or
    for Class in [ _galsim.ImageAlloc[int_type], _galsim.ImageView[int_type] ]:
        Class.__ifloordiv__ = Image_ifloordiv
        Class.__imod__ = Image_imod
        Class.__iand__ = Image_iand
        Class.__ixor__ = Image_ixor
        Class.__ior__ = Image_ior

del Class    # cleanup public namespace

galsim._galsim.ImageAllocUS.__repr__ = lambda self: 'galsim._galsim.ImageAllocUS(%r,%r)'%(
        self.bounds, self.array)
galsim._galsim.ImageAllocUI.__repr__ = lambda self: 'galsim._galsim.ImageAllocUI(%r,%r)'%(
        self.bounds, self.array)
galsim._galsim.ImageAllocS.__repr__ = lambda self: 'galsim._galsim.ImageAllocS(%r,%r)'%(
        self.bounds, self.array)
galsim._galsim.ImageAllocI.__repr__ = lambda self: 'galsim._galsim.ImageAllocI(%r,%r)'%(
        self.bounds, self.array)
galsim._galsim.ImageAllocF.__repr__ = lambda self: 'galsim._galsim.ImageAllocF(%r,%r)'%(
        self.bounds, self.array)
galsim._galsim.ImageAllocD.__repr__ = lambda self: 'galsim._galsim.ImageAllocD(%r,%r)'%(
        self.bounds, self.array)
galsim._galsim.ImageAllocCF.__repr__ = lambda self: 'galsim._galsim.ImageAllocCF(%r,%r)'%(
        self.bounds, self.array)
galsim._galsim.ImageAllocCD.__repr__ = lambda self: 'galsim._galsim.ImageAllocCD(%r,%r)'%(
        self.bounds, self.array)

galsim._galsim.ImageViewUS.__repr__ = lambda self: 'galsim._galsim.ImageViewUS(%r,%r,%r)'%(
        self.array, self.xmin, self.ymin)
galsim._galsim.ImageViewUI.__repr__ = lambda self: 'galsim._galsim.ImageViewUI(%r,%r,%r)'%(
        self.array, self.xmin, self.ymin)
galsim._galsim.ImageViewS.__repr__ = lambda self: 'galsim._galsim.ImageViewS(%r,%r,%r)'%(
        self.array, self.xmin, self.ymin)
galsim._galsim.ImageViewI.__repr__ = lambda self: 'galsim._galsim.ImageViewI(%r,%r,%r)'%(
        self.array, self.xmin, self.ymin)
galsim._galsim.ImageViewF.__repr__ = lambda self: 'galsim._galsim.ImageViewF(%r,%r,%r)'%(
        self.array, self.xmin, self.ymin)
galsim._galsim.ImageViewD.__repr__ = lambda self: 'galsim._galsim.ImageViewD(%r,%r,%r)'%(
        self.array, self.xmin, self.ymin)
galsim._galsim.ImageViewCF.__repr__ = lambda self: 'galsim._galsim.ImageViewCF(%r,%r,%r)'%(
        self.array, self.xmin, self.ymin)
galsim._galsim.ImageViewCD.__repr__ = lambda self: 'galsim._galsim.ImageViewCD(%r,%r,%r)'%(
        self.array, self.xmin, self.ymin)

galsim._galsim.ConstImageViewUS.__repr__ = lambda self: 'galsim._galsim.ConstImageViewUS(%r,%r,%r)'%(
        self.array, self.xmin, self.ymin)
galsim._galsim.ConstImageViewUI.__repr__ = lambda self: 'galsim._galsim.ConstImageViewUI(%r,%r,%r)'%(
        self.array, self.xmin, self.ymin)
galsim._galsim.ConstImageViewS.__repr__ = lambda self: 'galsim._galsim.ConstImageViewS(%r,%r,%r)'%(
        self.array, self.xmin, self.ymin)
galsim._galsim.ConstImageViewI.__repr__ = lambda self: 'galsim._galsim.ConstImageViewI(%r,%r,%r)'%(
        self.array, self.xmin, self.ymin)
galsim._galsim.ConstImageViewF.__repr__ = lambda self: 'galsim._galsim.ConstImageViewF(%r,%r,%r)'%(
        self.array, self.xmin, self.ymin)
galsim._galsim.ConstImageViewD.__repr__ = lambda self: 'galsim._galsim.ConstImageViewD(%r,%r,%r)'%(
        self.array, self.xmin, self.ymin)
galsim._galsim.ConstImageViewCF.__repr__ = lambda self: 'galsim._galsim.ConstImageViewCF(%r,%r,%r)'%(
        self.array, self.xmin, self.ymin)
galsim._galsim.ConstImageViewCD.__repr__ = lambda self: 'galsim._galsim.ConstImageViewCD(%r,%r,%r)'%(
        self.array, self.xmin, self.ymin)<|MERGE_RESOLUTION|>--- conflicted
+++ resolved
@@ -904,20 +904,6 @@
         """
         return galsim._galsim.goodFFTSize(int(input_size))
 
-<<<<<<< HEAD
-=======
-    def __iter__(self):
-        if self.iscomplex:
-            # To enable the syntax re, im = obj.drawKImage(...), we let ImageCD be iterable,
-            # but give a deprecation warning if people use it.
-            from galsim.deprecated import depr
-            depr('re, im = imagec', 1.5, 're = imagec.real; im = imagec.imag')
-            yield self.real
-            yield self.imag
-        else:
-            raise TypeError("'Image' object is not iterable")
-
->>>>>>> dcc89dbb
     def copyFrom(self, rhs):
         """Copy the contents of another image
         """
