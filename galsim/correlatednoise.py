--- conflicted
+++ resolved
@@ -21,12 +21,7 @@
 
 import numpy as np
 import galsim
-<<<<<<< HEAD
-from . import base
-from . import utilities
 from future.utils import iteritems
-=======
->>>>>>> d370f22a
 
 def whitenNoise(self, noise):
     # This will be inserted into the Image class as a method.  So self = image.
@@ -1631,7 +1626,8 @@
     def __ne__(self, other): return not self.__eq__(other)
 
     def __hash__(self):
-        return hash(("galsim.CovarianceSpectrum", tuple(self.SEDs), frozenset(self.Sigma.items())))
+        return hash(("galsim.CovarianceSpectrum", tuple(self.SEDs),
+                     frozenset(iteritems(self.Sigma))))
 
     def __repr__(self):
         return "galsim.CovarianceSpectrum(%r, %r)" % (self.Sigma, self.SEDs)