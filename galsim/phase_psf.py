# Copyright (c) 2012-2018 by the GalSim developers team on GitHub
# https://github.com/GalSim-developers
#
# This file is part of GalSim: The modular galaxy image simulation toolkit.
# https://github.com/GalSim-developers/GalSim
#
# GalSim is free software: redistribution and use in source and binary forms,
# with or without modification, are permitted provided that the following
# conditions are met:
#
# 1. Redistributions of source code must retain the above copyright notice, this
#    list of conditions, and the disclaimer given in the accompanying LICENSE
#    file.
# 2. Redistributions in binary form must reproduce the above copyright notice,
#    this list of conditions, and the disclaimer given in the documentation
#    and/or other materials provided with the distribution.
#
"""@file phase_psf.py
Utilities for creating PSFs from phase screens.

For PSFs drawn using real-space or Fourier methods, these utilities essentially evaluate the Fourier
optics diffraction equation:

PSF(x, y) = int( |FT(aperture(u, v) * exp(i * phase(u, v, x, y, t)))|^2, dt)

where x, y are focal plane coordinates and u, v are pupil plane coordinates.

For method='phot', one of two possible strategies are available.  The first strategy is to draw the
PSF using Fourier methods into an InterpolatedImage, and then shoot photons from that profile.  This
strategy has good accuracy, but can be computationally expensive, particularly for atmospheric PSFs
that need to be built up in small increments to simulate a finite exposure time. The second
strategy, which can be significantly faster, especially for atmospheric PSFs, is to use the
geometric optics approximation.  This approximation has good accuracy for atmospheric PSFs, so we
make it the default for PhaseScreenPSF.  The accuracy is somewhat less good for purely optical PSFs
though, so the default behavior for OpticalPSF is to use the first strategy.  The
`geometric_shooting` keyword can be used in both cases to override the default.


The main classes of note are:

Aperture
  Class representing the illuminated region of pupil.

AtmosphericScreen
  Class implementing phase(u, v, x, y, t) for von Karman type turbulence, with possibly evolving
  "non-frozen-flow" phases.

OpticalScreen
  Class implementing optical aberrations using Zernike polynomial expansions in the wavefront.

PhaseScreenList
  Python sequence type to hold multiple phase screens, for instance to simulate turbulence at
  different altitudes, or self-consistently model atmospheric and optical phase aberrations.  A key
  method is makePSF(), which will take the list of phase screens, add them together linearly
  (Fraunhofer approximation), and evaluate the above diffraction equation to yield a
  PhaseScreenPSF object.

PhaseScreenPSF
  A GSObject holding the evaluated PSF from a set of phase screens.

OpticalPSF
  A GSObject for optical PSFs with potentially complicated pupils and Zernike aberrations.

Atmosphere
  Convenience function to quickly assemble multiple AtmosphericScreens into a PhaseScreenList.
"""

from past.builtins import basestring
from itertools import chain
from builtins import range
from heapq import heappush, heappop
import numpy as np

from . import _galsim
from .gsobject import GSObject
from .gsparams import GSParams
from .angle import radians, degrees, arcsec, Angle, AngleUnit
from .image import Image, _Image
from .bounds import _BoundsI
from .wcs import PixelScale
from .interpolatedimage import InterpolatedImage
from .utilities import doc_inherit, OrderedWeakRef, rotate_xy, lazy_property

class Aperture(object):
    """ Class representing a telescope aperture embedded in a larger pupil plane array -- for use
    with the PhaseScreenPSF class to create PSFs via Fourier or geometric optics.

    The pupil plane array is completely specified by its size, sampling interval, and pattern of
    illuminated pixels.  Pupil plane arrays can be specified either geometrically or using an image
    to indicate the illuminated pixels.  In both cases, various options exist to control the pupil
    plane size and sampling interval.

    Geometric pupil specification
    -----------------------------

    The first way to specify the details of the telescope aperture is through a series of keywords
    indicating the diameter, size of the central obscuration, and the nature of the struts
    holding up the secondary mirror (or prime focus cage, etc.).  The struts are assumed to be
    rectangular obscurations extending from the outer edge of the pupil to the outer edge of the
    obscuration disk (or to the pupil center if `obscuration = 0.`).  You can specify how many
    struts there are (evenly spaced in angle), how thick they are as a fraction of the pupil
    diameter, and what angle they start at relative to the positive y direction.

    The size (in meters) and sampling interval (in meters) of the pupil plane array representing the
    aperture can be set directly using the the `pupil_plane_size` and `pupil_plane_scale` keywords.
    However, in most situations, it's probably more convenient to let GalSim set these automatically
    based on the pupil geometry and the nature of the (potentially time-varying) phase aberrations
    from which a PSF is being derived.

    The pupil plane array physical size is by default set to twice the pupil diameter producing a
    Nyquist sampled PSF image.  While this would always be sufficient if using sinc interpolation
    over the PSF image for subsequent operations, GalSim by default uses the much faster (though
    approximate) quintic interpolant, which means that in some cases -- in particular, for
    significantly aberrated optical PSFs without atmospheric aberrations -- it may be useful to
    further increase the size of the pupil plane array, thereby increasing the sampling rate of the
    resulting PSF image.  This can be done by increasing the `oversampling` keyword.

    A caveat to the above occurs when using `geometric_shooting=True` to draw using photon-shooting.
    In this case, we only need an array just large enough to avoid clipping the pupil, which we can
    get by setting `oversampling=0.5`.

    The pupil plane array physical sampling interval (which is directly related to the resulting PSF
    image physical size) is set by default to the same interval as would be used to avoid
    significant aliasing (image folding) for an obscured Airy profile with matching diameter and
    obscuration and for the value of `folding_threshold` in the optionally specified gsparams
    argument.  If the phase aberrations are significant, however, the PSF image size computed this
    way may still not be sufficiently large to avoid aliasing.  To further increase the pupil plane
    sampling rate (and hence the PSF image size), you can increase the value of the `pad_factor`
    keyword.  An additional way to set the pupil sampling interval for a particular set of phase
    screens (i.e., for a particular PhaseScreenList) is to provide the screens in the `screen_list`
    argument.  Each screen in the list computes its own preferred sampling rate and the
    PhaseScreenList appropriately aggregates these. This last option also requires that a wavelength
    `lam` be specified, and is particularly helpful for creating PSFs derived from turbulent
    atmospheric screens.

    Finally, when specifying the pupil geometrically, Aperture may choose to make a small adjustment
    to `pupil_plane_scale` in order to produce an array with a good size for FFTs.  If your
    application depends on knowing the size and scale used with the Fourier optics framework, you
    can obtain these from the `aper.pupil_plane_size` and `aper.pupil_plane_scale` attributes.

    Pupil image specification
    --------------------------

    The second way to specify the pupil plane configuration is by passing in an image of it.  This
    can be useful, for example, if the struts are not evenly spaced or are not radially directed, as
    is assumed by the simple model for struts described above.  In this case, an exception is raised
    if keywords related to struts are also given.  On the other hand, the `obscuration` keyword is
    still used to ensure that the PSF images are not aliased, though it is ignored during the actual
    construction of the pupil plane illumination pattern.  Note that for complicated pupil
    configurations, it may be desireable to increase `pad_factor` for more fidelity at the expense
    of slower running time.  Finally, the `pupil_plane_im` that is passed in can be rotated during
    internal calculations by specifying a `pupil_angle` keyword.

    If you choose to pass in a pupil plane image, it must be a square array in which the image of
    the pupil is centered.  The areas that are illuminated should have some value >0, and the other
    areas should have a value of precisely zero.  Based on what the Aperture class determines is a
    good PSF sampling interval, the image of the pupil plane that is passed in might be zero-padded
    during internal calculations.  (The pupil plane array size and scale values can be accessed via
    the `aper.pupil_plane_size` and `aper.pupil_plane_scale` attributes.) The pixel scale of
    the pupil plane can be specified in one of three ways.  In descending order of priority, these
    are:
      1.  The `pupil_plane_scale` keyword argument (units are meters).
      2.  The `pupil_plane_im.scale` attribute (units are meters).
      3.  If (1) and (2) are both None, then the scale will be inferred by assuming that the
          illuminated pixel farthest from the image center is at a physical distance of self.diam/2.

    The `pupil_plane_size` and `lam` keywords are both ignored when constructing an Aperture from an
    image.

    @param diam                Aperture diameter in meters.
    @param lam                 Wavelength in nanometers.  [default: None]
    @param circular_pupil      Adopt a circular pupil?  [default: True]
    @param obscuration         Linear dimension of central obscuration as fraction of aperture
                               linear dimension. [0., 1.).  [default: 0.0]
    @param nstruts             Number of radial support struts to add to the central obscuration.
                               [default: 0]
    @param strut_thick         Thickness of support struts as a fraction of aperture diameter.
                               [default: 0.05]
    @param strut_angle         Angle made between the vertical and the strut starting closest to it,
                               defined to be positive in the counter-clockwise direction; must be an
                               Angle instance. [default: 0. * galsim.degrees]
    @param oversampling        Optional oversampling factor *in the image plane* for the PSF
                               eventually constructed using this Aperture.  Setting
                               `oversampling < 1` will produce aliasing in the PSF (not good).
                               [default: 1.0]
    @param pad_factor          Additional multiple by which to extend the PSF image to avoid
                               folding.  [default: 1.0]
    @param screen_list         An optional PhaseScreenList object.  If present, then get a good
                               pupil sampling interval using this object.  [default: None]
    @param pupil_plane_im      The GalSim.Image, NumPy array, or name of file containing the pupil
                               plane image, to be used instead of generating one based on the
                               obscuration and strut parameters.  [default: None]
    @param pupil_angle         If `pupil_plane_im` is not None, rotation angle for the pupil plane
                               (positive in the counter-clockwise direction).  Must be an Angle
                               instance. [default: 0. * galsim.degrees]
    @param pupil_plane_scale   Sampling interval in meters to use for the pupil plane array.  In
                               most cases, it's a good idea to leave this as None, in which case
                               GalSim will attempt to find a good value automatically.  The
                               exception is when specifying the pupil arrangement via an image, in
                               which case this keyword can be used to indicate the sampling of that
                               image.  See also `pad_factor` for adjusting the pupil sampling scale.
                               [default: None]
    @param pupil_plane_size    Size in meters to use for the pupil plane array.  In most cases, it's
                               a good idea to leave this as None, in which case GalSim will attempt
                               to find a good value automatically.  See also `oversampling` for
                               adjusting the pupil size.  [default: None]
    @param gsparams            An optional GSParams argument.  See the docstring for GSParams for
                               details. [default: None]
    """
    def __init__(self, diam, lam=None, circular_pupil=True, obscuration=0.0,
                 nstruts=0, strut_thick=0.05, strut_angle=0.0*radians,
                 oversampling=1.0, pad_factor=1.0, screen_list=None,
                 pupil_plane_im=None, pupil_angle=0.0*radians,
                 pupil_plane_scale=None, pupil_plane_size=None,
                 gsparams=None):
        from .airy import Airy

        self.diam = diam  # Always need to explicitly specify an aperture diameter.
        self._obscuration = obscuration  # We store this, even though it's not always used.
        self._gsparams = gsparams

        if obscuration >= 1.:
            raise ValueError("Pupil fully obscured! obscuration = {:0} (>= 1)"
                             .format(obscuration))

        # You can either set geometric properties, or use a pupil image, but not both, so check for
        # that here.  One caveat is that we allow sanity checking the sampling of a pupil_image by
        # comparing it to the sampling GalSim would have used for an (obscured) Airy profile.  So
        # it's okay to specify an obscuration and a pupil_plane_im together, for example, but not
        # a pupil_plane_im and struts.
        is_default_geom = (circular_pupil and
                           nstruts == 0 and
                           strut_thick == 0.05 and
                           strut_angle == 0.0*radians)
        if not is_default_geom and pupil_plane_im is not None:
            raise ValueError("Can't specify both geometric parameters and pupil_plane_im.")

        if screen_list is not None and lam is None:
            raise ValueError("Wavelength `lam` must be specified with `screen_list`.")

        # Although the user can set the pupil plane size and scale directly if desired, in most
        # cases it's nicer to have GalSim try to pick good values for these.

        # For the pupil plane size, we'll achieve Nyquist sampling in the focal plane if we sample
        # out to twice the diameter of the actual aperture in the pupil plane (completely
        # independent of wavelength, struts, obscurations, GSparams, and so on!).  This corresponds
        # to oversampling=1.0.  In fact, if we were willing to always use sinc interpolation, there
        # would never be any reason to go beyond this.  In practice, we usually use a faster, but
        # less accurate, quintic interpolant, which means we can benefit from improved sampling
        # (oversampling > 1.0) in some cases, especially when we're *not* modeling an atmosphere
        # which would otherwise tend to damp contributions at large k.
        good_pupil_size = 2 * diam * oversampling

        # For the pupil plane sampling interval, details like the obscuration and GSParams *are*
        # important as they affect the amount of aliasing encountered.  (An Airy profile has an
        # infinite extent in real space, so it *always* aliases at some level, more so with an
        # obscuration than without.  The GSParams settings indicate how much aliasing we're
        # willing to tolerate, so it's required here.)  To pick a good sampling interval, we start
        # with the interval that would be used for an obscured Airy GSObject profile.  If the
        # `screen_list` argument was supplied, then we also check its .stepk propertry, which
        # aggregates a good sampling interval from all of the wrapped PhaseScreens, and keep the
        # smaller stepk.
        if lam is None:
            # For Airy, pupil_plane_scale is independent of wavelength.  We could build an Airy with
            # lam_over_diam=1.0 and then alter the `good_pupil_scale = ...` line below
            # appropriately, but it's easier to just arbitrarily set `lam=500` if it wasn't set.
            lam = 500.0
        airy = Airy(diam=diam, lam=lam, obscuration=obscuration, gsparams=self._gsparams)
        stepk = airy.stepk
        if screen_list is not None:
            screen_list = PhaseScreenList(screen_list)
            stepk = min(stepk,
                        screen_list._getStepK(lam=lam, diam=diam, obscuration=obscuration,
                                              gsparams=self._gsparams))
        good_pupil_scale = (stepk * lam * 1.e-9 * (radians / arcsec) / (2 * np.pi * pad_factor))

        # Now that we have good candidate sizes and scales, we load or generate the pupil plane
        # array.
        if pupil_plane_im is not None:  # Use image of pupil plane
            self._load_pupil_plane(pupil_plane_im, pupil_angle, pupil_plane_scale,
                                   good_pupil_scale, good_pupil_size)
        else:  # Use geometric parameters.
            if pupil_plane_scale is not None:
                # Check input scale and warn if looks suspicious.
                if pupil_plane_scale > good_pupil_scale:  # pragma: no cover
                    import warnings
                    ratio = good_pupil_scale / pupil_plane_scale
                    warnings.warn("Input pupil_plane_scale may be too large for good sampling.\n"
                                  "Consider decreasing pupil_plane_scale by a factor %f, and/or "
                                  "check PhaseScreenPSF outputs for signs of folding in real "
                                  "space."%(1./ratio))
            else:
                pupil_plane_scale = good_pupil_scale
            if pupil_plane_size is not None:
                # Check input size and warn if looks suspicious
                if pupil_plane_size < good_pupil_size:  # pragma: no cover
                    import warnings
                    ratio = good_pupil_size / pupil_plane_size
                    warnings.warn("Input pupil_plane_size may be too small for good focal-plane"
                                  "sampling.\n"
                                  "Consider increasing pupil_plane_size by a factor %f, and/or "
                                  "check PhaseScreenPSF outputs for signs of undersampling."%ratio)
            else:
                pupil_plane_size = good_pupil_size
            self._generate_pupil_plane(circular_pupil,
                                       nstruts, strut_thick, strut_angle,
                                       pupil_plane_scale, pupil_plane_size)

        # Check FFT size
        if self._gsparams is not None:
            maximum_fft_size = self._gsparams.maximum_fft_size
        else:
            maximum_fft_size = GSParams().maximum_fft_size
        if self.npix > maximum_fft_size:
            raise RuntimeError("Created pupil plane array that is too large, {0} "
                               "If you can handle the large FFT, you may update "
                               "gsparams.maximum_fft_size".format(self.npix))

    def _generate_pupil_plane(self, circular_pupil, nstruts, strut_thick, strut_angle,
                              pupil_plane_scale, pupil_plane_size):
        """ Create an array of illuminated pixels parameterically.
        """
        ratio = pupil_plane_size/pupil_plane_scale
        # Fudge a little to prevent good_fft_size() from turning 512.0001 into 768.
        ratio *= (1.0 - 1.0/2**14)
        self.npix = Image.good_fft_size(int(np.ceil(ratio)))
        self.pupil_plane_size = pupil_plane_size
        # Shrink scale such that size = scale * npix exactly.
        self.pupil_plane_scale = pupil_plane_size / self.npix
        # Save params for str/repr
        self._circular_pupil = circular_pupil
        self._nstruts = nstruts
        self._strut_thick = strut_thick
        self._strut_angle = strut_angle

        radius = 0.5*self.diam
        if circular_pupil:
            self._illuminated = (self.rsqr < radius**2)
            if self.obscuration > 0.:
                self._illuminated *= self.rsqr >= (radius*self.obscuration)**2
        else:
            self._illuminated = (np.abs(self.u) < radius) & (np.abs(self.v) < radius)
            if self.obscuration > 0.:
                self._illuminated *= ((np.abs(self.u) >= radius*self.obscuration) *
                                      (np.abs(self.v) >= radius*self.obscuration))

        if nstruts > 0:
            if not isinstance(strut_angle, Angle):
                raise TypeError("Input kwarg strut_angle must be a galsim.Angle instance.")
            # Add the initial rotation if requested, converting to radians.
            rot_u, rot_v = self.u, self.v
            if strut_angle.rad != 0.:
                rot_u, rot_v = rotate_xy(rot_u, rot_v, -strut_angle)
            rotang = 360. * degrees / nstruts
            # Then loop through struts setting to zero the regions which lie under the strut
            for istrut in range(nstruts):
                rot_u, rot_v = rotate_xy(rot_u, rot_v, -rotang)
                self._illuminated *= ((np.abs(rot_u) >= radius * strut_thick) + (rot_v < 0.0))

    def _load_pupil_plane(self, pupil_plane_im, pupil_angle, pupil_plane_scale, good_pupil_scale,
                          good_pupil_size):
        """ Create an array of illuminated pixels with appropriate size and scale from an input
        image of the pupil.  The basic strategy is:

        1.  Read in array.
        2.  Determine the scale.
        3.  Pad the input array with zeros to meet the requested pupil size.
        4.  Check that the pupil plane sampling interval is at least as small as requested.
        5.  Optionally rotate pupil plane.
        """
        from . import fits
        # Handle multiple types of input: NumPy array, galsim.Image, or string for filename with
        # image.
        if isinstance(pupil_plane_im, np.ndarray):
            # Make it into an image.
            pupil_plane_im = Image(pupil_plane_im)
        elif isinstance(pupil_plane_im, Image):
            # Make sure not to overwrite input image.
            pupil_plane_im = pupil_plane_im.copy()
        else:
            # Read in image of pupil plane from file.
            pupil_plane_im = fits.read(pupil_plane_im)
        # scale = pupil_plane_im.scale # Interpret as either the pixel scale in meters, or None.
        pp_arr = pupil_plane_im.array
        self.npix = pp_arr.shape[0]

        # Sanity checks
        if pupil_plane_im.array.shape[0] != pupil_plane_im.array.shape[1]:
            raise ValueError("We require square input pupil plane arrays!")
        if pupil_plane_im.array.shape[0] % 2 == 1:
            raise ValueError("Even-sized input arrays are required for the pupil plane!")

        # Set the scale, priority is:
        # 1.  pupil_plane_scale kwarg
        # 2.  image.scale if not None
        # 3.  Use diameter and farthest illuminated pixel.
        if pupil_plane_scale is not None:
            self.pupil_plane_scale = pupil_plane_scale
        elif pupil_plane_im.scale is not None:
            self.pupil_plane_scale = pupil_plane_im.scale
        else:
            # If self.pupil_plane_scale is not set yet, then figure it out from the distance
            # of the farthest illuminated pixel from the image center and the aperture diameter.
            # below is essentially np.linspace(-0.5, 0.5, self.npix)
            u = np.fft.fftshift(np.fft.fftfreq(self.npix))
            u, v = np.meshgrid(u, u)
            r = np.hypot(u, v)
            rmax_illum = np.max(r*(pupil_plane_im.array > 0))
            self.pupil_plane_scale = self.diam / (2.0 * rmax_illum * self.npix)
        self.pupil_plane_size = self.pupil_plane_scale * self.npix

        # Check the pupil plane size here and bump it up if necessary.
        if self.pupil_plane_size < good_pupil_size:
            new_npix = Image.good_fft_size(int(np.ceil(
                    good_pupil_size/self.pupil_plane_scale)))
            pad_width = (new_npix-self.npix)//2
            pp_arr = np.pad(pp_arr, [(pad_width, pad_width)]*2, mode='constant')
            self.npix = new_npix
            self.pupil_plane_size = self.pupil_plane_scale * self.npix

        # Check sampling interval and warn if it's not good enough.
        if self.pupil_plane_scale > good_pupil_scale:  # pragma: no cover
            import warnings
            ratio = self.pupil_plane_scale / good_pupil_scale
            warnings.warn("Input pupil plane image may not be sampled well enough!\n"
                          "Consider increasing sampling by a factor %f, and/or check "
                          "PhaseScreenPSF outputs for signs of folding in real space."%ratio)

        if pupil_angle.rad == 0.:
            self._illuminated = pp_arr.astype(bool)
        else:
            # Rotate the pupil plane image as required based on the `pupil_angle`, being careful to
            # ensure that the image is one of the allowed types.  We ignore the scale.
            b = _BoundsI(1,self.npix,1,self.npix)
            im = _Image(pp_arr, b, PixelScale(1.))
            int_im = InterpolatedImage(im, x_interpolant='linear',
                                       calculate_stepk=False, calculate_maxk=False)
            int_im = int_im.rotate(pupil_angle)
            new_im = Image(pp_arr.shape[1], pp_arr.shape[0])
            new_im = int_im.drawImage(image=new_im, scale=1., method='no_pixel')
            pp_arr = new_im.array
            # Restore hard edges that might have been lost during the interpolation.  To do this, we
            # check the maximum value of the entries.  Values after interpolation that are >half
            # that maximum value are kept as nonzero (True), but those that are <half the maximum
            # value are set to zero (False).
            max_pp_val = np.max(pp_arr)
            pp_arr[pp_arr < 0.5*max_pp_val] = 0.
            self._illuminated = pp_arr.astype(bool)

    # Used in Aperture.__str__ and OpticalPSF.__str__
    def _geometry_str(self):
        s = ""
        if not self._circular_pupil:
            s += ", circular_pupil=False"
        if self.obscuration != 0.0:
            s += ", obscuration=%s"%self.obscuration
        if self._nstruts != 0:
            s += ", nstruts=%s"%self._nstruts
            if self._strut_thick != 0.05:
                s += ", strut_thick=%s"%self._strut_thick
            if self._strut_angle != 0*radians:
                s += ", strut_angle=%s"%self._strut_angle
        return s

    def __str__(self):
        s = "galsim.Aperture(diam=%r"%self.diam
        if hasattr(self, '_circular_pupil'):  # Pupil was created geometrically, so use that here.
            s += self._geometry_str()
        s += ")"
        return s

    # Used in Aperture.__repr__ and OpticalPSF.__repr__
    def _geometry_repr(self):
        s = ""
        if not self._circular_pupil:
            s += ", circular_pupil=False"
        if self.obscuration != 0.0:
            s += ", obscuration=%r"%self.obscuration
        if self._nstruts != 0:
            s += ", nstruts=%r"%self._nstruts
            if self._strut_thick != 0.05:
                s += ", strut_thick=%r"%self._strut_thick
            if self._strut_angle != 0*radians:
                s += ", strut_angle=%r"%self._strut_angle
        return s

    def __repr__(self):
        s = "galsim.Aperture(diam=%r"%self.diam
        if hasattr(self, '_circular_pupil'):  # Pupil was created geometrically, so use that here.
            s += self._geometry_repr()
            s += ", pupil_plane_scale=%r"%self.pupil_plane_scale
            s += ", pupil_plane_size=%r"%self.pupil_plane_size
        else:  # Pupil was created from image, so use that instead.
            # It's slightly less annoying to see an enormous stream of zeros fly by than an enormous
            # stream of Falses, so convert to int16.
            tmp = self.illuminated.astype(np.int16).tolist()
            s += ", pupil_plane_im=array(%r"%tmp+", dtype='int16')"
            s += ", pupil_plane_scale=%r"%self.pupil_plane_scale
        if hasattr(self, '_gsparams') and self._gsparams is not None:
            s += ", gsparams=%r"%self._gsparams
        s += ")"
        return s

    def __eq__(self, other):
        return (isinstance(other, Aperture) and
                self.diam == other.diam and
                self.pupil_plane_scale == other.pupil_plane_scale and
                np.array_equal(self.illuminated, other.illuminated))

    def __hash__(self):
        # Cache since self.illuminated may be large.
        if not hasattr(self, '_hash'):
            self._hash = hash(("galsim.Aperture", self.diam, self.pupil_plane_scale))
            self._hash ^= hash(tuple(self.illuminated.ravel()))
        return self._hash

    # Properties show up nicely in the interactive terminal for
    #     >>>help(Aperture)
    # So we make a thin wrapper here.
    @property
    def illuminated(self):
        """  A boolean array indicating which positions in the pupil plane are exposed to the sky.
        """
        return self._illuminated

    @property
    def rho(self):
        """ Unit-disk normalized pupil plane coordinate as a complex number:
        (x, y) => x + 1j * y.
        """
        if not hasattr(self, '_rho') or self._rho is None:
            u = np.fft.fftshift(np.fft.fftfreq(self.npix, self.diam/self.pupil_plane_size/2.0))
            u, v = np.meshgrid(u, u)
            self._rho = u + 1j * v
        return self._rho

    @property
    def u(self):
        """Pupil horizontal coordinate array in meters."""
        if not hasattr(self, '_u'):
            u = np.fft.fftshift(np.fft.fftfreq(self.npix, 1./self.pupil_plane_size))
            self._u, self._v = np.meshgrid(u, u)
        return self._u

    @property
    def v(self):
        """Pupil vertical coordinate array in meters."""
        if not hasattr(self, '_v'):
            u = np.fft.fftshift(np.fft.fftfreq(self.npix, 1./self.pupil_plane_size))
            self._u, self._v = np.meshgrid(u, u)
        return self._v

    @property
    def rsqr(self):
        """Pupil radius squared array in meters squared."""
        if not hasattr(self, '_rsqr'):
            self._rsqr = self.u**2 + self.v**2
        return self._rsqr

    @property
    def obscuration(self):
        """Fraction linear obscuration of pupil."""
        return self._obscuration

    def __getstate__(self):
        # Let unpickled object reconstruct cached values on-the-fly instead of including them in the
        # pickle.
        d = self.__dict__.copy()
        for k in ['_rho', '_u', '_v', '_rsqr']:
            d.pop(k, None)
        return d

    # Some quick notes for Josh:
    # - Relation between real-space grid with size theta and pitch dtheta (dimensions of angle)
    #   and corresponding (fast) Fourier grid with size 2*maxk and pitch stepk (dimensions of
    #   inverse angle):
    #     stepk = 2*pi/theta
    #     maxk = pi/dtheta
    # - Relation between aperture of size L and pitch dL (dimensions of length, not angle!) and
    #   (fast) Fourier grid:
    #     dL = stepk * lambda / (2 * pi)
    #     L = maxk * lambda / pi
    # - Implies relation between aperture grid and real-space grid:
    #     dL = lambda/theta
    #     L = lambda/dtheta
    def _getStepK(self, lam, scale_unit=arcsec):
        """Return the Fourier grid spacing for this aperture at given wavelength.

        @param lam         Wavelength in nanometers.
        @param scale_unit  Inverse units in which to return result [default: galsim.arcsec]
        @returns           Fourier grid spacing.
        """
        return 2*np.pi*self.pupil_plane_scale/(lam*1e-9) * scale_unit/radians

    def _getMaxK(self, lam, scale_unit=arcsec):
        """Return the Fourier grid half-size for this aperture at given wavelength.

        @param lam         Wavelength in nanometers.
        @param scale_unit  Inverse units in which to return result [default: galsim.arcsec]
        @returns           Fourier grid half-size.
        """
        return np.pi*self.pupil_plane_size/(lam*1e-9) * scale_unit/radians

    def _sky_scale(self, lam, scale_unit=arcsec):
        """Return the image scale for this aperture at given wavelength.
        @param lam         Wavelength in nanometers.
        @param scale_unit  Units in which to return result [default: galsim.arcsec]
        @returns           Image scale.
        """
        return (lam*1e-9) / self.pupil_plane_size * radians/scale_unit

    def _sky_size(self, lam, scale_unit=arcsec):
        """Return the image size for this aperture at given wavelength.
        @param lam         Wavelength in nanometers.
        @param scale_unit  Units in which to return result [default: galsim.arcsec]
        @returns           Image size.
        """
        return (lam*1e-9) / self.pupil_plane_scale * radians/scale_unit


class PhaseScreenList(object):
    """ List of phase screens that can be turned into a PSF.  Screens can be either atmospheric
    layers or optical phase screens.  Generally, one would assemble a PhaseScreenList object using
    the function `Atmosphere`.  Layers can be added, removed, appended, etc. just like items can be
    manipulated in a python list.  For example:

        # Create an atmosphere with three layers.
        >>> screens = galsim.PhaseScreenList([galsim.AtmosphericScreen(...),
                                              galsim.AtmosphericScreen(...),
                                              galsim.AtmosphericScreen(...)])
        # Add another layer
        >>> screens.append(galsim.AtmosphericScreen(...))
        # Remove the second layer
        >>> del screens[1]
        # Switch the first and second layer.  Silly, but works...
        >>> screens[0], screens[1] = screens[1], screens[0]

    Methods
    -------
    makePSF()          Obtain a PSF from this set of phase screens.  See PhaseScreenPSF docstring
                       for more details.
    wavefront()        Compute the cumulative wavefront due to all screens.
    wavefront_gradient()   Compute the cumulative wavefront gradient due to all screens.

    @param layers  Sequence of phase screens.
    """
    def __init__(self, *layers):
        from .phase_screens import AtmosphericScreen, OpticalScreen
        if len(layers) == 1:
            # First check if layers[0] is a PhaseScreenList, so we avoid nesting.
            if isinstance(layers[0], PhaseScreenList):
                layers = layers[0]._layers
            else:
                # Next, see if layers[0] is iterable.  E.g., to catch generator expressions.
                try:
                    layers = list(layers[0])
                except TypeError:
                    # If that fails, check if layers[0] is a bare PhaseScreen.  Should probably
                    # make an ABC for this (use __subclasshook__?), but for now, just check
                    # AtmosphericScreen and OpticalScreen.
                    if isinstance(layers[0], (AtmosphericScreen, OpticalScreen)):
                        layers = [layers[0]]
        # else, layers is either empty or a tuple of PhaseScreens and so responds appropriately
        # to list() below.
        self._layers = list(layers)
        self._update_attrs()
        self._pending = []  # Pending PSFs to calculate upon first drawImage.

    def __len__(self):
        return len(self._layers)

    def __getitem__(self, index):
        import numbers
        cls = type(self)
        if isinstance(index, slice):
            return cls(self._layers[index])
        elif isinstance(index, numbers.Integral):
            return self._layers[index]
        else:  # pragma: no cover
            msg = "{cls.__name__} indices must be integers"
            raise TypeError(msg.format(cls=cls))

    def __setitem__(self, index, layer):
        self._layers[index] = layer
        self._update_attrs()

    def __delitem__(self, index):
        del self._layers[index]
        self._update_attrs()

    def append(self, layer):
        self._layers.append(layer)
        self._update_attrs()

    def extend(self, layers):
        self._layers.extend(layers)
        self._update_attrs()

    def __str__(self):
        return "galsim.PhaseScreenList([%s])" % ",".join(str(l) for l in self._layers)

    def __repr__(self):
        return "galsim.PhaseScreenList(%r)" % self._layers

    def __eq__(self, other):
        return isinstance(other,PhaseScreenList) and self._layers == other._layers

    def __ne__(self, other): return not self == other

    __hash__ = None  # Mutable means not hashable.

    def _update_attrs(self):
        # If any of the wrapped PhaseScreens have an rng, then eval(repr(screen_list)) will run, but
        # fail to round-trip to the original object.  So we search for that here and set/delete a
        # dummy rng sentinel attribute so do_pickle() will know to skip the obj == eval(repr(obj))
        # test.
        self.__dict__.pop('rng', None)
        if any(hasattr(l, 'rng') for l in self):
            self.rng = None
        self.dynamic = any(l.dynamic for l in self)
        self.reversible = all(l.reversible for l in self)

    def _seek(self, t):
        """Set all layers' internal clocks to time t."""
        for layer in self:
            try:
                layer._seek(t)
            except AttributeError:
                # Time indep phase screen
                pass
        self._update_attrs()

    def _reset(self):
        """Reset phase screens back to time=0."""
        for layer in self:
            try:
                layer._reset()
            except AttributeError:
                # Time indep phase screen
                pass
        self._update_attrs()

    def instantiate(self, _bar=None, **kwargs):
        for layer in self:
            try:
                layer.instantiate(**kwargs)
            except AttributeError:
                pass
            if _bar:  # pragma: no cover
                _bar.update()

    def _delayCalculation(self, psf):
        """Add psf to delayed calculation list."""
        heappush(self._pending, (psf.t0, OrderedWeakRef(psf)))

    def _prepareDraw(self):
        """Calculate previously delayed PSFs."""
        if not self._pending:
            return
        # See if we have any dynamic screens.  If not, then we can immediately compute each PSF
        # in a simple loop.
        if not self.dynamic:
            for _, psfref in self._pending:
                psf = psfref()
                if psf is not None:
                    psf._step()
                    psf._finalize()
            self._pending = []
            self._update_time_heap = []
            return

        # If we do have time-evolving screens, then iteratively increment the time while being
        # careful to always stop at multiples of each PSF's time_step attribute to update that PSF.
        # Use a heap (in _pending list) to track the next time to stop at.
        while(self._pending):
            # Get and seek to next time that has a PSF update.
            t, psfref = heappop(self._pending)
            # Check if this PSF weakref is still alive
            psf = psfref()
            if psf is not None:
                # If it's alive, update this PSF
                self._seek(t)
                psf._step()
                # If that PSF's next possible update time doesn't extend past its exptime, then
                # push it back on the heap.
                t += psf.time_step
                if t < psf.t0 + psf.exptime:
                    heappush(self._pending, (t, OrderedWeakRef(psf)))
                else:
                    psf._finalize()
        self._pending = []

    def wavefront(self, u, v, t, theta=(0.0*radians, 0.0*radians)):
        """ Compute cumulative wavefront due to all phase screens in PhaseScreenList.

        Wavefront here indicates the distance by which the physical wavefront lags or leads the
        ideal plane wave (pre-optics) or spherical wave (post-optics).

        @param u        Horizontal pupil coordinate (in meters) at which to evaluate wavefront.  Can
                        be a scalar or an iterable.  The shapes of u and v must match.
        @param v        Vertical pupil coordinate (in meters) at which to evaluate wavefront.  Can
                        be a scalar or an iterable.  The shapes of u and v must match.
        @param t        Times (in seconds) at which to evaluate wavefront.  Can be None, a scalar or
                        an iterable.  If None, then the internal time of the phase screens will be
                        used for all u, v.  If scalar, then the size will be broadcast up to match
                        that of u and v.  If iterable, then the shape must match the shapes of u and
                        v.
        @param theta    Field angle at which to evaluate wavefront, as a 2-tuple of `galsim.Angle`s.
                        [default: (0.0*galsim.arcmin, 0.0*galsim.arcmin)]  Only a single theta is
                        permitted.
        @returns        Array of wavefront lag or lead in nanometers.
        """
        if len(self._layers) > 1:
            return np.sum([layer.wavefront(u, v, t, theta) for layer in self], axis=0)
        else:
            return self._layers[0].wavefront(u, v, t, theta)

    def wavefront_gradient(self, u, v, t, theta=(0.0*radians, 0.0*radians)):
        """ Compute cumulative wavefront gradient due to all phase screens in PhaseScreenList.

        @param u        Horizontal pupil coordinate (in meters) at which to evaluate wavefront.  Can
                        be a scalar or an iterable.  The shapes of u and v must match.
        @param v        Vertical pupil coordinate (in meters) at which to evaluate wavefront.  Can
                        be a scalar or an iterable.  The shapes of u and v must match.
        @param t        Times (in seconds) at which to evaluate wavefront gradient.  Can be None, a
                        scalar or an iterable.  If None, then the internal time of the phase screens
                        will be used for all u, v.  If scalar, then the size will be broadcast up to
                        match that of u and v.  If iterable, then the shape must match the shapes of
                        u and v.
        @param theta    Field angle at which to evaluate wavefront, as a 2-tuple of `galsim.Angle`s.
                        [default: (0.0*galsim.arcmin, 0.0*galsim.arcmin)]  Only a single theta is
                        permitted.
        @returns        Arrays dWdu and dWdv of wavefront lag or lead gradient in nm/m.
        """
        if len(self._layers) > 1:
            return np.sum([layer.wavefront_gradient(u, v, t, theta) for layer in self], axis=0)
        else:
            return self._layers[0].wavefront_gradient(u, v, t, theta)

    def _wavefront(self, u, v, t, theta):
        if len(self._layers) > 1:
            return np.sum([layer._wavefront(u, v, t, theta) for layer in self], axis=0)
        else:
            return self._layers[0]._wavefront(u, v, t, theta)

    def _wavefront_gradient(self, u, v, t, theta):
        gradx, grady = self._layers[0]._wavefront_gradient(u, v, t, theta)
        for layer in self._layers[1:]:
            gx, gy = layer._wavefront_gradient(u, v, t, theta)
            gradx[...] += gx
            grady[...] += gy
        return gradx, grady

    def makePSF(self, lam, **kwargs):
        """Create a PSF from the current PhaseScreenList.

        @param lam                 Wavelength in nanometers at which to compute PSF.
        @param t0                  Time at which to start exposure in seconds.  [default: 0.0]
        @param exptime             Time in seconds over which to accumulate evolving instantaneous
                                   PSF.  [default: 0.0]
        @param time_step           Time interval in seconds with which to sample phase screens when
                                   drawing using real-space or Fourier methods, or when using
                                   photon-shooting without the geometric optics approximation.  Note
                                   that the default value of 0.025 is fairly arbitrary.  For careful
                                   studies, we recommend checking that results are stable when
                                   decreasing time_step.  Also note that when drawing using
                                   photon-shooting with the geometric optics approximation this
                                   keyword is ignored, as the phase screen can be sampled
                                   continuously in this case instead of at discrete intervals.
                                   [default: 0.025]
        @param flux                Flux of output PSF.  [default: 1.0]
        @param theta               Field angle of PSF as a 2-tuple of Angles.
                                   [default: (0.0*galsim.arcmin, 0.0*galsim.arcmin)]
        @param interpolant         Either an Interpolant instance or a string indicating which
                                   interpolant should be used.  Options are 'nearest', 'sinc',
                                   'linear', 'cubic', 'quintic', or 'lanczosN' where N should be the
                                   integer order to use. [default: galsim.Quintic()]
        @param scale_unit          Units to use for the sky coordinates of the output profile.
                                   [default: galsim.arcsec]
        @param ii_pad_factor       Zero-padding factor by which to extend the image of the PSF when
                                   creating the `InterpolatedImage`.  See the `InterpolatedImage`
                                   docstring for more details.  [default: 4.]
        @param suppress_warning    If `pad_factor` is too small, the code will emit a warning
                                   telling you its best guess about how high you might want to raise
                                   it.  However, you can suppress this warning by using
                                   `suppress_warning=True`.  [default: False]
        @param geometric_shooting  If True, then when drawing using photon shooting, use geometric
                                   optics approximation where the photon angles are derived from the
                                   phase screen gradient.  If False, then first draw using Fourier
                                   optics and then shoot from the derived InterpolatedImage.
                                   [default: True]
        @param aper                Aperture to use to compute PSF(s).  [default: None]
        @param gsparams            An optional GSParams argument.  See the docstring for GSParams
                                   for details.  [default: None]

        The following are optional keywords to use to setup the aperture if `aper` is not provided.

        @param diam                Aperture diameter in meters.
        @param circular_pupil      Adopt a circular pupil?  [default: True]
        @param obscuration         Linear dimension of central obscuration as fraction of aperture
                                   linear dimension. [0., 1.).  [default: 0.0]
        @param nstruts             Number of radial support struts to add to the central
                                   obscuration. [default: 0]
        @param strut_thick         Thickness of support struts as a fraction of aperture diameter.
                                   [default: 0.05]
        @param strut_angle         Angle made between the vertical and the strut starting closest to
                                   it, defined to be positive in the counter-clockwise direction;
                                   must be an Angle instance. [default: 0. * galsim.degrees]
        @param oversampling        Optional oversampling factor *in the image plane* for the PSF
                                   eventually constructed using this Aperture.  Setting
                                   `oversampling < 1` will produce aliasing in the PSF (not good).
                                   [default: 1.0]
        @param pad_factor          Additional multiple by which to extend the PSF image to avoid
                                   folding.  [default: 1.0]
        @param pupil_plane_im      The GalSim.Image, NumPy array, or name of file containing the
                                   pupil plane image, to be used instead of generating one based on
                                   the obscuration and strut parameters.  [default: None]
        @param pupil_angle         If `pupil_plane_im` is not None, rotation angle for the pupil
                                   plane (positive in the counter-clockwise direction).  Must be an
                                   Angle instance. [default: 0. * galsim.degrees]
        @param pupil_plane_scale   Sampling interval in meters to use for the pupil plane array.  In
                                   most cases, it's a good idea to leave this as None, in which case
                                   GalSim will attempt to find a good value automatically.  The
                                   exception is when specifying the pupil arrangement via an image,
                                   in which case this keyword can be used to indicate the sampling
                                   of that image.  See also `pad_factor` for adjusting the pupil
                                   sampling scale. [default: None]
        @param pupil_plane_size    Size in meters to use for the pupil plane array.  In most cases,
                                   it's a good idea to leave this as None, in which case GalSim will
                                   attempt to find a good value automatically.  See also
                                   `oversampling` for adjusting the pupil size.  [default: None]
        """
        return PhaseScreenPSF(self, lam, **kwargs)

    @property
    def r0_500_effective(self):
        """Effective r0_500 for set of screens in list that define an r0_500 attribute."""
        r0_500s = np.array([l.r0_500 for l in self if hasattr(l, 'r0_500')])
        if len(r0_500s) == 0:
            return None
        else:
            return np.sum(r0_500s**(-5./3))**(-3./5)

    def _getStepK(self, **kwargs):
        """Return an appropriate stepk for this list of phase screens.

        The required set of parameters depends on the types of the individual PhaseScreens in the
        PhaseScreenList.  See the documentation for the individual PhaseScreen.pupil_plane_scale
        methods for more details.

        @returns  stepk.
        """
        # Generically, GalSim propagates stepk for convolutions using
        #   stepk = sum(s**-2 for s in stepks)**(-0.5)
        # We're not actually doing convolution between screens here, though.  In fact, the right
        # relation for Kolmogorov screens uses exponents -5./3 and -3./5:
        #   stepk = sum(s**(-5./3) for s in stepks)**(-3./5)
        # Since most of the layers in a PhaseScreenList are likely to be (nearly) Kolmogorov
        # screens, we'll use that relation.
        return np.sum([layer._getStepK(**kwargs)**(-5./3) for layer in self])**(-3./5)


class PhaseScreenPSF(GSObject):
    """A PSF surface brightness profile constructed by integrating over time the instantaneous PSF
    derived from a set of phase screens and an aperture.

    There are two equivalent ways to construct a PhaseScreenPSF given a PhaseScreenList:
        >>> psf = screen_list.makePSF(...)
        >>> psf = PhaseScreenPSF(screen_list, ...)

    Computing a PSF from a phase screen also requires an Aperture be specified.  This can be done
    either directly via the `aper` keyword, or by setting a number of keywords that will be passed
    to the `Aperture` constructor.  The `aper` keyword always takes precedence.

    There are effectively three ways to draw a PhaseScreenPSF (or GSObject that includes a
    PhaseScreenPSF):

    1) Fourier optics

        This is the default, and is performed for all drawImage methods except method='phot'.  This
        is generally the most accurate option.  For PhaseScreenLists that include an
        AtmosphericScreen, however, this can be prohibitively slow.  For OpticalPSFs, though, this
        can sometimes be a good option.

    2) Photon-shooting from an image produced using Fourier optics.

        This is done if geometric_shooting=False when creating the PhaseScreenPSF, and method='phot'
        when calling drawImage.  This actually performs the same calculations as the Fourier optics
        option above, but then proceeds by shooting photons from that result.  This can sometimes be
        a good option for OpticalPSFs, especially if the same OpticalPSF can be reused for may
        objects, since the Fourier part of the process would only be performed once in this case.

    3) Photon-shooting using the "geometric approximation".

        This is done if geometric_shooting=True when creating the PhaseScreenPSF, and method='phot'
        when calling drawImage.  In this case, a completely different algorithm is used make an
        image.  Photons are uniformly generated in the Aperture pupil, and then the phase gradient
        at that location is used to deflect each photon in the image plane.  This method, which
        corresponds to geometric optics, is broadly accurate for phase screens that vary slowly
        across the aperture, and is usually several orders of magnitude or more faster than Fourier
        optics (depending on the flux of the object, of course, but much faster even for rather
        bright flux levels).

        One short-coming of this method is that it neglects interference effects, i.e. diffraction.
        For PhaseScreenLists that include at least one AtmosphericScreen, a correction, dubbed the
        "second kick", will automatically be applied to handle both the quickly varying modes of the
        screens and the diffraction pattern of the Aperture.  For PhaseScreenLists without an
        AtmosphericScreen, the correction is simply an Airy function.  Note that this correction can
        be overridden using the second_kick keyword argument, and also tuned to some extent using
        the kcrit keyword argument.

    Note also that calling drawImage on a PhaseScreenPSF that uses a PhaseScreenList with any
    uninstantiated AtmosphericScreens will perform that instantiation, and that the details of the
    instantiation depend on the drawing method used, and also the kcrit keyword argument to
    PhaseScreenPSF.  See the AtmosphericScreen docstring for more details.

    @param screen_list         PhaseScreenList object from which to create PSF.
    @param lam                 Wavelength in nanometers at which to compute PSF.
    @param t0                  Time at which to start exposure in seconds.  [default: 0.0]
    @param exptime             Time in seconds over which to accumulate evolving instantaneous PSF.
                               [default: 0.0]
    @param time_step           Time interval in seconds with which to sample phase screens when
                               drawing using real-space or Fourier methods, or when using
                               photon-shooting without the geometric optics approximation.  Note
                               that the default value of 0.025 is fairly arbitrary.  For careful
                               studies, we recommend checking that results are stable when
                               decreasing time_step.  Also note that when drawing using
                               photon-shooting with the geometric optics approximation this
                               keyword is ignored, as the phase screen can be sampled
                               continuously in this case instead of at discrete intervals.
                               [default: 0.025]
    @param flux                Flux of output PSF [default: 1.0]
    @param theta               Field angle of PSF as a 2-tuple of Angles.
                               [default: (0.0*galsim.arcmin, 0.0*galsim.arcmin)]
    @param interpolant         Either an Interpolant instance or a string indicating which
                               interpolant should be used.  Options are 'nearest', 'sinc', 'linear',
                               'cubic', 'quintic', or 'lanczosN' where N should be the integer order
                               to use.  [default: galsim.Quintic()]
    @param scale_unit          Units to use for the sky coordinates of the output profile.
                               [default: galsim.arcsec]
    @param ii_pad_factor       Zero-padding factor by which to extend the image of the PSF when
                               creating the `InterpolatedImage`.  See the `InterpolatedImage`
                               docstring for more details.  [default: 4.]
    @param suppress_warning    If `pad_factor` is too small, the code will emit a warning telling
                               you its best guess about how high you might want to raise it.
                               However, you can suppress this warning by using
                               `suppress_warning=True`.  [default: False]
    @param geometric_shooting  If True, then when drawing using photon shooting, use geometric
                               optics approximation where the photon angles are derived from the
                               phase screen gradient.  If False, then first draw using Fourier
                               optics and then shoot from the derived InterpolatedImage.
                               [default: True]
    @param aper                Aperture to use to compute PSF(s).  [default: None]
    @param second_kick         An optional second kick to also convolve by when using geometric
                               photon-shooting.  (This can technically be any GSObject, though
                               usually it should probably be a SecondKick object).  If None, then a
                               good second kick will be chosen automatically based on `screen_list`.
                               If False, then a second kick won't be applied.  [default: None]
    @param kcrit               Critical Fourier scale (in units of 1/r0) at which to separate low-k
                               and high-k turbulence.  The default value was chosen based on
                               comparisons between Fourier optics and geometric optics with a second
                               kick correction.  While most values of kcrit smaller than the default
                               produce similar results, we caution the user to compare the affected
                               geometric PSFs against Fourier optics PSFs carefully before changing
                               this value.  [default: 0.2]
    @param gsparams            An optional GSParams argument.  See the docstring for GSParams for
                               details. [default: None]

    The following are optional keywords to use to setup the aperture if `aper` is not provided:

    @param diam                Aperture diameter in meters.
    @param circular_pupil      Adopt a circular pupil?  [default: True]
    @param obscuration         Linear dimension of central obscuration as fraction of aperture
                               linear dimension. [0., 1.).  [default: 0.0]
    @param nstruts             Number of radial support struts to add to the central obscuration.
                               [default: 0]
    @param strut_thick         Thickness of support struts as a fraction of aperture diameter.
                               [default: 0.05]
    @param strut_angle         Angle made between the vertical and the strut starting closest to it,
                               defined to be positive in the counter-clockwise direction; must be an
                               Angle instance. [default: 0. * galsim.degrees]
    @param oversampling        Optional oversampling factor *in the image plane* for the PSF
                               eventually constructed using this Aperture.  Setting
                               `oversampling < 1` will produce aliasing in the PSF (not good).
                               [default: 1.0]
    @param pad_factor          Additional multiple by which to extend the PSF image to avoid
                               folding.  [default: 1.0]
    @param pupil_plane_im      The GalSim.Image, NumPy array, or name of file containing the pupil
                               plane image, to be used instead of generating one based on the
                               obscuration and strut parameters.  [default: None]
    @param pupil_angle         If `pupil_plane_im` is not None, rotation angle for the pupil plane
                               (positive in the counter-clockwise direction).  Must be an Angle
                               instance. [default: 0. * galsim.degrees]
    @param pupil_plane_scale   Sampling interval in meters to use for the pupil plane array.  In
                               most cases, it's a good idea to leave this as None, in which case
                               GalSim will attempt to find a good value automatically.  The
                               exception is when specifying the pupil arrangement via an image, in
                               which case this keyword can be used to indicate the sampling of that
                               image.  See also `pad_factor` for adjusting the pupil sampling scale.
                               [default: None]
    @param pupil_plane_size    Size in meters to use for the pupil plane array.  In most cases, it's
                               a good idea to leave this as None, in which case GalSim will attempt
                               to find a good value automatically.  See also `oversampling` for
                               adjusting the pupil size.  [default: None]
    """
    _has_hard_edges = False
    _is_axisymmetric = False
    _is_analytic_x = True
    _is_analytic_k = True

    def __init__(self, screen_list, lam, t0=0.0, exptime=0.0, time_step=0.025, flux=1.0,
                 theta=(0.0*arcsec, 0.0*arcsec), interpolant=None,
                 scale_unit=arcsec, ii_pad_factor=4., suppress_warning=False,
                 geometric_shooting=True, aper=None, second_kick=None, kcrit=0.2,
                 gsparams=None, _bar=None, _force_stepk=0., _force_maxk=0., **kwargs):
        # Hidden `_bar` kwarg can be used with astropy.console.utils.ProgressBar to print out a
        # progress bar during long calculations.

        self._screen_list = screen_list
        self.t0 = float(t0)
        self.lam = float(lam)
        self.exptime = float(exptime)
        self.time_step = float(time_step)
        if aper is None:
            # Check here for diameter.
            if 'diam' not in kwargs:
                raise ValueError("Diameter required if aperture not specified directly.")
            aper = Aperture(lam=lam, screen_list=self._screen_list, gsparams=gsparams, **kwargs)
        self.aper = aper

        if not isinstance(theta[0], Angle) or not isinstance(theta[1], Angle):
            raise TypeError("theta must be 2-tuple of galsim.Angle's.")
        self.theta = theta
        self.interpolant = interpolant
        if isinstance(scale_unit, str):
            scale_unit = AngleUnit.from_name(scale_unit)
        self.scale_unit = scale_unit
        self._gsparams = gsparams
        self.scale = aper._sky_scale(self.lam, self.scale_unit)

        self._force_stepk = _force_stepk
        self._force_maxk = _force_maxk

        self.img = np.zeros(self.aper.illuminated.shape, dtype=np.float64)

        if self.exptime < 0:
            raise ValueError("Cannot integrate PSF for negative time.")

        self._ii_pad_factor = ii_pad_factor

        self._bar = _bar
        self._flux = float(flux)
        self._suppress_warning = suppress_warning
        self._geometric_shooting = geometric_shooting
        self._kcrit = kcrit
        # We'll set these more intelligently as needed below
        self._second_kick = second_kick

<<<<<<< HEAD
        # Need to put in a placeholder SBProfile so that calls to stepk and maxk work
        # without having to do _prepareDraw.
        # All we really need is for the stepk and maxk to be correct, so use the
        # force_ options to set them how we want.
        if _force_stepk > 0.:
            dummy_stepk = _force_stepk
        else:
            dummy_stepk = self._screen_list._stepK(lam=self.lam, diam=self.aper.diam,
                                                   obscuration=self.aper.obscuration,
                                                   gsparams=self._gsparams)
        if _force_maxk > 0.:
            dummy_maxk = _force_maxk
        else:
            dummy_maxk = self.aper._maxK(self.lam, self.scale_unit)
        dummy_image = galsim._Image(np.array([[self._flux]], dtype=np.float),
                                    galsim._BoundsI(1, 1, 1, 1),
                                    galsim.PixelScale(1.))
        dummy_interpolant = 'delta'  # Use delta so it doesn't contribute to stepk
        self._ii = galsim.InterpolatedImage(
                dummy_image, pad_factor=1.0, x_interpolant=dummy_interpolant,
                _force_stepk=dummy_stepk, _force_maxk=dummy_maxk)
        self._sbp = self._ii._sbp

=======
        # Need to put in a placeholder SBProfile so that calls to, for example,
        # self.stepk, still work.
        array = np.array([[self._flux]], dtype=np.float)
        bounds = _BoundsI(1, 1, 1, 1)
        wcs = PixelScale(self.scale)
        image = _Image(array, bounds, wcs)
        dummy_interpolant = 'delta' # so wavefront gradient photon-shooting works.
        self.ii = InterpolatedImage(
                image, pad_factor=1.0, x_interpolant=dummy_interpolant,
                _force_stepk=self._force_stepk, _force_maxk=self._force_maxk)
>>>>>>> 55ed29f4
        self._screen_list._delayCalculation(self)

    @property
    def kcrit(self):
        return self._kcrit

    @lazy_property
    def screen_kmax(self):
        r0_500 = self._screen_list.r0_500_effective
        if r0_500 is None:
            return np.inf
        else:
            r0 = r0_500 * (self.lam/500)**(6./5)
            return self.kcrit / r0

    @lazy_property
    def second_kick(self):
        """Make a SecondKick object based on contents of _screen_list and aper.
        """
        from .airy import Airy
        from .second_kick import SecondKick
        if self._second_kick is None:
            r0_500 = self._screen_list.r0_500_effective
            if r0_500 is None:  # No AtmosphericScreens in list
                return Airy(lam=self.lam, diam=self.aper.diam,
                            obscuration=self.aper.obscuration)
            else:
                r0 = r0_500 * (self.lam/500.)**(6./5)
                return SecondKick(
                        self.lam, r0, self.aper.diam, self.aper.obscuration,
                        kcrit=self.kcrit, scale_unit=self.scale_unit,
                        gsparams=self._gsparams)
        else:
            return self._second_kick

    @property
    def flux(self):
        return self._flux

    def __str__(self):
        return ("galsim.PhaseScreenPSF(%s, lam=%s, exptime=%s)" %
                (self._screen_list, self.lam, self.exptime))

    def __repr__(self):
        outstr = ("galsim.PhaseScreenPSF(%r, lam=%r, exptime=%r, flux=%r, aper=%r, theta=%r, " +
                  "interpolant=%r, scale_unit=%r, gsparams=%r)")
        return outstr % (self._screen_list, self.lam, self.exptime, self.flux, self.aper,
                         self.theta, self.interpolant, self.scale_unit, self.gsparams)

    def __eq__(self, other):
        # Even if two PSFs were generated with different sets of parameters, they will act
        # identically if their img, interpolant, stepk, maxk, pad_factor, and gsparams match.
        return (isinstance(other, PhaseScreenPSF) and
                self._screen_list == other._screen_list and
                self.lam == other.lam and
                self.aper == other.aper and
                self.t0 == other.t0 and
                self.exptime == other.exptime and
                self.time_step == other.time_step and
                self._flux == other._flux and
                self.interpolant == other.interpolant and
                self._force_stepk == other._force_stepk and
                self._force_maxk == other._force_maxk and
                self._ii_pad_factor == other._ii_pad_factor and
                self.gsparams == other.gsparams)

    def __hash__(self):
        return hash(("galsim.PhaseScreenPSF", tuple(self._screen_list), self.lam, self.aper,
                     self.t0, self.exptime, self.time_step, self._flux, self.interpolant,
                     self._force_stepk, self._force_maxk, self._ii_pad_factor, self.gsparams))

    def _prepareDraw(self):
        # Trigger delayed computation of all pending PSFs.
        self._screen_list._prepareDraw()

<<<<<<< HEAD
    # A few items which need the InterpolatedImage to have been prepared before accessing.
    @property
    def maxk(self):
        """The value of k beyond which aliasing can be neglected.
        """
        return self._ii.maxk

    @property
    def stepk(self):
        """The sampling in k space necessary to avoid folding of image in x space.
        """
        return self._ii.stepk

    @property
    def centroid(self):
        """The (x, y) centroid of an object as a Position.
        """
        self._prepareDraw()
        return self._ii.centroid

    @property
    def max_sb(self):
        """An estimate of the maximum surface brightness of the object.

        Some profiles will return the exact peak SB, typically equal to the value of
        obj.xValue(obj.centroid).  However, not all profiles (e.g. Convolution) know how to
        calculate this value without just drawing the image and checking what the maximum value is.
        Clearly, this would be inefficient, so in these cases, some kind of estimate is returned,
        which will generally be conservative on the high side.

        This routine is mainly used by the photon shooting process, where an overestimate of
        the maximum surface brightness is acceptable.

        Note, for negative-flux profiles, this will return the absolute value of the most negative
        surface brightness.  Technically, it is an estimate of the maximum deviation from zero,
        rather than the maximum value.  For most profiles, these are the same thing.
        """
        self._prepareDraw()
        return self._ii.max_sb

=======
>>>>>>> 55ed29f4
    def _step(self):
        """Compute the current instantaneous PSF and add it to the developing integrated PSF."""
        from . import fft
        u = self.aper.u[self.aper.illuminated]
        v = self.aper.v[self.aper.illuminated]
        # This is where I need to make sure the screens are instantiated for FFT.
        self._screen_list.instantiate(check='FFT')
        wf = self._screen_list._wavefront(u, v, None, self.theta)
        expwf = np.exp((2j*np.pi/self.lam) * wf)
        expwf_grid = np.zeros_like(self.aper.illuminated, dtype=np.complex128)
        expwf_grid[self.aper.illuminated] = expwf
        ftexpwf = fft.fft2(expwf_grid, shift_in=True, shift_out=True)
        self.img += np.abs(ftexpwf)**2
        if self._bar:  # pragma: no cover
            self._bar.update()

    def _finalize(self):
        """Take accumulated integrated PSF image and turn it into a proper GSObject."""
        self.img *= self._flux / self.img.sum(dtype=float)
        b = _BoundsI(1,self.aper.npix,1,self.aper.npix)
        self.img = _Image(self.img, b, PixelScale(self.scale))

<<<<<<< HEAD
        self._ii = galsim.InterpolatedImage(
=======
        self.ii = InterpolatedImage(
>>>>>>> 55ed29f4
                self.img, x_interpolant=self.interpolant,
                _force_stepk=self._force_stepk, _force_maxk=self._force_maxk,
                pad_factor=self._ii_pad_factor,
                use_true_center=False, gsparams=self._gsparams)

<<<<<<< HEAD
        self._sbp = self._ii._sbp

=======
>>>>>>> 55ed29f4
        if not self._suppress_warning:
            specified_stepk = 2*np.pi/(self.img.array.shape[0]*self.scale)
            observed_stepk = self._ii.stepk

            if observed_stepk < specified_stepk:
                import warnings
                warnings.warn(
                    "The calculated stepk (%g) for PhaseScreenPSF is smaller "%observed_stepk +
                    "than what was used to build the wavefront (%g). "%specified_stepk +
                    "This could lead to aliasing problems. " +
                    "Increasing pad_factor is recommended.")

    @property
    def _sbp(self):
        return self.ii._sbp

    def __getstate__(self):
        # Finish calculating before pickling.
        self._prepareDraw()
        d = self.__dict__.copy()
        # The SBProfile is picklable, but it is pretty inefficient, due to the large images being
        # written as a string.  Better to pickle the image and remake the InterpolatedImage.
<<<<<<< HEAD
        del d['_sbp']
        del d['_ii']
=======
        del d['ii']
>>>>>>> 55ed29f4
        return d

    def __setstate__(self, d):
        self.__dict__ = d
<<<<<<< HEAD
        self._ii = galsim.InterpolatedImage(self.img, x_interpolant=self.interpolant,
                                           use_true_center=False,
                                           pad_factor=self._ii_pad_factor,
                                           _force_stepk=self._force_stepk,
                                           _force_maxk=self._force_maxk,
                                           gsparams=self._gsparams)
        self._sbp = self._ii._sbp

    def shoot(self, n_photons, rng=None):
        """Shoot photons into a PhotonArray.

        @param n_photons    The number of photons to use for photon shooting.
        @param rng          If provided, a random number generator to use for photon shooting,
                            which may be any kind of BaseDeviate object.  If `rng` is None, one
                            will be automatically created, using the time as a seed.
                            [default: None]
        @returns PhotonArray.
        """
        if not self._geometric_shooting:
            self._prepareDraw()
            return self._ii.shoot(n_photons, rng)

        if n_photons == 0:
            return galsim._galsim.PhotonArray(0)

        ud = galsim.UniformDeviate(rng)
=======
        self.ii = InterpolatedImage(self.img, x_interpolant=self.interpolant,
                                    use_true_center=False,
                                    pad_factor=self._ii_pad_factor,
                                    _force_stepk=self._force_stepk,
                                    _force_maxk=self._force_maxk,
                                    gsparams=self._gsparams)

    @property
    def _maxk(self):
        return self.ii.maxk

    @property
    def _stepk(self):
        return self.ii.stepk

    @property
    def _centroid(self):
        self._prepareDraw()
        return self.ii.centroid

    @property
    def _positive_flux(self):
        return self.ii.positive_flux

    @property
    def _negative_flux(self):
        return self.ii.negative_flux

    @property
    def _max_sb(self):
        return self.ii.max_sb

    @doc_inherit
    def _xValue(self, pos):
        self._prepareDraw()
        return self.ii._xValue(pos)

    @doc_inherit
    def _kValue(self, kpos):
        self._prepareDraw()
        return self.ii._kValue(kpos)

    @doc_inherit
    def _drawReal(self, image):
        self.ii._drawReal(image)

    @doc_inherit
    def _shoot(self, photons, ud):
        from .photon_array import PhotonArray

        if not self._geometric_shooting:
            self._prepareDraw()
            return self.ii._shoot(photons, ud)
>>>>>>> 55ed29f4

        n_photons = len(photons)
        t = np.empty((n_photons,), dtype=float)
        ud.generate(t)
        t *= self.exptime
        t += self.t0
        u = self.aper.u[self.aper.illuminated]
        v = self.aper.v[self.aper.illuminated]
        pick = np.empty((n_photons,), dtype=float)
        ud.generate(pick)
        pick *= len(u)
        pick = pick.astype(int)
        u = u[pick]
        v = v[pick]

        # This is where the screens need to be instantiated for drawing with geometric photon
        # shooting.
        self._screen_list.instantiate(kmax=self.screen_kmax, check='phot')
        nm_to_arcsec = 1.e-9 * radians / arcsec
        photons.x, photons.y = self._screen_list._wavefront_gradient(u, v, t, self.theta)
        photons.x *= nm_to_arcsec
        photons.y *= nm_to_arcsec
        photons.flux = self._flux / n_photons

        if self.second_kick:
            p2 = PhotonArray(len(photons))
            self.second_kick._shoot(p2, ud)
            photons.convolve(p2, ud)

    @doc_inherit
    def _drawKImage(self, image):
        self.ii._drawKImage(image)


class OpticalPSF(GSObject):
    """A class describing aberrated PSFs due to telescope optics.  Its underlying implementation
    uses an InterpolatedImage to characterize the profile.

    The diffraction effects are characterized by the diffraction angle, which is a function of the
    ratio lambda / D, where lambda is the wavelength of the light and D is the diameter of the
    telescope.  The natural unit for this value is radians, which is not normally a convenient
    unit to use for other GSObject dimensions.  Assuming that the other sky coordinates you are
    using are all in arcsec (e.g. the pixel scale when you draw the image, the size of the galaxy,
    etc.), then you should convert this to arcsec as well:

        >>> lam = 700  # nm
        >>> diam = 4.0    # meters
        >>> lam_over_diam = (lam * 1.e-9) / diam  # radians
        >>> lam_over_diam *= 206265  # Convert to arcsec
        >>> psf = galsim.OpticalPSF(lam_over_diam, ...)

    To make this process a bit simpler, we recommend instead providing the wavelength and diameter
    separately using the parameters `lam` (in nm) and `diam` (in m).  GalSim will then convert this
    to any of the normal kinds of angular units using the `scale_unit` parameter:

        >>> psf = galsim.OpticalPSF(lam=lam, diam=diam, scale_unit=galsim.arcsec, ...)

    When drawing images, the scale_unit should match the unit used for the pixel scale or the WCS.
    e.g. in this case, a pixel scale of 0.2 arcsec/pixel would be specified as `pixel_scale=0.2`.

    Input aberration coefficients are assumed to be supplied in units of wavelength, and correspond
    to the Zernike polynomials in the Noll convention defined in
    Noll, J. Opt. Soc. Am. 66, 207-211(1976).  For a brief summary of the polynomials, refer to
    http://en.wikipedia.org/wiki/Zernike_polynomials#Zernike_polynomials.  By default, the
    aberration coefficients indicate the amplitudes of _circular_ Zernike polynomials, which are
    orthogonal over a circle.  If you would like the aberration coefficients to instead be
    interpretted as the amplitudes of _annular_ Zernike polynomials, which are orthogonal over an
    annulus (see Mahajan, J. Opt. Soc. Am. 71, 1 (1981)), set the `annular_zernike` keyword argument
    to True.

    There are two ways to specify the geometry of the pupil plane, i.e., the obscuration disk size
    and the areas that will be illuminated outside of it.  The first way is to use keywords that
    specify the size of the obscuration, and the nature of the support struts holding up the
    secondary mirror (or prime focus cage, etc.).  These are taken to be rectangular obscurations
    extending from the outer edge of the pupil to the outer edge of the obscuration disk (or the
    pupil center if `obscuration = 0.`).  You can specify how many struts there are (evenly spaced
    in angle), how thick they are as a fraction of the pupil diameter, and what angle they start at
    relative to the positive y direction.

    The second way to specify the pupil plane configuration is by passing in an image of it.  This
    can be useful for example if the struts are not evenly spaced or are not radially directed, as
    is assumed by the simple model for struts described above.  In this case, keywords related to
    struts are ignored; moreover, the `obscuration` keyword is used to ensure that the images are
    properly sampled (so it is still needed), but the keyword is then ignored when using the
    supplied image of the pupil plane.  Note that for complicated pupil configurations, it may be
    desireable to increase `pad_factor` for more fidelity at the expense of slower running time.
    The `pupil_plane_im` that is passed in can be rotated during internal calculations by specifying
    a `pupil_angle` keyword.

    If you choose to pass in a pupil plane image, it must be a square array in which the image of
    the pupil is centered.  The areas that are illuminated should have some value >0, and the other
    areas should have a value of precisely zero.  Based on what the OpticalPSF class thinks is the
    required sampling to make the PSF image, the image that is passed in of the pupil plane might be
    zero-padded during internal calculations.  The pixel scale of the pupil plane can be specified
    in one of three ways.  In descending order of priority, these are:
      1.  The `pupil_plane_scale` keyword argument (units are meters).
      2.  The `pupil_plane_im.scale` attribute (units are meters).
      3.  If (1) and (2) are both None, then the scale will be inferred by assuming that the
          illuminated pixel farthest from the image center is at a physical distance of self.diam/2.
    Note that if the scale is specified by either (1) or (2) above (which always includes specifying
    the pupil_plane_im as a filename, since the default scale then will be 1.0), then the
    lam_over_diam keyword must not be used, but rather the lam and diam keywords are required
    separately.  Finally, to ensure accuracy of calculations using a pupil plane image, we recommend
    sampling it as finely as possible.

    Initialization
    --------------

    As described above, either specify the lam/diam ratio directly in arbitrary units:

        >>> optical_psf = galsim.OpticalPSF(lam_over_diam=lam_over_diam, defocus=0., ...)

    or, use separate keywords for the telescope diameter and wavelength in meters and nanometers,
    respectively:

        >>> optical_psf = galsim.OpticalPSF(lam=lam, diam=diam, defocus=0., ...)

    Either of these options initializes `optical_psf` as an OpticalPSF instance.

    @param lam_over_diam    Lambda / telescope diameter in the physical units adopted for `scale`
                            (user responsible for consistency).  Either `lam_over_diam`, or `lam`
                            and `diam`, must be supplied.
    @param lam              Lambda (wavelength) in units of nanometers.  Must be supplied with
                            `diam`, and in this case, image scales (`scale`) should be specified in
                            units of `scale_unit`.
    @param diam             Telescope diameter in units of meters.  Must be supplied with
                            `lam`, and in this case, image scales (`scale`) should be specified in
                            units of `scale_unit`.
    @param tip              Tip in units of incident light wavelength. [default: 0]
    @param tilt             Tilt in units of incident light wavelength. [default: 0]
    @param defocus          Defocus in units of incident light wavelength. [default: 0]
    @param astig1           Astigmatism (like e2) in units of incident light wavelength.
                            [default: 0]
    @param astig2           Astigmatism (like e1) in units of incident light wavelength.
                            [default: 0]
    @param coma1            Coma along y in units of incident light wavelength. [default: 0]
    @param coma2            Coma along x in units of incident light wavelength. [default: 0]
    @param trefoil1         Trefoil (one of the arrows along y) in units of incident light
                            wavelength. [default: 0]
    @param trefoil2         Trefoil (one of the arrows along x) in units of incident light
                            wavelength. [default: 0]
    @param spher            Spherical aberration in units of incident light wavelength.
                            [default: 0]
    @param aberrations      Optional keyword, to pass in a list, tuple, or NumPy array of
                            aberrations in units of reference wavelength (ordered according to
                            the Noll convention), rather than passing in individual values for each
                            individual aberration.  Note that aberrations[1] is piston (and not
                            aberrations[0], which is unused.)  This list can be arbitrarily long to
                            handle Zernike polynomial aberrations of arbitrary order.
    @param annular_zernike  Boolean indicating that aberrations specify the amplitudes of annular
                            Zernike polynomials instead of circular Zernike polynomials.
                            [default: False]
    @param aper             Aperture object to use when creating PSF.  [default: None]
    @param circular_pupil   Adopt a circular pupil?  [default: True]
    @param obscuration      Linear dimension of central obscuration as fraction of pupil linear
                            dimension, [0., 1.). This should be specified even if you are providing
                            a `pupil_plane_im`, since we need an initial value of obscuration to use
                            to figure out the necessary image sampling. [default: 0]
    @param interpolant      Either an Interpolant instance or a string indicating which interpolant
                            should be used.  Options are 'nearest', 'sinc', 'linear', 'cubic',
                            'quintic', or 'lanczosN' where N should be the integer order to use.
                            [default: galsim.Quintic()]
    @param oversampling     Optional oversampling factor for the InterpolatedImage. Setting
                            `oversampling < 1` will produce aliasing in the PSF (not good).
                            Usually `oversampling` should be somewhat larger than 1.  1.5 is
                            usually a safe choice.  [default: 1.5]
    @param pad_factor       Additional multiple by which to zero-pad the PSF image to avoid folding
                            compared to what would be employed for a simple Airy.  Note that
                            `pad_factor` may need to be increased for stronger aberrations, i.e.
                            those larger than order unity.  [default: 1.5]
    @param ii_pad_factor    Zero-padding factor by which to extend the image of the PSF when
                            creating the `InterpolatedImage`.  See the `InterpolatedImage` docstring
                            for more details.  [default: 4.]
    @param suppress_warning If `pad_factor` is too small, the code will emit a warning telling you
                            its best guess about how high you might want to raise it.  However,
                            you can suppress this warning by using `suppress_warning=True`.
                            [default: False]
    @param geometric_shooting  If True, then when drawing using photon shooting, use geometric
                            optics approximation where the photon angles are derived from the
                            phase screen gradient.  If False, then first draw using Fourier
                            optics and then shoot from the derived InterpolatedImage.
                            [default: False]
    @param flux             Total flux of the profile. [default: 1.]
    @param nstruts          Number of radial support struts to add to the central obscuration.
                            [default: 0]
    @param strut_thick      Thickness of support struts as a fraction of pupil diameter.
                            [default: 0.05]
    @param strut_angle      Angle made between the vertical and the strut starting closest to it,
                            defined to be positive in the counter-clockwise direction; must be an
                            Angle instance. [default: 0. * galsim.degrees]
    @param pupil_plane_im   The GalSim.Image, NumPy array, or name of file containing the pupil
                            plane image, to be used instead of generating one based on the
                            obscuration and strut parameters.  [default: None]
    @param pupil_angle      If `pupil_plane_im` is not None, rotation angle for the pupil plane
                            (positive in the counter-clockwise direction).  Must be an Angle
                            instance. [default: 0. * galsim.degrees]
    @param pupil_plane_scale Sampling interval in meters to use for the pupil plane array.  In
                            most cases, it's a good idea to leave this as None, in which case
                            GalSim will attempt to find a good value automatically.  The
                            exception is when specifying the pupil arrangement via an image, in
                            which case this keyword can be used to indicate the sampling of that
                            image.  See also `pad_factor` for adjusting the pupil sampling scale.
                            [default: None]
    @param pupil_plane_size Size in meters to use for the pupil plane array.  In most cases, it's
                            a good idea to leave this as None, in which case GalSim will attempt
                            to find a good value automatically.  See also `oversampling` for
                            adjusting the pupil size.  [default: None]
    @param scale_unit       Units to use for the sky coordinates when calculating lam/diam if these
                            are supplied separately.  Should be either a galsim.AngleUnit or a
                            string that can be used to construct one (e.g., 'arcsec', 'radians',
                            etc.).  [default: galsim.arcsec]
    @param gsparams         An optional GSParams argument.  See the docstring for GSParams for
                            details. [default: None]

    Methods
    -------

    There are no additional methods for OpticalPSF beyond the usual GSObject methods.
    """
    _req_params = {}
    _opt_params = {
        "diam": float,
        "defocus": float,
        "astig1": float,
        "astig2": float,
        "coma1": float,
        "coma2": float,
        "trefoil1": float,
        "trefoil2": float,
        "spher": float,
        "annular_zernike": bool,
        "circular_pupil": bool,
        "obscuration": float,
        "oversampling": float,
        "pad_factor": float,
        "suppress_warning": bool,
        "interpolant": str,
        "flux": float,
        "nstruts": int,
        "strut_thick": float,
        "strut_angle": Angle,
        "pupil_plane_im": str,
        "pupil_angle": Angle,
        "pupil_plane_scale": float,
        "pupil_plane_size": float,
        "scale_unit": str}
    _single_params = [{"lam_over_diam": float, "lam": float}]
    _takes_rng = False

    _has_hard_edges = False
    _is_axisymmetric = False
    _is_analytic_x = True
    _is_analytic_k = True

    def __init__(self, lam_over_diam=None, lam=None, diam=None, tip=0., tilt=0., defocus=0.,
                 astig1=0., astig2=0., coma1=0., coma2=0., trefoil1=0., trefoil2=0., spher=0.,
                 aberrations=None, annular_zernike=False,
                 aper=None, circular_pupil=True, obscuration=0., interpolant=None,
                 oversampling=1.5, pad_factor=1.5, ii_pad_factor=4., flux=1.,
                 nstruts=0, strut_thick=0.05, strut_angle=0.*radians,
                 pupil_plane_im=None, pupil_plane_scale=None, pupil_plane_size=None,
<<<<<<< HEAD
                 pupil_angle=0.*galsim.degrees, scale_unit=galsim.arcsec, gsparams=None,
                 _force_maxk=0., _force_stepk=0.,
                 suppress_warning=False, geometric_shooting=False, max_size=None):
        if max_size is not None: # pragma: no cover
            from .deprecated import depr
            depr('max_size', 1.4, '',
                 "The max_size keyword has been removed.  In its place, the pad_factor keyword can"
                 "be used to adjust the size of the internal InterpolatedImage.")

=======
                 pupil_angle=0.*radians, scale_unit=arcsec, gsparams=None,
                 _force_stepk=0., _force_maxk=0.,
                 suppress_warning=False, geometric_shooting=False):
        from .phase_screens import OpticalScreen
>>>>>>> 55ed29f4
        if isinstance(scale_unit, str):
            scale_unit = AngleUnit.from_name(scale_unit)
        # Need to handle lam/diam vs. lam_over_diam here since lam by itself is needed for
        # OpticalScreen.
        if lam_over_diam is not None:
            if lam is not None or diam is not None:
                raise TypeError("If specifying lam_over_diam, then do not specify lam or diam")
            # For combination of lam_over_diam and pupil_plane_im with a specified scale, it's
            # tricky to determine the actual diameter of the pupil needed by Aperture.  So for now,
            # we just disallow this combination.  Please feel free to raise an issue at
            # https://github.com/GalSim-developers/GalSim/issues if you need this functionality.
            if pupil_plane_im is not None:
                if isinstance(pupil_plane_im, basestring):
                    # Filename, therefore specific scale exists.
                    raise TypeError("If specifying lam_over_diam, then do not "
                                    "specify pupil_plane_im as a filename.")
                elif (isinstance(pupil_plane_im, Image)
                      and pupil_plane_im.scale is not None):
                    raise TypeError("If specifying lam_over_diam, then do not specify "
                                    "pupil_plane_im with definite scale attribute.")
                elif pupil_plane_scale is not None:
                    raise TypeError("If specifying lam_over_diam, then do not specify "
                                    "pupil_plane_scale.")
            lam = 500.  # Arbitrary
            diam = lam*1.e-9 / lam_over_diam * radians / scale_unit
        else:
            if lam is None or diam is None:
                raise TypeError("If not specifying lam_over_diam, then specify lam AND diam")

        # Make the optical screen.
        optics_screen = OpticalScreen(
                diam=diam, defocus=defocus, astig1=astig1, astig2=astig2, coma1=coma1, coma2=coma2,
                trefoil1=trefoil1, trefoil2=trefoil2, spher=spher, aberrations=aberrations,
                obscuration=obscuration, annular_zernike=annular_zernike, lam_0=lam)
        self._screens = PhaseScreenList(optics_screen)

        # Make the aperture.
        if aper is None:
            aper = Aperture(
                    diam, lam=lam, circular_pupil=circular_pupil, obscuration=obscuration,
                    nstruts=nstruts, strut_thick=strut_thick, strut_angle=strut_angle,
                    oversampling=oversampling, pad_factor=pad_factor,
                    pupil_plane_im=pupil_plane_im, pupil_angle=pupil_angle,
                    pupil_plane_scale=pupil_plane_scale, pupil_plane_size=pupil_plane_size,
                    gsparams=gsparams)
            self.obscuration = obscuration
        else:
            if hasattr(aper, '_obscuration'):
                self.obscuration = aper._obscuration
            else:
                self.obscuration = 0.0

        # Save for pickling
        self._lam = float(lam)
        self._flux = float(flux)
        self._interpolant = interpolant
        self._scale_unit = scale_unit
        self._gsparams = gsparams
        self._suppress_warning = suppress_warning
        self._geometric_shooting = geometric_shooting
        self._aper = aper
        self._force_stepk = _force_stepk
        self._force_maxk = _force_maxk
        self._ii_pad_factor = ii_pad_factor

        # Finally, put together to make the PSF.
        self._psf = PhaseScreenPSF(self._screens, lam=self._lam, flux=self._flux,
                                   aper=aper, interpolant=self._interpolant,
                                   scale_unit=self._scale_unit, gsparams=self._gsparams,
                                   suppress_warning=self._suppress_warning,
                                   geometric_shooting=self._geometric_shooting,
                                   _force_stepk=_force_stepk, _force_maxk=_force_maxk,
                                   ii_pad_factor=ii_pad_factor)

        self._psf._prepareDraw()  # No need to delay an OpticalPSF.

    def __str__(self):
        screen = self._psf._screen_list[0]
        s = "galsim.OpticalPSF(lam=%s, diam=%s" % (screen.lam_0, self._psf.aper.diam)
        if any(screen.aberrations):
            s += ", aberrations=[" + ",".join(str(ab) for ab in screen.aberrations) + "]"
        if hasattr(self._psf.aper, '_circular_pupil'):
            s += self._psf.aper._geometry_str()
        if screen.annular_zernike:
            s += ", annular_zernike=True"
            s += ", obscuration=%r"%self.obscuration
        if self._flux != 1.0:
            s += ", flux=%s" % self._flux
        s += ")"
        return s

    def __repr__(self):
        screen = self._psf._screen_list[0]
        s = "galsim.OpticalPSF(lam=%r, diam=%r" % (self._lam, self._psf.aper.diam)
        s += ", aper=%r"%self._psf.aper
        if any(screen.aberrations):
            s += ", aberrations=[" + ",".join(repr(ab) for ab in screen.aberrations) + "]"
        if screen.annular_zernike:
            s += ", annular_zernike=True"
            s += ", obscuration=%r"%self.obscuration
        if self._flux != 1.0:
            s += ", flux=%r" % self._flux
<<<<<<< HEAD
        if self._force_maxk != 0.:
            s += ", _force_maxk=%r" % self._force_maxk
        if self._force_stepk != 0.:
            s += ", _force_stepk=%r" % self._force_stepk
=======
        if self._force_stepk != 0.:
            s += ", _force_stepk=%r" % self._force_stepk
        if self._force_maxk != 0.:
            s += ", _force_maxk=%r" % self._force_maxk
>>>>>>> 55ed29f4
        if self._ii_pad_factor != 4.:
            s += ", ii_pad_factor=%r" % self._ii_pad_factor
        s += ")"
        return s

    def __eq__(self, other):
        return (isinstance(other, OpticalPSF) and
                self._lam == other._lam and
                self._aper == other._aper and
                self._psf._screen_list == other._psf._screen_list and
                self._flux == other._flux and
                self._interpolant == other._interpolant and
                self._scale_unit == other._scale_unit and
                self._force_stepk == other._force_stepk and
                self._force_maxk == other._force_maxk and
                self._ii_pad_factor == other._ii_pad_factor and
                self._gsparams == other._gsparams)

    def __hash__(self):
        return hash(("galsim.OpticalPSF", self._lam, self._aper, self._psf._screen_list[0],
                     self._flux, self._interpolant, self._scale_unit, self._force_stepk,
                     self._force_maxk, self._ii_pad_factor, self._gsparams))

    @property
    def _sbp(self):
        return self._psf._sbp

    def __getstate__(self):
        # The SBProfile is picklable, but it is pretty inefficient, due to the large images being
        # written as a string.  Better to pickle the psf and remake the PhaseScreenPSF.
        d = self.__dict__.copy()
        d['aper'] = d['_psf'].aper
        del d['_psf']
        return d

    def __setstate__(self, d):
        self.__dict__ = d
        aper = self.__dict__.pop('aper')
        self._psf = PhaseScreenPSF(self._screens, lam=self._lam, flux=self._flux,
                                   aper=aper, interpolant=self._interpolant,
                                   scale_unit=self._scale_unit, gsparams=self._gsparams,
                                   suppress_warning=self._suppress_warning,
                                   _force_stepk=self._force_stepk,
                                   _force_maxk=self._force_maxk,
                                   ii_pad_factor=self._ii_pad_factor)
        self._psf._prepareDraw()

    @property
    def _maxk(self):
        return self._psf.maxk

    @property
    def _stepk(self):
        return self._psf.stepk

    @property
    def _centroid(self):
        return self._psf.centroid

    @property
    def _positive_flux(self):
        return self._psf.positive_flux

    @property
    def _negative_flux(self):
        return self._psf.negative_flux

    @property
    def _max_sb(self):
        return self._psf.max_sb

    @doc_inherit
    def _xValue(self, pos):
        return self._psf._xValue(pos)

    @doc_inherit
    def _kValue(self, kpos):
        return self._psf._kValue(kpos)

    @doc_inherit
    def _drawReal(self, image):
        self._psf._drawReal(image)

    @doc_inherit
    def _shoot(self, photons, ud):
        self._psf._shoot(photons, ud)

    @doc_inherit
    def _drawKImage(self, image):
        self._psf._drawKImage(image)<|MERGE_RESOLUTION|>--- conflicted
+++ resolved
@@ -1156,7 +1156,6 @@
         # We'll set these more intelligently as needed below
         self._second_kick = second_kick
 
-<<<<<<< HEAD
         # Need to put in a placeholder SBProfile so that calls to stepk and maxk work
         # without having to do _prepareDraw.
         # All we really need is for the stepk and maxk to be correct, so use the
@@ -1164,34 +1163,19 @@
         if _force_stepk > 0.:
             dummy_stepk = _force_stepk
         else:
-            dummy_stepk = self._screen_list._stepK(lam=self.lam, diam=self.aper.diam,
-                                                   obscuration=self.aper.obscuration,
-                                                   gsparams=self._gsparams)
+            dummy_stepk = self._screen_list._getStepK(lam=self.lam, diam=self.aper.diam,
+                                                      obscuration=self.aper.obscuration,
+                                                      gsparams=self._gsparams)
         if _force_maxk > 0.:
             dummy_maxk = _force_maxk
         else:
-            dummy_maxk = self.aper._maxK(self.lam, self.scale_unit)
-        dummy_image = galsim._Image(np.array([[self._flux]], dtype=np.float),
-                                    galsim._BoundsI(1, 1, 1, 1),
-                                    galsim.PixelScale(1.))
+            dummy_maxk = self.aper._getMaxK(self.lam, self.scale_unit)
+        dummy_image = _Image(np.array([[self._flux]], dtype=np.float),
+                             _BoundsI(1, 1, 1, 1), PixelScale(1.))
         dummy_interpolant = 'delta'  # Use delta so it doesn't contribute to stepk
-        self._ii = galsim.InterpolatedImage(
+        self._ii = InterpolatedImage(
                 dummy_image, pad_factor=1.0, x_interpolant=dummy_interpolant,
                 _force_stepk=dummy_stepk, _force_maxk=dummy_maxk)
-        self._sbp = self._ii._sbp
-
-=======
-        # Need to put in a placeholder SBProfile so that calls to, for example,
-        # self.stepk, still work.
-        array = np.array([[self._flux]], dtype=np.float)
-        bounds = _BoundsI(1, 1, 1, 1)
-        wcs = PixelScale(self.scale)
-        image = _Image(array, bounds, wcs)
-        dummy_interpolant = 'delta' # so wavefront gradient photon-shooting works.
-        self.ii = InterpolatedImage(
-                image, pad_factor=1.0, x_interpolant=dummy_interpolant,
-                _force_stepk=self._force_stepk, _force_maxk=self._force_maxk)
->>>>>>> 55ed29f4
         self._screen_list._delayCalculation(self)
 
     @property
@@ -1267,49 +1251,6 @@
         # Trigger delayed computation of all pending PSFs.
         self._screen_list._prepareDraw()
 
-<<<<<<< HEAD
-    # A few items which need the InterpolatedImage to have been prepared before accessing.
-    @property
-    def maxk(self):
-        """The value of k beyond which aliasing can be neglected.
-        """
-        return self._ii.maxk
-
-    @property
-    def stepk(self):
-        """The sampling in k space necessary to avoid folding of image in x space.
-        """
-        return self._ii.stepk
-
-    @property
-    def centroid(self):
-        """The (x, y) centroid of an object as a Position.
-        """
-        self._prepareDraw()
-        return self._ii.centroid
-
-    @property
-    def max_sb(self):
-        """An estimate of the maximum surface brightness of the object.
-
-        Some profiles will return the exact peak SB, typically equal to the value of
-        obj.xValue(obj.centroid).  However, not all profiles (e.g. Convolution) know how to
-        calculate this value without just drawing the image and checking what the maximum value is.
-        Clearly, this would be inefficient, so in these cases, some kind of estimate is returned,
-        which will generally be conservative on the high side.
-
-        This routine is mainly used by the photon shooting process, where an overestimate of
-        the maximum surface brightness is acceptable.
-
-        Note, for negative-flux profiles, this will return the absolute value of the most negative
-        surface brightness.  Technically, it is an estimate of the maximum deviation from zero,
-        rather than the maximum value.  For most profiles, these are the same thing.
-        """
-        self._prepareDraw()
-        return self._ii.max_sb
-
-=======
->>>>>>> 55ed29f4
     def _step(self):
         """Compute the current instantaneous PSF and add it to the developing integrated PSF."""
         from . import fft
@@ -1332,21 +1273,12 @@
         b = _BoundsI(1,self.aper.npix,1,self.aper.npix)
         self.img = _Image(self.img, b, PixelScale(self.scale))
 
-<<<<<<< HEAD
-        self._ii = galsim.InterpolatedImage(
-=======
-        self.ii = InterpolatedImage(
->>>>>>> 55ed29f4
+        self._ii = InterpolatedImage(
                 self.img, x_interpolant=self.interpolant,
                 _force_stepk=self._force_stepk, _force_maxk=self._force_maxk,
                 pad_factor=self._ii_pad_factor,
                 use_true_center=False, gsparams=self._gsparams)
 
-<<<<<<< HEAD
-        self._sbp = self._ii._sbp
-
-=======
->>>>>>> 55ed29f4
         if not self._suppress_warning:
             specified_stepk = 2*np.pi/(self.img.array.shape[0]*self.scale)
             observed_stepk = self._ii.stepk
@@ -1361,7 +1293,7 @@
 
     @property
     def _sbp(self):
-        return self.ii._sbp
+        return self._ii._sbp
 
     def __getstate__(self):
         # Finish calculating before pickling.
@@ -1369,89 +1301,56 @@
         d = self.__dict__.copy()
         # The SBProfile is picklable, but it is pretty inefficient, due to the large images being
         # written as a string.  Better to pickle the image and remake the InterpolatedImage.
-<<<<<<< HEAD
-        del d['_sbp']
         del d['_ii']
-=======
-        del d['ii']
->>>>>>> 55ed29f4
         return d
 
     def __setstate__(self, d):
         self.__dict__ = d
-<<<<<<< HEAD
-        self._ii = galsim.InterpolatedImage(self.img, x_interpolant=self.interpolant,
-                                           use_true_center=False,
-                                           pad_factor=self._ii_pad_factor,
-                                           _force_stepk=self._force_stepk,
-                                           _force_maxk=self._force_maxk,
-                                           gsparams=self._gsparams)
-        self._sbp = self._ii._sbp
-
-    def shoot(self, n_photons, rng=None):
-        """Shoot photons into a PhotonArray.
-
-        @param n_photons    The number of photons to use for photon shooting.
-        @param rng          If provided, a random number generator to use for photon shooting,
-                            which may be any kind of BaseDeviate object.  If `rng` is None, one
-                            will be automatically created, using the time as a seed.
-                            [default: None]
-        @returns PhotonArray.
-        """
-        if not self._geometric_shooting:
-            self._prepareDraw()
-            return self._ii.shoot(n_photons, rng)
-
-        if n_photons == 0:
-            return galsim._galsim.PhotonArray(0)
-
-        ud = galsim.UniformDeviate(rng)
-=======
-        self.ii = InterpolatedImage(self.img, x_interpolant=self.interpolant,
-                                    use_true_center=False,
-                                    pad_factor=self._ii_pad_factor,
-                                    _force_stepk=self._force_stepk,
-                                    _force_maxk=self._force_maxk,
-                                    gsparams=self._gsparams)
+        self._ii = InterpolatedImage(self.img, x_interpolant=self.interpolant,
+                                     use_true_center=False,
+                                     pad_factor=self._ii_pad_factor,
+                                     _force_stepk=self._force_stepk,
+                                     _force_maxk=self._force_maxk,
+                                     gsparams=self._gsparams)
 
     @property
     def _maxk(self):
-        return self.ii.maxk
+        return self._ii.maxk
 
     @property
     def _stepk(self):
-        return self.ii.stepk
+        return self._ii.stepk
 
     @property
     def _centroid(self):
         self._prepareDraw()
-        return self.ii.centroid
+        return self._ii.centroid
 
     @property
     def _positive_flux(self):
-        return self.ii.positive_flux
+        return self._ii.positive_flux
 
     @property
     def _negative_flux(self):
-        return self.ii.negative_flux
+        return self._ii.negative_flux
 
     @property
     def _max_sb(self):
-        return self.ii.max_sb
+        return self._ii.max_sb
 
     @doc_inherit
     def _xValue(self, pos):
         self._prepareDraw()
-        return self.ii._xValue(pos)
+        return self._ii._xValue(pos)
 
     @doc_inherit
     def _kValue(self, kpos):
         self._prepareDraw()
-        return self.ii._kValue(kpos)
+        return self._ii._kValue(kpos)
 
     @doc_inherit
     def _drawReal(self, image):
-        self.ii._drawReal(image)
+        self._ii._drawReal(image)
 
     @doc_inherit
     def _shoot(self, photons, ud):
@@ -1459,8 +1358,7 @@
 
         if not self._geometric_shooting:
             self._prepareDraw()
-            return self.ii._shoot(photons, ud)
->>>>>>> 55ed29f4
+            return self._ii._shoot(photons, ud)
 
         n_photons = len(photons)
         t = np.empty((n_photons,), dtype=float)
@@ -1492,7 +1390,7 @@
 
     @doc_inherit
     def _drawKImage(self, image):
-        self.ii._drawKImage(image)
+        self._ii._drawKImage(image)
 
 
 class OpticalPSF(GSObject):
@@ -1722,22 +1620,10 @@
                  oversampling=1.5, pad_factor=1.5, ii_pad_factor=4., flux=1.,
                  nstruts=0, strut_thick=0.05, strut_angle=0.*radians,
                  pupil_plane_im=None, pupil_plane_scale=None, pupil_plane_size=None,
-<<<<<<< HEAD
-                 pupil_angle=0.*galsim.degrees, scale_unit=galsim.arcsec, gsparams=None,
-                 _force_maxk=0., _force_stepk=0.,
-                 suppress_warning=False, geometric_shooting=False, max_size=None):
-        if max_size is not None: # pragma: no cover
-            from .deprecated import depr
-            depr('max_size', 1.4, '',
-                 "The max_size keyword has been removed.  In its place, the pad_factor keyword can"
-                 "be used to adjust the size of the internal InterpolatedImage.")
-
-=======
                  pupil_angle=0.*radians, scale_unit=arcsec, gsparams=None,
                  _force_stepk=0., _force_maxk=0.,
                  suppress_warning=False, geometric_shooting=False):
         from .phase_screens import OpticalScreen
->>>>>>> 55ed29f4
         if isinstance(scale_unit, str):
             scale_unit = AngleUnit.from_name(scale_unit)
         # Need to handle lam/diam vs. lam_over_diam here since lam by itself is needed for
@@ -1840,17 +1726,10 @@
             s += ", obscuration=%r"%self.obscuration
         if self._flux != 1.0:
             s += ", flux=%r" % self._flux
-<<<<<<< HEAD
-        if self._force_maxk != 0.:
-            s += ", _force_maxk=%r" % self._force_maxk
-        if self._force_stepk != 0.:
-            s += ", _force_stepk=%r" % self._force_stepk
-=======
         if self._force_stepk != 0.:
             s += ", _force_stepk=%r" % self._force_stepk
         if self._force_maxk != 0.:
             s += ", _force_maxk=%r" % self._force_maxk
->>>>>>> 55ed29f4
         if self._ii_pad_factor != 4.:
             s += ", ii_pad_factor=%r" % self._ii_pad_factor
         s += ")"
