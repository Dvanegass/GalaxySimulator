# Copyright (c) 2012-2017 by the GalSim developers team on GitHub
# https://github.com/GalSim-developers
#
# This file is part of GalSim: The modular galaxy image simulation toolkit.
# https://github.com/GalSim-developers/GalSim
#
# GalSim is free software: redistribution and use in source and binary forms,
# with or without modification, are permitted provided that the following
# conditions are met:
#
# 1. Redistributions of source code must retain the above copyright notice, this
#    list of conditions, and the disclaimer given in the accompanying LICENSE
#    file.
# 2. Redistributions in binary form must reproduce the above copyright notice,
#    this list of conditions, and the disclaimer given in the documentation
#    and/or other materials provided with the distribution.
#
"""@file phase_psf.py
Utilities for creating PSFs from phase screens.

For PSFs drawn using real-space or Fourier methods, these utilities essentially evaluate the Fourier
optics diffraction equation:

PSF(x, y) = int( |FT(aperture(u, v) * exp(i * phase(u, v, x, y, t)))|^2, dt)

where x, y are focal plane coordinates and u, v are pupil plane coordinates.

For method='phot', one of two possible strategies are available.  The first strategy is to draw the
PSF using Fourier methods into an InterpolatedImage, and then shoot photons from that profile.  This
strategy has good accuracy, but can be computationally expensive, particularly for atmospheric PSFs
that need to be built up in small increments to simulate a finite exposure time. The second
strategy, which can be significantly faster, especially for atmospheric PSFs, is to use the
geometric optics approximation.  This approximation has good accuracy for atmospheric PSFs, so we
make it the default for PhaseScreenPSF.  The accuracy is somewhat less good for purely optical PSFs
though, so the default behavior for OpticalPSF is to use the first strategy.  The
`geometric_shooting` keyword can be used in both cases to override the default.


The main classes of note are:

Aperture
  Class representing the illuminated region of pupil.

AtmosphericScreen
  Class implementing phase(u, v, x, y, t) for von Karman type turbulence, with possibly evolving
  "non-frozen-flow" phases.

OpticalScreen
  Class implementing optical aberrations using Zernike polynomial expansions in the wavefront.

PhaseScreenList
  Python sequence type to hold multiple phase screens, for instance to simulate turbulence at
  different altitudes, or self-consistently model atmospheric and optical phase aberrations.  A key
  method is makePSF(), which will take the list of phase screens, add them together linearly
  (Fraunhofer approximation), and evaluate the above diffraction equation to yield a
  PhaseScreenPSF object.

PhaseScreenPSF
  A GSObject holding the evaluated PSF from a set of phase screens.

OpticalPSF
  A GSObject for optical PSFs with potentially complicated pupils and Zernike aberrations.

Atmosphere
  Convenience function to quickly assemble multiple AtmosphericScreens into a PhaseScreenList.
"""

from past.builtins import basestring
from itertools import chain
from builtins import range
from heapq import heappush, heappop

import numpy as np
<<<<<<< HEAD
from .gsobject import GSObject
from .gsparams import GSParams
from .angle import radians, degrees, arcsec, Angle, AngleUnit
from .image import Image, _Image
from .bounds import _BoundsI
from .wcs import PixelScale
from .interpolatedimage import InterpolatedImage
from .utilities import doc_inherit, OrderedWeakRef, rotate_xy
=======
import galsim
from galsim import GSObject
from .utilities import lazy_property

>>>>>>> 97522851

class Aperture(object):
    """ Class representing a telescope aperture embedded in a larger pupil plane array -- for use
    with the PhaseScreenPSF class to create PSFs via Fourier or geometric optics.

    The pupil plane array is completely specified by its size, sampling interval, and pattern of
    illuminated pixels.  Pupil plane arrays can be specified either geometrically or using an image
    to indicate the illuminated pixels.  In both cases, various options exist to control the pupil
    plane size and sampling interval.

    Geometric pupil specification
    -----------------------------

    The first way to specify the details of the telescope aperture is through a series of keywords
    indicating the diameter, size of the central obscuration, and the nature of the struts
    holding up the secondary mirror (or prime focus cage, etc.).  The struts are assumed to be
    rectangular obscurations extending from the outer edge of the pupil to the outer edge of the
    obscuration disk (or to the pupil center if `obscuration = 0.`).  You can specify how many
    struts there are (evenly spaced in angle), how thick they are as a fraction of the pupil
    diameter, and what angle they start at relative to the positive y direction.

    The size (in meters) and sampling interval (in meters) of the pupil plane array representing the
    aperture can be set directly using the the `pupil_plane_size` and `pupil_plane_scale` keywords.
    However, in most situations, it's probably more convenient to let GalSim set these automatically
    based on the pupil geometry and the nature of the (potentially time-varying) phase aberrations
    from which a PSF is being derived.

    The pupil plane array physical size is by default set to twice the pupil diameter producing a
    Nyquist sampled PSF image.  While this would always be sufficient if using sinc interpolation
    over the PSF image for subsequent operations, GalSim by default uses the much faster (though
    approximate) quintic interpolant, which means that in some cases -- in particular, for
    significantly aberrated optical PSFs without atmospheric aberrations -- it may be useful to
    further increase the size of the pupil plane array, thereby increasing the sampling rate of the
    resulting PSF image.  This can be done by increasing the `oversampling` keyword.

    A caveat to the above occurs when using `geometric_shooting=True` to draw using photon-shooting.
    In this case, we only need an array just large enough to avoid clipping the pupil, which we can
    get by setting `oversampling=0.5`.

    The pupil plane array physical sampling interval (which is directly related to the resulting PSF
    image physical size) is set by default to the same interval as would be used to avoid
    significant aliasing (image folding) for an obscured Airy profile with matching diameter and
    obscuration and for the value of `folding_threshold` in the optionally specified gsparams
    argument.  If the phase aberrations are significant, however, the PSF image size computed this
    way may still not be sufficiently large to avoid aliasing.  To further increase the pupil plane
    sampling rate (and hence the PSF image size), you can increase the value of the `pad_factor`
    keyword.  An additional way to set the pupil sampling interval for a particular set of phase
    screens (i.e., for a particular PhaseScreenList) is to provide the screens in the `screen_list`
    argument.  Each screen in the list computes its own preferred sampling rate and the
    PhaseScreenList appropriately aggregates these. This last option also requires that a wavelength
    `lam` be specified, and is particularly helpful for creating PSFs derived from turbulent
    atmospheric screens.

    Finally, when specifying the pupil geometrically, Aperture may choose to make a small adjustment
    to `pupil_plane_scale` in order to produce an array with a good size for FFTs.  If your
    application depends on knowing the size and scale used with the Fourier optics framework, you
    can obtain these from the `aper.pupil_plane_size` and `aper.pupil_plane_scale` attributes.

    Pupil image specification
    --------------------------

    The second way to specify the pupil plane configuration is by passing in an image of it.  This
    can be useful, for example, if the struts are not evenly spaced or are not radially directed, as
    is assumed by the simple model for struts described above.  In this case, an exception is raised
    if keywords related to struts are also given.  On the other hand, the `obscuration` keyword is
    still used to ensure that the PSF images are not aliased, though it is ignored during the actual
    construction of the pupil plane illumination pattern.  Note that for complicated pupil
    configurations, it may be desireable to increase `pad_factor` for more fidelity at the expense
    of slower running time.  Finally, the `pupil_plane_im` that is passed in can be rotated during
    internal calculations by specifying a `pupil_angle` keyword.

    If you choose to pass in a pupil plane image, it must be a square array in which the image of
    the pupil is centered.  The areas that are illuminated should have some value >0, and the other
    areas should have a value of precisely zero.  Based on what the Aperture class determines is a
    good PSF sampling interval, the image of the pupil plane that is passed in might be zero-padded
    during internal calculations.  (The pupil plane array size and scale values can be accessed via
    the `aper.pupil_plane_size` and `aper.pupil_plane_scale` attributes.) The pixel scale of
    the pupil plane can be specified in one of three ways.  In descending order of priority, these
    are:
      1.  The `pupil_plane_scale` keyword argument (units are meters).
      2.  The `pupil_plane_im.scale` attribute (units are meters).
      3.  If (1) and (2) are both None, then the scale will be inferred by assuming that the
          illuminated pixel farthest from the image center is at a physical distance of self.diam/2.

    The `pupil_plane_size` and `lam` keywords are both ignored when constructing an Aperture from an
    image.

    @param diam                Aperture diameter in meters.
    @param lam                 Wavelength in nanometers.  [default: None]
    @param circular_pupil      Adopt a circular pupil?  [default: True]
    @param obscuration         Linear dimension of central obscuration as fraction of aperture
                               linear dimension. [0., 1.).  [default: 0.0]
    @param nstruts             Number of radial support struts to add to the central obscuration.
                               [default: 0]
    @param strut_thick         Thickness of support struts as a fraction of aperture diameter.
                               [default: 0.05]
    @param strut_angle         Angle made between the vertical and the strut starting closest to it,
                               defined to be positive in the counter-clockwise direction; must be an
                               Angle instance. [default: 0. * galsim.degrees]
    @param oversampling        Optional oversampling factor *in the image plane* for the PSF
                               eventually constructed using this Aperture.  Setting
                               `oversampling < 1` will produce aliasing in the PSF (not good).
                               [default: 1.0]
    @param pad_factor          Additional multiple by which to extend the PSF image to avoid
                               folding.  [default: 1.0]
    @param screen_list         An optional PhaseScreenList object.  If present, then get a good
                               pupil sampling interval using this object.  [default: None]
    @param pupil_plane_im      The GalSim.Image, NumPy array, or name of file containing the pupil
                               plane image, to be used instead of generating one based on the
                               obscuration and strut parameters.  [default: None]
    @param pupil_angle         If `pupil_plane_im` is not None, rotation angle for the pupil plane
                               (positive in the counter-clockwise direction).  Must be an Angle
                               instance. [default: 0. * galsim.degrees]
    @param pupil_plane_scale   Sampling interval in meters to use for the pupil plane array.  In
                               most cases, it's a good idea to leave this as None, in which case
                               GalSim will attempt to find a good value automatically.  The
                               exception is when specifying the pupil arrangement via an image, in
                               which case this keyword can be used to indicate the sampling of that
                               image.  See also `pad_factor` for adjusting the pupil sampling scale.
                               [default: None]
    @param pupil_plane_size    Size in meters to use for the pupil plane array.  In most cases, it's
                               a good idea to leave this as None, in which case GalSim will attempt
                               to find a good value automatically.  See also `oversampling` for
                               adjusting the pupil size.  [default: None]
    @param gsparams            An optional GSParams argument.  See the docstring for GSParams for
                               details. [default: None]
    """
    def __init__(self, diam, lam=None, circular_pupil=True, obscuration=0.0,
                 nstruts=0, strut_thick=0.05, strut_angle=0.0*radians,
                 oversampling=1.0, pad_factor=1.0, screen_list=None,
                 pupil_plane_im=None, pupil_angle=0.0*radians,
                 pupil_plane_scale=None, pupil_plane_size=None,
                 gsparams=None):
        from .airy import Airy

        self.diam = diam  # Always need to explicitly specify an aperture diameter.
        self._obscuration = obscuration  # We store this, even though it's not always used.
        self._gsparams = gsparams

        if obscuration >= 1.:
            raise ValueError("Pupil fully obscured! obscuration = {:0} (>= 1)"
                             .format(obscuration))

        # You can either set geometric properties, or use a pupil image, but not both, so check for
        # that here.  One caveat is that we allow sanity checking the sampling of a pupil_image by
        # comparing it to the sampling GalSim would have used for an (obscured) Airy profile.  So
        # it's okay to specify an obscuration and a pupil_plane_im together, for example, but not
        # a pupil_plane_im and struts.
        is_default_geom = (circular_pupil and
                           nstruts == 0 and
                           strut_thick == 0.05 and
                           strut_angle == 0.0*radians)
        if not is_default_geom and pupil_plane_im is not None:
            raise ValueError("Can't specify both geometric parameters and pupil_plane_im.")

        if screen_list is not None and lam is None:
            raise ValueError("Wavelength `lam` must be specified with `screen_list`.")

        # Although the user can set the pupil plane size and scale directly if desired, in most
        # cases it's nicer to have GalSim try to pick good values for these.

        # For the pupil plane size, we'll achieve Nyquist sampling in the focal plane if we sample
        # out to twice the diameter of the actual aperture in the pupil plane (completely
        # independent of wavelength, struts, obscurations, GSparams, and so on!).  This corresponds
        # to oversampling=1.0.  In fact, if we were willing to always use sinc interpolation, there
        # would never be any reason to go beyond this.  In practice, we usually use a faster, but
        # less accurate, quintic interpolant, which means we can benefit from improved sampling
        # (oversampling > 1.0) in some cases, especially when we're *not* modeling an atmosphere
        # which would otherwise tend to damp contributions at large k.
        good_pupil_size = 2 * diam * oversampling

        # For the pupil plane sampling interval, details like the obscuration and GSParams *are*
        # important as they affect the amount of aliasing encountered.  (An Airy profile has an
        # infinite extent in real space, so it *always* aliases at some level, more so with an
        # obscuration than without.  The GSParams settings indicate how much aliasing we're
        # willing to tolerate, so it's required here.)  To pick a good sampling interval, we start
        # with the interval that would be used for an obscured Airy GSObject profile.  If the
        # `screen_list` argument was supplied, then we also check its .stepk propertry, which
        # aggregates a good sampling interval from all of the wrapped PhaseScreens, and keep the
        # smaller stepk.
        if lam is None:
            # For Airy, pupil_plane_scale is independent of wavelength.  We could build an Airy with
            # lam_over_diam=1.0 and then alter the `good_pupil_scale = ...` line below
            # appropriately, but it's easier to just arbitrarily set `lam=500` if it wasn't set.
            lam = 500.0
        airy = Airy(diam=diam, lam=lam, obscuration=obscuration, gsparams=self._gsparams)
        stepk = airy.stepk
        if screen_list is not None:
            screen_list = PhaseScreenList(screen_list)
            stepk = min(stepk,
                        screen_list._getStepK(lam=lam, diam=diam, obscuration=obscuration,
                                              gsparams=self._gsparams))
        good_pupil_scale = (stepk * lam * 1.e-9 * (radians / arcsec) / (2 * np.pi * pad_factor))

        # Now that we have good candidate sizes and scales, we load or generate the pupil plane
        # array.
        if pupil_plane_im is not None:  # Use image of pupil plane
            self._load_pupil_plane(pupil_plane_im, pupil_angle, pupil_plane_scale,
                                   good_pupil_scale, good_pupil_size)
        else:  # Use geometric parameters.
            if pupil_plane_scale is not None:
                # Check input scale and warn if looks suspicious.
                if pupil_plane_scale > good_pupil_scale:  # pragma: no cover
                    import warnings
                    ratio = good_pupil_scale / pupil_plane_scale
                    warnings.warn("Input pupil_plane_scale may be too large for good sampling.\n"
                                  "Consider decreasing pupil_plane_scale by a factor %f, and/or "
                                  "check PhaseScreenPSF outputs for signs of folding in real "
                                  "space."%(1./ratio))
            else:
                pupil_plane_scale = good_pupil_scale
            if pupil_plane_size is not None:
                # Check input size and warn if looks suspicious
                if pupil_plane_size < good_pupil_size:  # pragma: no cover
                    import warnings
                    ratio = good_pupil_size / pupil_plane_size
                    warnings.warn("Input pupil_plane_size may be too small for good focal-plane"
                                  "sampling.\n"
                                  "Consider increasing pupil_plane_size by a factor %f, and/or "
                                  "check PhaseScreenPSF outputs for signs of undersampling."%ratio)
            else:
                pupil_plane_size = good_pupil_size
            self._generate_pupil_plane(circular_pupil,
                                       nstruts, strut_thick, strut_angle,
                                       pupil_plane_scale, pupil_plane_size)

        # Check FFT size
        if self._gsparams is not None:
            maximum_fft_size = self._gsparams.maximum_fft_size
        else:
            maximum_fft_size = GSParams().maximum_fft_size
        if self.npix > maximum_fft_size:
            raise RuntimeError("Created pupil plane array that is too large, {0} "
                               "If you can handle the large FFT, you may update "
                               "gsparams.maximum_fft_size".format(self.npix))

    def _generate_pupil_plane(self, circular_pupil, nstruts, strut_thick, strut_angle,
                              pupil_plane_scale, pupil_plane_size):
        """ Create an array of illuminated pixels parameterically.
        """
        ratio = pupil_plane_size/pupil_plane_scale
        # Fudge a little to prevent good_fft_size() from turning 512.0001 into 768.
        ratio *= (1.0 - 1.0/2**14)
        self.npix = Image.good_fft_size(int(np.ceil(ratio)))
        self.pupil_plane_size = pupil_plane_size
        # Shrink scale such that size = scale * npix exactly.
        self.pupil_plane_scale = pupil_plane_size / self.npix
        # Save params for str/repr
        self._circular_pupil = circular_pupil
        self._nstruts = nstruts
        self._strut_thick = strut_thick
        self._strut_angle = strut_angle

        radius = 0.5*self.diam
        if circular_pupil:
            self._illuminated = (self.rsqr < radius**2)
            if self.obscuration > 0.:
                self._illuminated *= self.rsqr >= (radius*self.obscuration)**2
        else:
            self._illuminated = (np.abs(self.u) < radius) & (np.abs(self.v) < radius)
            if self.obscuration > 0.:
                self._illuminated *= ((np.abs(self.u) >= radius*self.obscuration) *
                                      (np.abs(self.v) >= radius*self.obscuration))

        if nstruts > 0:
            if not isinstance(strut_angle, Angle):
                raise TypeError("Input kwarg strut_angle must be a galsim.Angle instance.")
            # Add the initial rotation if requested, converting to radians.
            rot_u, rot_v = self.u, self.v
            if strut_angle.rad != 0.:
                rot_u, rot_v = rotate_xy(rot_u, rot_v, -strut_angle)
            rotang = 360. * degrees / nstruts
            # Then loop through struts setting to zero the regions which lie under the strut
            for istrut in range(nstruts):
                rot_u, rot_v = rotate_xy(rot_u, rot_v, -rotang)
                self._illuminated *= ((np.abs(rot_u) >= radius * strut_thick) + (rot_v < 0.0))

    def _load_pupil_plane(self, pupil_plane_im, pupil_angle, pupil_plane_scale, good_pupil_scale,
                          good_pupil_size):
        """ Create an array of illuminated pixels with appropriate size and scale from an input
        image of the pupil.  The basic strategy is:

        1.  Read in array.
        2.  Determine the scale.
        3.  Pad the input array with zeros to meet the requested pupil size.
        4.  Check that the pupil plane sampling interval is at least as small as requested.
        5.  Optionally rotate pupil plane.
        """
        from . import fits
        # Handle multiple types of input: NumPy array, galsim.Image, or string for filename with
        # image.
        if isinstance(pupil_plane_im, np.ndarray):
            # Make it into an image.
            pupil_plane_im = Image(pupil_plane_im)
        elif isinstance(pupil_plane_im, Image):
            # Make sure not to overwrite input image.
            pupil_plane_im = pupil_plane_im.copy()
        else:
            # Read in image of pupil plane from file.
            pupil_plane_im = fits.read(pupil_plane_im)
        # scale = pupil_plane_im.scale # Interpret as either the pixel scale in meters, or None.
        pp_arr = pupil_plane_im.array
        self.npix = pp_arr.shape[0]

        # Sanity checks
        if pupil_plane_im.array.shape[0] != pupil_plane_im.array.shape[1]:
            raise ValueError("We require square input pupil plane arrays!")
        if pupil_plane_im.array.shape[0] % 2 == 1:
            raise ValueError("Even-sized input arrays are required for the pupil plane!")

        # Set the scale, priority is:
        # 1.  pupil_plane_scale kwarg
        # 2.  image.scale if not None
        # 3.  Use diameter and farthest illuminated pixel.
        if pupil_plane_scale is not None:
            self.pupil_plane_scale = pupil_plane_scale
        elif pupil_plane_im.scale is not None:
            self.pupil_plane_scale = pupil_plane_im.scale
        else:
            # If self.pupil_plane_scale is not set yet, then figure it out from the distance
            # of the farthest illuminated pixel from the image center and the aperture diameter.
            # below is essentially np.linspace(-0.5, 0.5, self.npix)
            u = np.fft.fftshift(np.fft.fftfreq(self.npix))
            u, v = np.meshgrid(u, u)
            r = np.hypot(u, v)
            rmax_illum = np.max(r*(pupil_plane_im.array > 0))
            self.pupil_plane_scale = self.diam / (2.0 * rmax_illum * self.npix)
        self.pupil_plane_size = self.pupil_plane_scale * self.npix

        # Check the pupil plane size here and bump it up if necessary.
        if self.pupil_plane_size < good_pupil_size:
            new_npix = Image.good_fft_size(int(np.ceil(
                    good_pupil_size/self.pupil_plane_scale)))
            pad_width = (new_npix-self.npix)//2
            pp_arr = np.pad(pp_arr, [(pad_width, pad_width)]*2, mode='constant')
            self.npix = new_npix
            self.pupil_plane_size = self.pupil_plane_scale * self.npix

        # Check sampling interval and warn if it's not good enough.
        if self.pupil_plane_scale > good_pupil_scale:  # pragma: no cover
            import warnings
            ratio = self.pupil_plane_scale / good_pupil_scale
            warnings.warn("Input pupil plane image may not be sampled well enough!\n"
                          "Consider increasing sampling by a factor %f, and/or check "
                          "PhaseScreenPSF outputs for signs of folding in real space."%ratio)

        if pupil_angle.rad == 0.:
            self._illuminated = pp_arr.astype(bool)
        else:
            # Rotate the pupil plane image as required based on the `pupil_angle`, being careful to
            # ensure that the image is one of the allowed types.  We ignore the scale.
            b = _BoundsI(1,self.npix,1,self.npix)
            im = _Image(pp_arr, b, PixelScale(1.))
            int_im = InterpolatedImage(im, x_interpolant='linear',
                                       calculate_stepk=False, calculate_maxk=False)
            int_im = int_im.rotate(pupil_angle)
            new_im = Image(pp_arr.shape[1], pp_arr.shape[0])
            new_im = int_im.drawImage(image=new_im, scale=1., method='no_pixel')
            pp_arr = new_im.array
            # Restore hard edges that might have been lost during the interpolation.  To do this, we
            # check the maximum value of the entries.  Values after interpolation that are >half
            # that maximum value are kept as nonzero (True), but those that are <half the maximum
            # value are set to zero (False).
            max_pp_val = np.max(pp_arr)
            pp_arr[pp_arr < 0.5*max_pp_val] = 0.
            self._illuminated = pp_arr.astype(bool)

    # Used in Aperture.__str__ and OpticalPSF.__str__
    def _geometry_str(self):
        s = ""
        if not self._circular_pupil:
            s += ", circular_pupil=False"
        if self.obscuration != 0.0:
            s += ", obscuration=%s"%self.obscuration
        if self._nstruts != 0:
            s += ", nstruts=%s"%self._nstruts
            if self._strut_thick != 0.05:
                s += ", strut_thick=%s"%self._strut_thick
            if self._strut_angle != 0*radians:
                s += ", strut_angle=%s"%self._strut_angle
        return s

    def __str__(self):
        s = "galsim.Aperture(diam=%r"%self.diam
        if hasattr(self, '_circular_pupil'):  # Pupil was created geometrically, so use that here.
            s += self._geometry_str()
        s += ")"
        return s

    # Used in Aperture.__repr__ and OpticalPSF.__repr__
    def _geometry_repr(self):
        s = ""
        if not self._circular_pupil:
            s += ", circular_pupil=False"
        if self.obscuration != 0.0:
            s += ", obscuration=%r"%self.obscuration
        if self._nstruts != 0:
            s += ", nstruts=%r"%self._nstruts
            if self._strut_thick != 0.05:
                s += ", strut_thick=%r"%self._strut_thick
            if self._strut_angle != 0*radians:
                s += ", strut_angle=%r"%self._strut_angle
        return s

    def __repr__(self):
        s = "galsim.Aperture(diam=%r"%self.diam
        if hasattr(self, '_circular_pupil'):  # Pupil was created geometrically, so use that here.
            s += self._geometry_repr()
            s += ", pupil_plane_scale=%r"%self.pupil_plane_scale
            s += ", pupil_plane_size=%r"%self.pupil_plane_size
        else:  # Pupil was created from image, so use that instead.
            # It's slightly less annoying to see an enormous stream of zeros fly by than an enormous
            # stream of Falses, so convert to int16.
            tmp = self.illuminated.astype(np.int16).tolist()
            s += ", pupil_plane_im=array(%r"%tmp+", dtype='int16')"
            s += ", pupil_plane_scale=%r"%self.pupil_plane_scale
        if hasattr(self, '_gsparams') and self._gsparams is not None:
            s += ", gsparams=%r"%self._gsparams
        s += ")"
        return s

    def __eq__(self, other):
        return (isinstance(other, Aperture) and
                self.diam == other.diam and
                self.pupil_plane_scale == other.pupil_plane_scale and
                np.array_equal(self.illuminated, other.illuminated))

    def __hash__(self):
        # Cache since self.illuminated may be large.
        if not hasattr(self, '_hash'):
            self._hash = hash(("galsim.Aperture", self.diam, self.pupil_plane_scale))
            self._hash ^= hash(tuple(self.illuminated.ravel()))
        return self._hash

    # Properties show up nicely in the interactive terminal for
    #     >>>help(Aperture)
    # So we make a thin wrapper here.
    @property
    def illuminated(self):
        """  A boolean array indicating which positions in the pupil plane are exposed to the sky.
        """
        return self._illuminated

    @property
    def rho(self):
        """ Unit-disk normalized pupil plane coordinate as a complex number:
        (x, y) => x + 1j * y.
        """
        if not hasattr(self, '_rho') or self._rho is None:
            u = np.fft.fftshift(np.fft.fftfreq(self.npix, self.diam/self.pupil_plane_size/2.0))
            u, v = np.meshgrid(u, u)
            self._rho = u + 1j * v
        return self._rho

    @property
    def u(self):
        """Pupil horizontal coordinate array in meters."""
        if not hasattr(self, '_u'):
            u = np.fft.fftshift(np.fft.fftfreq(self.npix, 1./self.pupil_plane_size))
            self._u, self._v = np.meshgrid(u, u)
        return self._u

    @property
    def v(self):
        """Pupil vertical coordinate array in meters."""
        if not hasattr(self, '_v'):
            u = np.fft.fftshift(np.fft.fftfreq(self.npix, 1./self.pupil_plane_size))
            self._u, self._v = np.meshgrid(u, u)
        return self._v

    @property
    def rsqr(self):
        """Pupil radius squared array in meters squared."""
        if not hasattr(self, '_rsqr'):
            self._rsqr = self.u**2 + self.v**2
        return self._rsqr

    @property
    def obscuration(self):
        """Fraction linear obscuration of pupil."""
        return self._obscuration

    def __getstate__(self):
        # Let unpickled object reconstruct cached values on-the-fly instead of including them in the
        # pickle.
        d = self.__dict__.copy()
        for k in ['_rho', '_u', '_v', '_rsqr']:
            d.pop(k, None)
        return d

    # Some quick notes for Josh:
    # - Relation between real-space grid with size theta and pitch dtheta (dimensions of angle)
    #   and corresponding (fast) Fourier grid with size 2*maxk and pitch stepk (dimensions of
    #   inverse angle):
    #     stepk = 2*pi/theta
    #     maxk = pi/dtheta
    # - Relation between aperture of size L and pitch dL (dimensions of length, not angle!) and
    #   (fast) Fourier grid:
    #     dL = stepk * lambda / (2 * pi)
    #     L = maxk * lambda / pi
    # - Implies relation between aperture grid and real-space grid:
    #     dL = lambda/theta
    #     L = lambda/dtheta
    def _getStepK(self, lam, scale_unit=arcsec):
        """Return the Fourier grid spacing for this aperture at given wavelength.

        @param lam         Wavelength in nanometers.
        @param scale_unit  Inverse units in which to return result [default: galsim.arcsec]
        @returns           Fourier grid spacing.
        """
        return 2*np.pi*self.pupil_plane_scale/(lam*1e-9) * scale_unit/radians

    def _getMaxK(self, lam, scale_unit=arcsec):
        """Return the Fourier grid half-size for this aperture at given wavelength.

        @param lam         Wavelength in nanometers.
        @param scale_unit  Inverse units in which to return result [default: galsim.arcsec]
        @returns           Fourier grid half-size.
        """
        return np.pi*self.pupil_plane_size/(lam*1e-9) * scale_unit/radians

    def _sky_scale(self, lam, scale_unit=arcsec):
        """Return the image scale for this aperture at given wavelength.
        @param lam         Wavelength in nanometers.
        @param scale_unit  Units in which to return result [default: galsim.arcsec]
        @returns           Image scale.
        """
        return (lam*1e-9) / self.pupil_plane_size * radians/scale_unit

    def _sky_size(self, lam, scale_unit=arcsec):
        """Return the image size for this aperture at given wavelength.
        @param lam         Wavelength in nanometers.
        @param scale_unit  Units in which to return result [default: galsim.arcsec]
        @returns           Image size.
        """
        return (lam*1e-9) / self.pupil_plane_scale * radians/scale_unit


class PhaseScreenList(object):
    """ List of phase screens that can be turned into a PSF.  Screens can be either atmospheric
    layers or optical phase screens.  Generally, one would assemble a PhaseScreenList object using
    the function `Atmosphere`.  Layers can be added, removed, appended, etc. just like items can be
    manipulated in a python list.  For example:

        # Create an atmosphere with three layers.
        >>> screens = galsim.PhaseScreenList([galsim.AtmosphericScreen(...),
                                              galsim.AtmosphericScreen(...),
                                              galsim.AtmosphericScreen(...)])
        # Add another layer
        >>> screens.append(galsim.AtmosphericScreen(...))
        # Remove the second layer
        >>> del screens[1]
        # Switch the first and second layer.  Silly, but works...
        >>> screens[0], screens[1] = screens[1], screens[0]

    Methods
    -------
    makePSF()          Obtain a PSF from this set of phase screens.  See PhaseScreenPSF docstring
                       for more details.
    wavefront()        Compute the cumulative wavefront due to all screens.
    wavefront_gradient()   Compute the cumulative wavefront gradient due to all screens.

    @param layers  Sequence of phase screens.
    """
    def __init__(self, *layers):
        from .phase_screens import AtmosphericScreen, OpticalScreen
        if len(layers) == 1:
            # First check if layers[0] is a PhaseScreenList, so we avoid nesting.
            if isinstance(layers[0], PhaseScreenList):
                layers = layers[0]._layers
            else:
                # Next, see if layers[0] is iterable.  E.g., to catch generator expressions.
                try:
                    layers = list(layers[0])
                except TypeError:
                    # If that fails, check if layers[0] is a bare PhaseScreen.  Should probably
                    # make an ABC for this (use __subclasshook__?), but for now, just check
                    # AtmosphericScreen and OpticalScreen.
                    if isinstance(layers[0], (AtmosphericScreen, OpticalScreen)):
                        layers = [layers[0]]
        # else, layers is either empty or a tuple of PhaseScreens and so responds appropriately
        # to list() below.
        self._layers = list(layers)
        self._update_attrs()
        self._pending = []  # Pending PSFs to calculate upon first drawImage.

    def __len__(self):
        return len(self._layers)

    def __getitem__(self, index):
        import numbers
        cls = type(self)
        if isinstance(index, slice):
            return cls(self._layers[index])
        elif isinstance(index, numbers.Integral):
            return self._layers[index]
        else:  # pragma: no cover
            msg = "{cls.__name__} indices must be integers"
            raise TypeError(msg.format(cls=cls))

    def __setitem__(self, index, layer):
        self._layers[index] = layer
        self._update_attrs()

    def __delitem__(self, index):
        del self._layers[index]
        self._update_attrs()

    def append(self, layer):
        self._layers.append(layer)
        self._update_attrs()

    def extend(self, layers):
        self._layers.extend(layers)
        self._update_attrs()

    def __str__(self):
        return "galsim.PhaseScreenList([%s])" % ",".join(str(l) for l in self._layers)

    def __repr__(self):
        return "galsim.PhaseScreenList(%r)" % self._layers

    def __eq__(self, other):
        return isinstance(other,PhaseScreenList) and self._layers == other._layers

    def __ne__(self, other): return not self == other

    __hash__ = None  # Mutable means not hashable.

    def _update_attrs(self):
        # If any of the wrapped PhaseScreens have an rng, then eval(repr(screen_list)) will run, but
        # fail to round-trip to the original object.  So we search for that here and set/delete a
        # dummy rng sentinel attribute so do_pickle() will know to skip the obj == eval(repr(obj))
        # test.
        self.__dict__.pop('rng', None)
        if any(hasattr(l, 'rng') for l in self):
            self.rng = None
        self.dynamic = any(l.dynamic for l in self)
        self.reversible = all(l.reversible for l in self)

    def _seek(self, t):
        """Set all layers' internal clocks to time t."""
        for layer in self:
            try:
                layer._seek(t)
            except AttributeError:
                # Time indep phase screen
                pass
        self._update_attrs()

    def _reset(self):
        """Reset phase screens back to time=0."""
        for layer in self:
            try:
                layer._reset()
            except AttributeError:
                # Time indep phase screen
                pass
        self._update_attrs()

    def instantiate(self, _bar=None, **kwargs):
        for layer in self:
            try:
                layer.instantiate(**kwargs)
            except AttributeError:
                pass
            if _bar:  # pragma: no cover
                _bar.update()

    def _delayCalculation(self, psf):
        """Add psf to delayed calculation list."""
        heappush(self._pending, (psf.t0, OrderedWeakRef(psf)))

    def _prepareDraw(self):
        """Calculate previously delayed PSFs."""
        if not self._pending:
            return
        # See if we have any dynamic screens.  If not, then we can immediately compute each PSF
        # in a simple loop.
        if not self.dynamic:
            for _, psfref in self._pending:
                psf = psfref()
                if psf is not None:
                    psf._step()
                    psf._finalize()
            self._pending = []
            self._update_time_heap = []
            return

        # If we do have time-evolving screens, then iteratively increment the time while being
        # careful to always stop at multiples of each PSF's time_step attribute to update that PSF.
        # Use a heap (in _pending list) to track the next time to stop at.
        while(self._pending):
            # Get and seek to next time that has a PSF update.
            t, psfref = heappop(self._pending)
            # Check if this PSF weakref is still alive
            psf = psfref()
            if psf is not None:
                # If it's alive, update this PSF
                self._seek(t)
                psf._step()
                # If that PSF's next possible update time doesn't extend past its exptime, then
                # push it back on the heap.
                t += psf.time_step
                if t < psf.t0 + psf.exptime:
                    heappush(self._pending, (t, OrderedWeakRef(psf)))
                else:
                    psf._finalize()
        self._pending = []

    def wavefront(self, u, v, t, theta=(0.0*radians, 0.0*radians)):
        """ Compute cumulative wavefront due to all phase screens in PhaseScreenList.

        Wavefront here indicates the distance by which the physical wavefront lags or leads the
        ideal plane wave (pre-optics) or spherical wave (post-optics).

        @param u        Horizontal pupil coordinate (in meters) at which to evaluate wavefront.  Can
                        be a scalar or an iterable.  The shapes of u and v must match.
        @param v        Vertical pupil coordinate (in meters) at which to evaluate wavefront.  Can
                        be a scalar or an iterable.  The shapes of u and v must match.
        @param t        Times (in seconds) at which to evaluate wavefront.  Can be None, a scalar or
                        an iterable.  If None, then the internal time of the phase screens will be
                        used for all u, v.  If scalar, then the size will be broadcast up to match
                        that of u and v.  If iterable, then the shape must match the shapes of u and
                        v.
        @param theta    Field angle at which to evaluate wavefront, as a 2-tuple of `galsim.Angle`s.
                        [default: (0.0*galsim.arcmin, 0.0*galsim.arcmin)]  Only a single theta is
                        permitted.
        @returns        Array of wavefront lag or lead in nanometers.
        """
        if len(self._layers) > 1:
            return np.sum([layer.wavefront(u, v, t, theta) for layer in self], axis=0)
        else:
            return self._layers[0].wavefront(u, v, t, theta)

    def wavefront_gradient(self, u, v, t, theta=(0.0*radians, 0.0*radians)):
        """ Compute cumulative wavefront gradient due to all phase screens in PhaseScreenList.

        @param u        Horizontal pupil coordinate (in meters) at which to evaluate wavefront.  Can
                        be a scalar or an iterable.  The shapes of u and v must match.
        @param v        Vertical pupil coordinate (in meters) at which to evaluate wavefront.  Can
                        be a scalar or an iterable.  The shapes of u and v must match.
        @param t        Times (in seconds) at which to evaluate wavefront gradient.  Can be None, a
                        scalar or an iterable.  If None, then the internal time of the phase screens
                        will be used for all u, v.  If scalar, then the size will be broadcast up to
                        match that of u and v.  If iterable, then the shape must match the shapes of
                        u and v.
        @param theta    Field angle at which to evaluate wavefront, as a 2-tuple of `galsim.Angle`s.
                        [default: (0.0*galsim.arcmin, 0.0*galsim.arcmin)]  Only a single theta is
                        permitted.
        @returns        Arrays dWdu and dWdv of wavefront lag or lead gradient in nm/m.
        """
        if len(self._layers) > 1:
            return np.sum([layer.wavefront_gradient(u, v, t, theta) for layer in self], axis=0)
        else:
            return self._layers[0].wavefront_gradient(u, v, t, theta)

    def _wavefront(self, u, v, t, theta):
        if len(self._layers) > 1:
            return np.sum([layer._wavefront(u, v, t, theta) for layer in self], axis=0)
        else:
            return self._layers[0]._wavefront(u, v, t, theta)

    def _wavefront_gradient(self, u, v, t, theta):
        if len(self._layers) > 1:
            return np.sum([layer._wavefront_gradient(u, v, t, theta) for layer in self], axis=0)
        else:
            return self._layers[0]._wavefront_gradient(u, v, t, theta)

    def makePSF(self, lam, **kwargs):
        """Create a PSF from the current PhaseScreenList.

        @param lam                 Wavelength in nanometers at which to compute PSF.
        @param t0                  Time at which to start exposure in seconds.  [default: 0.0]
        @param exptime             Time in seconds over which to accumulate evolving instantaneous
                                   PSF.  [default: 0.0]
        @param time_step           Time interval in seconds with which to sample phase screens when
                                   drawing using real-space or Fourier methods, or when using
                                   photon-shooting without the geometric optics approximation.  Note
                                   that the default value of 0.025 is fairly arbitrary.  For careful
                                   studies, we recommend checking that results are stable when
                                   decreasing time_step.  Also note that when drawing using
                                   photon-shooting with the geometric optics approximation this
                                   keyword is ignored, as the phase screen can be sampled
                                   continuously in this case instead of at discrete intervals.
                                   [default: 0.025]
        @param flux                Flux of output PSF.  [default: 1.0]
        @param theta               Field angle of PSF as a 2-tuple of Angles.
                                   [default: (0.0*galsim.arcmin, 0.0*galsim.arcmin)]
        @param interpolant         Either an Interpolant instance or a string indicating which
                                   interpolant should be used.  Options are 'nearest', 'sinc',
                                   'linear', 'cubic', 'quintic', or 'lanczosN' where N should be the
                                   integer order to use. [default: galsim.Quintic()]
        @param scale_unit          Units to use for the sky coordinates of the output profile.
                                   [default: galsim.arcsec]
        @param ii_pad_factor       Zero-padding factor by which to extend the image of the PSF when
                                   creating the `InterpolatedImage`.  See the `InterpolatedImage`
                                   docstring for more details.  [default: 4.]
        @param suppress_warning    If `pad_factor` is too small, the code will emit a warning
                                   telling you its best guess about how high you might want to raise
                                   it.  However, you can suppress this warning by using
                                   `suppress_warning=True`.  [default: False]
        @param geometric_shooting  If True, then when drawing using photon shooting, use geometric
                                   optics approximation where the photon angles are derived from the
                                   phase screen gradient.  If False, then first draw using Fourier
                                   optics and then shoot from the derived InterpolatedImage.
                                   [default: True]
        @param aper                Aperture to use to compute PSF(s).  [default: None]
        @param gsparams            An optional GSParams argument.  See the docstring for GSParams
                                   for details.  [default: None]

        The following are optional keywords to use to setup the aperture if `aper` is not provided.

        @param diam                Aperture diameter in meters.
        @param circular_pupil      Adopt a circular pupil?  [default: True]
        @param obscuration         Linear dimension of central obscuration as fraction of aperture
                                   linear dimension. [0., 1.).  [default: 0.0]
        @param nstruts             Number of radial support struts to add to the central
                                   obscuration. [default: 0]
        @param strut_thick         Thickness of support struts as a fraction of aperture diameter.
                                   [default: 0.05]
        @param strut_angle         Angle made between the vertical and the strut starting closest to
                                   it, defined to be positive in the counter-clockwise direction;
                                   must be an Angle instance. [default: 0. * galsim.degrees]
        @param oversampling        Optional oversampling factor *in the image plane* for the PSF
                                   eventually constructed using this Aperture.  Setting
                                   `oversampling < 1` will produce aliasing in the PSF (not good).
                                   [default: 1.0]
        @param pad_factor          Additional multiple by which to extend the PSF image to avoid
                                   folding.  [default: 1.0]
        @param pupil_plane_im      The GalSim.Image, NumPy array, or name of file containing the
                                   pupil plane image, to be used instead of generating one based on
                                   the obscuration and strut parameters.  [default: None]
        @param pupil_angle         If `pupil_plane_im` is not None, rotation angle for the pupil
                                   plane (positive in the counter-clockwise direction).  Must be an
                                   Angle instance. [default: 0. * galsim.degrees]
        @param pupil_plane_scale   Sampling interval in meters to use for the pupil plane array.  In
                                   most cases, it's a good idea to leave this as None, in which case
                                   GalSim will attempt to find a good value automatically.  The
                                   exception is when specifying the pupil arrangement via an image,
                                   in which case this keyword can be used to indicate the sampling
                                   of that image.  See also `pad_factor` for adjusting the pupil
                                   sampling scale. [default: None]
        @param pupil_plane_size    Size in meters to use for the pupil plane array.  In most cases,
                                   it's a good idea to leave this as None, in which case GalSim will
                                   attempt to find a good value automatically.  See also
                                   `oversampling` for adjusting the pupil size.  [default: None]
        """
        return PhaseScreenPSF(self, lam, **kwargs)

    @property
    def r0_500_effective(self):
        """Effective r0_500 for set of screens in list that define an r0_500 attribute."""
        r0_500s = np.array([l.r0_500 for l in self if hasattr(l, 'r0_500')])
        if len(r0_500s) == 0:
            return None
        else:
            return np.sum(r0_500s**(-5./3))**(-3./5)

    def _getStepK(self, **kwargs):
        """Return an appropriate stepk for this list of phase screens.

        The required set of parameters depends on the types of the individual PhaseScreens in the
        PhaseScreenList.  See the documentation for the individual PhaseScreen.pupil_plane_scale
        methods for more details.

        @returns  stepk.
        """
        # Generically, GalSim propagates stepk for convolutions using
        #   stepk = sum(s**-2 for s in stepks)**(-0.5)
        # We're not actually doing convolution between screens here, though.  In fact, the right
        # relation for Kolmogorov screens uses exponents -5./3 and -3./5:
        #   stepk = sum(s**(-5./3) for s in stepks)**(-3./5)
        # Since most of the layers in a PhaseScreenList are likely to be (nearly) Kolmogorov
        # screens, we'll use that relation.
        return np.sum([layer._getStepK(**kwargs)**(-5./3) for layer in self])**(-3./5)


class PhaseScreenPSF(GSObject):
    """A PSF surface brightness profile constructed by integrating over time the instantaneous PSF
    derived from a set of phase screens and an aperture.

    There are two equivalent ways to construct a PhaseScreenPSF given a PhaseScreenList:
        >>> psf = screen_list.makePSF(...)
        >>> psf = PhaseScreenPSF(screen_list, ...)

    Computing a PSF from a phase screen also requires an Aperture be specified.  This can be done
    either directly via the `aper` keyword, or by setting a number of keywords that will be passed
    to the `Aperture` constructor.  The `aper` keyword always takes precedence.

    There are effectively three ways to draw a PhaseScreenPSF (or GSObject that includes a
    PhaseScreenPSF):

    1) Fourier optics

        This is the default, and is performed for all drawImage methods except method='phot'.  This
        is generally the most accurate option.  For PhaseScreenLists that include an
        AtmosphericScreen, however, this can be prohibitively slow.  For OpticalPSFs, though, this
        can sometimes be a good option.

    2) Photon-shooting from an image produced using Fourier optics.

        This is done if geometric_shooting=False when creating the PhaseScreenPSF, and method='phot'
        when calling drawImage.  This actually performs the same calculations as the Fourier optics
        option above, but then proceeds by shooting photons from that result.  This can sometimes be
        a good option for OpticalPSFs, especially if the same OpticalPSF can be reused for may
        objects, since the Fourier part of the process would only be performed once in this case.

    3) Photon-shooting using the "geometric approximation".

        This is done if geometric_shooting=True when creating the PhaseScreenPSF, and method='phot'
        when calling drawImage.  In this case, a completely different algorithm is used make an
        image.  Photons are uniformly generated in the Aperture pupil, and then the phase gradient
        at that location is used to deflect each photon in the image plane.  This method, which
        corresponds to geometric optics, is broadly accurate for phase screens that vary slowly
        across the aperture, and is usually several orders of magnitude or more faster than Fourier
        optics (depending on the flux of the object, of course, but much faster even for rather
        bright flux levels).

        One short-coming of this method is that it neglects interference effects, i.e. diffraction.
        For PhaseScreenLists that include at least one AtmosphericScreen, a correction, dubbed the
        "second kick", will automatically be applied to handle both the quickly varying modes of the
        screens and the diffraction pattern of the Aperture.  For PhaseScreenLists without an
        AtmosphericScreen, the correction is simply an Airy function.  Note that this correction can
        be overridden using the second_kick keyword argument, and also tuned to some extent using
        the kcrit keyword argument.

    Note also that calling drawImage on a PhaseScreenPSF that uses a PhaseScreenList with any
    uninstantiated AtmosphericScreens will perform that instantiation, and that the details of the
    instantiation depend on the drawing method used, and also the kcrit keyword argument to
    PhaseScreenPSF.  See the AtmosphericScreen docstring for more details.

    @param screen_list         PhaseScreenList object from which to create PSF.
    @param lam                 Wavelength in nanometers at which to compute PSF.
    @param t0                  Time at which to start exposure in seconds.  [default: 0.0]
    @param exptime             Time in seconds over which to accumulate evolving instantaneous PSF.
                               [default: 0.0]
    @param time_step           Time interval in seconds with which to sample phase screens when
                               drawing using real-space or Fourier methods, or when using
                               photon-shooting without the geometric optics approximation.  Note
                               that the default value of 0.025 is fairly arbitrary.  For careful
                               studies, we recommend checking that results are stable when
                               decreasing time_step.  Also note that when drawing using
                               photon-shooting with the geometric optics approximation this
                               keyword is ignored, as the phase screen can be sampled
                               continuously in this case instead of at discrete intervals.
                               [default: 0.025]
    @param flux                Flux of output PSF [default: 1.0]
    @param theta               Field angle of PSF as a 2-tuple of Angles.
                               [default: (0.0*galsim.arcmin, 0.0*galsim.arcmin)]
    @param interpolant         Either an Interpolant instance or a string indicating which
                               interpolant should be used.  Options are 'nearest', 'sinc', 'linear',
                               'cubic', 'quintic', or 'lanczosN' where N should be the integer order
                               to use.  [default: galsim.Quintic()]
    @param scale_unit          Units to use for the sky coordinates of the output profile.
                               [default: galsim.arcsec]
    @param ii_pad_factor       Zero-padding factor by which to extend the image of the PSF when
                               creating the `InterpolatedImage`.  See the `InterpolatedImage`
                               docstring for more details.  [default: 4.]
    @param suppress_warning    If `pad_factor` is too small, the code will emit a warning telling
                               you its best guess about how high you might want to raise it.
                               However, you can suppress this warning by using
                               `suppress_warning=True`.  [default: False]
    @param geometric_shooting  If True, then when drawing using photon shooting, use geometric
                               optics approximation where the photon angles are derived from the
                               phase screen gradient.  If False, then first draw using Fourier
                               optics and then shoot from the derived InterpolatedImage.
                               [default: True]
    @param aper                Aperture to use to compute PSF(s).  [default: None]
    @param second_kick         An optional second kick to also convolve by when using geometric
                               photon-shooting.  (This can technically be any GSObject, though
                               usually it should probably be a SecondKick object).  If None, then a
                               good second kick will be chosen automatically based on `screen_list`.
                               If False, then a second kick won't be applied.  [default: None]
    @param kcrit               Critical Fourier scale (in units of 1/r0) at which to separate low-k
                               and high-k turbulence.  The default value was chosen based on
                               comparisons between Fourier optics and geometric optics with a second
                               kick correction.  While most values of kcrit smaller than the default
                               produce similar results, we caution the user to compare the affected
                               geometric PSFs against Fourier optics PSFs carefully before changing
                               this value.  [default: 0.2]
    @param gsparams            An optional GSParams argument.  See the docstring for GSParams for
                               details. [default: None]

    The following are optional keywords to use to setup the aperture if `aper` is not provided:

    @param diam                Aperture diameter in meters.
    @param circular_pupil      Adopt a circular pupil?  [default: True]
    @param obscuration         Linear dimension of central obscuration as fraction of aperture
                               linear dimension. [0., 1.).  [default: 0.0]
    @param nstruts             Number of radial support struts to add to the central obscuration.
                               [default: 0]
    @param strut_thick         Thickness of support struts as a fraction of aperture diameter.
                               [default: 0.05]
    @param strut_angle         Angle made between the vertical and the strut starting closest to it,
                               defined to be positive in the counter-clockwise direction; must be an
                               Angle instance. [default: 0. * galsim.degrees]
    @param oversampling        Optional oversampling factor *in the image plane* for the PSF
                               eventually constructed using this Aperture.  Setting
                               `oversampling < 1` will produce aliasing in the PSF (not good).
                               [default: 1.0]
    @param pad_factor          Additional multiple by which to extend the PSF image to avoid
                               folding.  [default: 1.0]
    @param pupil_plane_im      The GalSim.Image, NumPy array, or name of file containing the pupil
                               plane image, to be used instead of generating one based on the
                               obscuration and strut parameters.  [default: None]
    @param pupil_angle         If `pupil_plane_im` is not None, rotation angle for the pupil plane
                               (positive in the counter-clockwise direction).  Must be an Angle
                               instance. [default: 0. * galsim.degrees]
    @param pupil_plane_scale   Sampling interval in meters to use for the pupil plane array.  In
                               most cases, it's a good idea to leave this as None, in which case
                               GalSim will attempt to find a good value automatically.  The
                               exception is when specifying the pupil arrangement via an image, in
                               which case this keyword can be used to indicate the sampling of that
                               image.  See also `pad_factor` for adjusting the pupil sampling scale.
                               [default: None]
    @param pupil_plane_size    Size in meters to use for the pupil plane array.  In most cases, it's
                               a good idea to leave this as None, in which case GalSim will attempt
                               to find a good value automatically.  See also `oversampling` for
                               adjusting the pupil size.  [default: None]
    """
<<<<<<< HEAD
    _has_hard_edges = False
    _is_axisymmetric = False
    _is_analytic_x = True
    _is_analytic_k = True

    def __init__(self, screen_list, lam, t0=0.0, exptime=0.0, time_step=0.025, flux=1.0, aper=None,
                 theta=(0.0*radians, 0.0*radians), interpolant=None,
                 scale_unit=arcsec, ii_pad_factor=4., suppress_warning=False,
                 geometric_shooting=True, gsparams=None,
                 _bar=None, _force_stepk=0., _force_maxk=0., **kwargs):
=======
    def __init__(self, screen_list, lam, t0=0.0, exptime=0.0, time_step=0.025, flux=1.0,
                 theta=(0.0*galsim.arcmin, 0.0*galsim.arcmin), interpolant=None,
                 scale_unit=galsim.arcsec, ii_pad_factor=4., suppress_warning=False,
                 geometric_shooting=True, aper=None, second_kick=None, kcrit=0.2,
                 gsparams=None, _bar=None, _force_stepk=None, _force_maxk=None, **kwargs):
>>>>>>> 97522851
        # Hidden `_bar` kwarg can be used with astropy.console.utils.ProgressBar to print out a
        # progress bar during long calculations.

        self._screen_list = screen_list
        self.t0 = float(t0)
        self.lam = float(lam)
        self.exptime = float(exptime)
        self.time_step = float(time_step)
        if aper is None:
            # Check here for diameter.
            if 'diam' not in kwargs:
                raise ValueError("Diameter required if aperture not specified directly.")
            aper = Aperture(lam=lam, screen_list=self._screen_list, gsparams=gsparams, **kwargs)
        self.aper = aper
<<<<<<< HEAD
        if not isinstance(theta[0], Angle) or not isinstance(theta[1], Angle):
=======

        if not isinstance(theta[0], galsim.Angle) or not isinstance(theta[1], galsim.Angle):
>>>>>>> 97522851
            raise TypeError("theta must be 2-tuple of galsim.Angle's.")
        self.theta = theta
        self.interpolant = interpolant
        if isinstance(scale_unit, str):
            scale_unit = AngleUnit.from_name(scale_unit)
        self.scale_unit = scale_unit
        self._gsparams = gsparams
        self.scale = aper._sky_scale(self.lam, self.scale_unit)

        self._force_stepk = _force_stepk
        self._force_maxk = _force_maxk

        self.img = np.zeros(self.aper.illuminated.shape, dtype=np.float64)

        if self.exptime < 0:
            raise ValueError("Cannot integrate PSF for negative time.")

        self._ii_pad_factor = ii_pad_factor

        self._bar = _bar
        self._flux = float(flux)
        self._suppress_warning = suppress_warning
        self._geometric_shooting = geometric_shooting
        self._kcrit = kcrit
        # We'll set these more intelligently as needed below
        self._second_kick = second_kick

        # Need to put in a placeholder SBProfile so that calls to, for example,
        # self.stepk, still work.
        array = np.array([[self._flux]], dtype=np.float)
        bounds = _BoundsI(1, 1, 1, 1)
        wcs = PixelScale(self.scale)
        image = _Image(array, bounds, wcs)
        dummy_interpolant = 'delta' # so wavefront gradient photon-shooting works.
        self.ii = InterpolatedImage(
                image, pad_factor=1.0, x_interpolant=dummy_interpolant,
                _force_stepk=self._force_stepk, _force_maxk=self._force_maxk)
        self._screen_list._delayCalculation(self)

<<<<<<< HEAD
=======
    @property
    def kcrit(self):
        return self._kcrit

    @lazy_property
    def screen_kmax(self):
        r0_500 = self._screen_list.r0_500_effective
        if r0_500 is None:
            return np.inf
        else:
            r0 = r0_500 * (self.lam/500)**(6./5)
            return self.kcrit / r0

    @lazy_property
    def second_kick(self):
        """Make a SecondKick object based on contents of _screen_list and aper.
        """
        if self._second_kick is None:
            r0_500 = self._screen_list.r0_500_effective
            if r0_500 is None:  # No AtmosphericScreens in list
                return galsim.Airy(lam=self.lam, diam=self.aper.diam,
                                   obscuration=self.aper.obscuration)
            else:
                r0 = r0_500 * (self.lam/500.)**(6./5)
                return galsim.SecondKick(
                        self.lam, r0, self.aper.diam, self.aper.obscuration,
                        kcrit=self.kcrit, scale_unit=self.scale_unit,
                        gsparams=self._gsparams)
        else:
            return self._second_kick

    @property
    def flux(self):
        return self._flux

>>>>>>> 97522851
    def __str__(self):
        return ("galsim.PhaseScreenPSF(%s, lam=%s, exptime=%s)" %
                (self._screen_list, self.lam, self.exptime))

    def __repr__(self):
        outstr = ("galsim.PhaseScreenPSF(%r, lam=%r, exptime=%r, flux=%r, aper=%r, theta=%r, " +
                  "interpolant=%r, scale_unit=%r, gsparams=%r)")
        return outstr % (self._screen_list, self.lam, self.exptime, self.flux, self.aper,
                         self.theta, self.interpolant, self.scale_unit, self.gsparams)

    def __eq__(self, other):
        # Even if two PSFs were generated with different sets of parameters, they will act
        # identically if their img, interpolant, stepk, maxk, pad_factor, and gsparams match.
        return (isinstance(other, PhaseScreenPSF) and
                self._screen_list == other._screen_list and
                self.lam == other.lam and
                self.aper == other.aper and
                self.t0 == other.t0 and
                self.exptime == other.exptime and
                self.time_step == other.time_step and
                self._flux == other._flux and
                self.interpolant == other.interpolant and
                self._force_stepk == other._force_stepk and
                self._force_maxk == other._force_maxk and
                self._ii_pad_factor == other._ii_pad_factor and
                self.gsparams == other.gsparams)

    def __hash__(self):
        return hash(("galsim.PhaseScreenPSF", tuple(self._screen_list), self.lam, self.aper,
                     self.t0, self.exptime, self.time_step, self._flux, self.interpolant,
                     self._force_stepk, self._force_maxk, self._ii_pad_factor, self.gsparams))

    def _prepareDraw(self):
        # Trigger delayed computation of all pending PSFs.
        self._screen_list._prepareDraw()

    def _step(self):
        """Compute the current instantaneous PSF and add it to the developing integrated PSF."""
        from . import fft
        u = self.aper.u[self.aper.illuminated]
        v = self.aper.v[self.aper.illuminated]
        # This is where I need to make sure the screens are instantiated for FFT.
        self._screen_list.instantiate(check='FFT')
        wf = self._screen_list._wavefront(u, v, None, self.theta)
        expwf = np.exp((2j*np.pi/self.lam) * wf)
        expwf_grid = np.zeros_like(self.aper.illuminated, dtype=np.complex128)
        expwf_grid[self.aper.illuminated] = expwf
        ftexpwf = fft.fft2(expwf_grid, shift_in=True, shift_out=True)
        self.img += np.abs(ftexpwf)**2
        if self._bar:  # pragma: no cover
            self._bar.update()

    def _finalize(self):
        """Take accumulated integrated PSF image and turn it into a proper GSObject."""
        self.img *= self._flux / self.img.sum(dtype=float)
        b = _BoundsI(1,self.aper.npix,1,self.aper.npix)
        self.img = _Image(self.img, b, PixelScale(self.scale))

        self.ii = InterpolatedImage(
                self.img, x_interpolant=self.interpolant,
                _force_stepk=self._force_stepk, _force_maxk=self._force_maxk,
                pad_factor=self._ii_pad_factor,
                use_true_center=False, gsparams=self._gsparams)

        if not self._suppress_warning:
            specified_stepk = 2*np.pi/(self.img.array.shape[0]*self.scale)
            observed_stepk = self.ii.stepk

            if observed_stepk < specified_stepk:
                import warnings
                warnings.warn(
                    "The calculated stepk (%g) for PhaseScreenPSF is smaller "%observed_stepk +
                    "than what was used to build the wavefront (%g). "%specified_stepk +
                    "This could lead to aliasing problems. " +
                    "Increasing pad_factor is recommended.")

    @property
    def _sbp(self):
        return self.ii._sbp

    def __getstate__(self):
        # Finish calculating before pickling.
        self._prepareDraw()
        d = self.__dict__.copy()
        # The SBProfile is picklable, but it is pretty inefficient, due to the large images being
        # written as a string.  Better to pickle the image and remake the InterpolatedImage.
        del d['ii']
        return d

    def __setstate__(self, d):
        self.__dict__ = d
        self.ii = InterpolatedImage(self.img, x_interpolant=self.interpolant,
                                    use_true_center=False,
                                    pad_factor=self._ii_pad_factor,
                                    _force_stepk=self._force_stepk,
                                    _force_maxk=self._force_maxk,
                                    gsparams=self._gsparams)

    @property
    def _maxk(self):
        return self.ii.maxk

    @property
    def _stepk(self):
        return self.ii.stepk

    @property
    def _centroid(self):
        self._prepareDraw()
        return self.ii.centroid

    @property
    def _positive_flux(self):
        return self.ii.positive_flux

    @property
    def _negative_flux(self):
        return self.ii.negative_flux

    @property
    def _max_sb(self):
        return self.ii.max_sb

    @doc_inherit
    def _xValue(self, pos):
        self._prepareDraw()
        return self.ii._xValue(pos)

    @doc_inherit
    def _kValue(self, kpos):
        self._prepareDraw()
        return self.ii._kValue(kpos)

    @doc_inherit
    def _drawReal(self, image):
        self.ii._drawReal(image)

    @doc_inherit
    def _shoot(self, photons, ud):
        if not self._geometric_shooting:
            self._prepareDraw()
            return self.ii._shoot(photons, ud)

        n_photons = len(photons)
        t = np.empty((n_photons,), dtype=float)
        ud.generate(t)
        t *= self.exptime
        t += self.t0
        u = self.aper.u[self.aper.illuminated]
        v = self.aper.v[self.aper.illuminated]
        pick = np.empty((n_photons,), dtype=float)
        ud.generate(pick)
        pick *= len(u)
        pick = pick.astype(int)
        u = u[pick]
        v = v[pick]

<<<<<<< HEAD
        nm_to_arcsec = 1.e-9 * radians / arcsec
        photons.x, photons.y = self._screen_list._wavefront_gradient(u, v, t, self.theta)
        photons.x *= nm_to_arcsec
        photons.y *= nm_to_arcsec
        photons.flux = self._flux / n_photons

    @doc_inherit
    def _drawKImage(self, image):
        self.ii._drawKImage(image)
=======
        # This is where the screens need to be instantiated for drawing with geometric photon
        # shooting.
        self._screen_list.instantiate(kmax=self.screen_kmax, check='phot')
        x, y = self._screen_list._wavefront_gradient(u, v, t, self.theta)
        x *= 1e-9 * 206265  # convert wavefront gradient from nm/m to arcsec.
        y *= 1e-9 * 206265

        photon_array = galsim._galsim.PhotonArray(n_photons)
        photon_array.x = x
        photon_array.y = y
        photon_array.flux = self._flux/n_photons

        if self.second_kick:
            photon_array.convolve(self.second_kick.shoot(n_photons, ud), ud)

        return photon_array
>>>>>>> 97522851


class OpticalPSF(GSObject):
    """A class describing aberrated PSFs due to telescope optics.  Its underlying implementation
    uses an InterpolatedImage to characterize the profile.

    The diffraction effects are characterized by the diffraction angle, which is a function of the
    ratio lambda / D, where lambda is the wavelength of the light and D is the diameter of the
    telescope.  The natural unit for this value is radians, which is not normally a convenient
    unit to use for other GSObject dimensions.  Assuming that the other sky coordinates you are
    using are all in arcsec (e.g. the pixel scale when you draw the image, the size of the galaxy,
    etc.), then you should convert this to arcsec as well:

        >>> lam = 700  # nm
        >>> diam = 4.0    # meters
        >>> lam_over_diam = (lam * 1.e-9) / diam  # radians
        >>> lam_over_diam *= 206265  # Convert to arcsec
        >>> psf = galsim.OpticalPSF(lam_over_diam, ...)

    To make this process a bit simpler, we recommend instead providing the wavelength and diameter
    separately using the parameters `lam` (in nm) and `diam` (in m).  GalSim will then convert this
    to any of the normal kinds of angular units using the `scale_unit` parameter:

        >>> psf = galsim.OpticalPSF(lam=lam, diam=diam, scale_unit=galsim.arcsec, ...)

    When drawing images, the scale_unit should match the unit used for the pixel scale or the WCS.
    e.g. in this case, a pixel scale of 0.2 arcsec/pixel would be specified as `pixel_scale=0.2`.

    Input aberration coefficients are assumed to be supplied in units of wavelength, and correspond
    to the Zernike polynomials in the Noll convention defined in
    Noll, J. Opt. Soc. Am. 66, 207-211(1976).  For a brief summary of the polynomials, refer to
    http://en.wikipedia.org/wiki/Zernike_polynomials#Zernike_polynomials.  By default, the
    aberration coefficients indicate the amplitudes of _circular_ Zernike polynomials, which are
    orthogonal over a circle.  If you would like the aberration coefficients to instead be
    interpretted as the amplitudes of _annular_ Zernike polynomials, which are orthogonal over an
    annulus (see Mahajan, J. Opt. Soc. Am. 71, 1 (1981)), set the `annular_zernike` keyword argument
    to True.

    There are two ways to specify the geometry of the pupil plane, i.e., the obscuration disk size
    and the areas that will be illuminated outside of it.  The first way is to use keywords that
    specify the size of the obscuration, and the nature of the support struts holding up the
    secondary mirror (or prime focus cage, etc.).  These are taken to be rectangular obscurations
    extending from the outer edge of the pupil to the outer edge of the obscuration disk (or the
    pupil center if `obscuration = 0.`).  You can specify how many struts there are (evenly spaced
    in angle), how thick they are as a fraction of the pupil diameter, and what angle they start at
    relative to the positive y direction.

    The second way to specify the pupil plane configuration is by passing in an image of it.  This
    can be useful for example if the struts are not evenly spaced or are not radially directed, as
    is assumed by the simple model for struts described above.  In this case, keywords related to
    struts are ignored; moreover, the `obscuration` keyword is used to ensure that the images are
    properly sampled (so it is still needed), but the keyword is then ignored when using the
    supplied image of the pupil plane.  Note that for complicated pupil configurations, it may be
    desireable to increase `pad_factor` for more fidelity at the expense of slower running time.
    The `pupil_plane_im` that is passed in can be rotated during internal calculations by specifying
    a `pupil_angle` keyword.

    If you choose to pass in a pupil plane image, it must be a square array in which the image of
    the pupil is centered.  The areas that are illuminated should have some value >0, and the other
    areas should have a value of precisely zero.  Based on what the OpticalPSF class thinks is the
    required sampling to make the PSF image, the image that is passed in of the pupil plane might be
    zero-padded during internal calculations.  The pixel scale of the pupil plane can be specified
    in one of three ways.  In descending order of priority, these are:
      1.  The `pupil_plane_scale` keyword argument (units are meters).
      2.  The `pupil_plane_im.scale` attribute (units are meters).
      3.  If (1) and (2) are both None, then the scale will be inferred by assuming that the
          illuminated pixel farthest from the image center is at a physical distance of self.diam/2.
    Note that if the scale is specified by either (1) or (2) above (which always includes specifying
    the pupil_plane_im as a filename, since the default scale then will be 1.0), then the
    lam_over_diam keyword must not be used, but rather the lam and diam keywords are required
    separately.  Finally, to ensure accuracy of calculations using a pupil plane image, we recommend
    sampling it as finely as possible.

    Initialization
    --------------

    As described above, either specify the lam/diam ratio directly in arbitrary units:

        >>> optical_psf = galsim.OpticalPSF(lam_over_diam=lam_over_diam, defocus=0., ...)

    or, use separate keywords for the telescope diameter and wavelength in meters and nanometers,
    respectively:

        >>> optical_psf = galsim.OpticalPSF(lam=lam, diam=diam, defocus=0., ...)

    Either of these options initializes `optical_psf` as an OpticalPSF instance.

    @param lam_over_diam    Lambda / telescope diameter in the physical units adopted for `scale`
                            (user responsible for consistency).  Either `lam_over_diam`, or `lam`
                            and `diam`, must be supplied.
    @param lam              Lambda (wavelength) in units of nanometers.  Must be supplied with
                            `diam`, and in this case, image scales (`scale`) should be specified in
                            units of `scale_unit`.
    @param diam             Telescope diameter in units of meters.  Must be supplied with
                            `lam`, and in this case, image scales (`scale`) should be specified in
                            units of `scale_unit`.
    @param tip              Tip in units of incident light wavelength. [default: 0]
    @param tilt             Tilt in units of incident light wavelength. [default: 0]
    @param defocus          Defocus in units of incident light wavelength. [default: 0]
    @param astig1           Astigmatism (like e2) in units of incident light wavelength.
                            [default: 0]
    @param astig2           Astigmatism (like e1) in units of incident light wavelength.
                            [default: 0]
    @param coma1            Coma along y in units of incident light wavelength. [default: 0]
    @param coma2            Coma along x in units of incident light wavelength. [default: 0]
    @param trefoil1         Trefoil (one of the arrows along y) in units of incident light
                            wavelength. [default: 0]
    @param trefoil2         Trefoil (one of the arrows along x) in units of incident light
                            wavelength. [default: 0]
    @param spher            Spherical aberration in units of incident light wavelength.
                            [default: 0]
    @param aberrations      Optional keyword, to pass in a list, tuple, or NumPy array of
                            aberrations in units of reference wavelength (ordered according to
                            the Noll convention), rather than passing in individual values for each
                            individual aberration.  Note that aberrations[1] is piston (and not
                            aberrations[0], which is unused.)  This list can be arbitrarily long to
                            handle Zernike polynomial aberrations of arbitrary order.
    @param annular_zernike  Boolean indicating that aberrations specify the amplitudes of annular
                            Zernike polynomials instead of circular Zernike polynomials.
                            [default: False]
    @param aper             Aperture object to use when creating PSF.  [default: None]
    @param circular_pupil   Adopt a circular pupil?  [default: True]
    @param obscuration      Linear dimension of central obscuration as fraction of pupil linear
                            dimension, [0., 1.). This should be specified even if you are providing
                            a `pupil_plane_im`, since we need an initial value of obscuration to use
                            to figure out the necessary image sampling. [default: 0]
    @param interpolant      Either an Interpolant instance or a string indicating which interpolant
                            should be used.  Options are 'nearest', 'sinc', 'linear', 'cubic',
                            'quintic', or 'lanczosN' where N should be the integer order to use.
                            [default: galsim.Quintic()]
    @param oversampling     Optional oversampling factor for the InterpolatedImage. Setting
                            `oversampling < 1` will produce aliasing in the PSF (not good).
                            Usually `oversampling` should be somewhat larger than 1.  1.5 is
                            usually a safe choice.  [default: 1.5]
    @param pad_factor       Additional multiple by which to zero-pad the PSF image to avoid folding
                            compared to what would be employed for a simple Airy.  Note that
                            `pad_factor` may need to be increased for stronger aberrations, i.e.
                            those larger than order unity.  [default: 1.5]
    @param ii_pad_factor    Zero-padding factor by which to extend the image of the PSF when
                            creating the `InterpolatedImage`.  See the `InterpolatedImage` docstring
                            for more details.  [default: 4.]
    @param suppress_warning If `pad_factor` is too small, the code will emit a warning telling you
                            its best guess about how high you might want to raise it.  However,
                            you can suppress this warning by using `suppress_warning=True`.
                            [default: False]
    @param geometric_shooting  If True, then when drawing using photon shooting, use geometric
                            optics approximation where the photon angles are derived from the
                            phase screen gradient.  If False, then first draw using Fourier
                            optics and then shoot from the derived InterpolatedImage.
                            [default: False]
    @param flux             Total flux of the profile. [default: 1.]
    @param nstruts          Number of radial support struts to add to the central obscuration.
                            [default: 0]
    @param strut_thick      Thickness of support struts as a fraction of pupil diameter.
                            [default: 0.05]
    @param strut_angle      Angle made between the vertical and the strut starting closest to it,
                            defined to be positive in the counter-clockwise direction; must be an
                            Angle instance. [default: 0. * galsim.degrees]
    @param pupil_plane_im   The GalSim.Image, NumPy array, or name of file containing the pupil
                            plane image, to be used instead of generating one based on the
                            obscuration and strut parameters.  [default: None]
    @param pupil_angle      If `pupil_plane_im` is not None, rotation angle for the pupil plane
                            (positive in the counter-clockwise direction).  Must be an Angle
                            instance. [default: 0. * galsim.degrees]
    @param pupil_plane_scale Sampling interval in meters to use for the pupil plane array.  In
                            most cases, it's a good idea to leave this as None, in which case
                            GalSim will attempt to find a good value automatically.  The
                            exception is when specifying the pupil arrangement via an image, in
                            which case this keyword can be used to indicate the sampling of that
                            image.  See also `pad_factor` for adjusting the pupil sampling scale.
                            [default: None]
    @param pupil_plane_size Size in meters to use for the pupil plane array.  In most cases, it's
                            a good idea to leave this as None, in which case GalSim will attempt
                            to find a good value automatically.  See also `oversampling` for
                            adjusting the pupil size.  [default: None]
    @param scale_unit       Units to use for the sky coordinates when calculating lam/diam if these
                            are supplied separately.  Should be either a galsim.AngleUnit or a
                            string that can be used to construct one (e.g., 'arcsec', 'radians',
                            etc.).  [default: galsim.arcsec]
    @param gsparams         An optional GSParams argument.  See the docstring for GSParams for
                            details. [default: None]

    Methods
    -------

    There are no additional methods for OpticalPSF beyond the usual GSObject methods.
    """
    _req_params = {}
    _opt_params = {
        "diam": float,
        "defocus": float,
        "astig1": float,
        "astig2": float,
        "coma1": float,
        "coma2": float,
        "trefoil1": float,
        "trefoil2": float,
        "spher": float,
        "annular_zernike": bool,
        "circular_pupil": bool,
        "obscuration": float,
        "oversampling": float,
        "pad_factor": float,
        "suppress_warning": bool,
        "interpolant": str,
        "flux": float,
        "nstruts": int,
        "strut_thick": float,
        "strut_angle": Angle,
        "pupil_plane_im": str,
        "pupil_angle": Angle,
        "pupil_plane_scale": float,
        "pupil_plane_size": float,
        "scale_unit": str}
    _single_params = [{"lam_over_diam": float, "lam": float}]
    _takes_rng = False

    _has_hard_edges = False
    _is_axisymmetric = False
    _is_analytic_x = True
    _is_analytic_k = True

    def __init__(self, lam_over_diam=None, lam=None, diam=None, tip=0., tilt=0., defocus=0.,
                 astig1=0., astig2=0., coma1=0., coma2=0., trefoil1=0., trefoil2=0., spher=0.,
                 aberrations=None, annular_zernike=False,
                 aper=None, circular_pupil=True, obscuration=0., interpolant=None,
                 oversampling=1.5, pad_factor=1.5, ii_pad_factor=4., flux=1.,
                 nstruts=0, strut_thick=0.05, strut_angle=0.*radians,
                 pupil_plane_im=None, pupil_plane_scale=None, pupil_plane_size=None,
                 pupil_angle=0.*radians, scale_unit=arcsec, gsparams=None,
                 _force_stepk=0., _force_maxk=0., 
                 suppress_warning=False, geometric_shooting=False):
        from .phase_screens import OpticalScreen
        if isinstance(scale_unit, str):
            scale_unit = AngleUnit.from_name(scale_unit)
        # Need to handle lam/diam vs. lam_over_diam here since lam by itself is needed for
        # OpticalScreen.
        if lam_over_diam is not None:
            if lam is not None or diam is not None:
                raise TypeError("If specifying lam_over_diam, then do not specify lam or diam")
            # For combination of lam_over_diam and pupil_plane_im with a specified scale, it's
            # tricky to determine the actual diameter of the pupil needed by Aperture.  So for now,
            # we just disallow this combination.  Please feel free to raise an issue at
            # https://github.com/GalSim-developers/GalSim/issues if you need this functionality.
            if pupil_plane_im is not None:
                if isinstance(pupil_plane_im, basestring):
                    # Filename, therefore specific scale exists.
                    raise TypeError("If specifying lam_over_diam, then do not "
                                    "specify pupil_plane_im as a filename.")
                elif (isinstance(pupil_plane_im, Image)
                      and pupil_plane_im.scale is not None):
                    raise TypeError("If specifying lam_over_diam, then do not specify "
                                    "pupil_plane_im with definite scale attribute.")
                elif pupil_plane_scale is not None:
                    raise TypeError("If specifying lam_over_diam, then do not specify "
                                    "pupil_plane_scale.")
            lam = 500.  # Arbitrary
            diam = lam*1.e-9 / lam_over_diam * radians / scale_unit
        else:
            if lam is None or diam is None:
                raise TypeError("If not specifying lam_over_diam, then specify lam AND diam")

        # Make the optical screen.
        optics_screen = OpticalScreen(
                diam=diam, defocus=defocus, astig1=astig1, astig2=astig2, coma1=coma1, coma2=coma2,
                trefoil1=trefoil1, trefoil2=trefoil2, spher=spher, aberrations=aberrations,
                obscuration=obscuration, annular_zernike=annular_zernike, lam_0=lam)
        self._screens = PhaseScreenList(optics_screen)

        # Make the aperture.
        if aper is None:
            aper = Aperture(
                    diam, lam=lam, circular_pupil=circular_pupil, obscuration=obscuration,
                    nstruts=nstruts, strut_thick=strut_thick, strut_angle=strut_angle,
                    oversampling=oversampling, pad_factor=pad_factor,
                    pupil_plane_im=pupil_plane_im, pupil_angle=pupil_angle,
                    pupil_plane_scale=pupil_plane_scale, pupil_plane_size=pupil_plane_size,
                    gsparams=gsparams)
            self.obscuration = obscuration
        else:
            if hasattr(aper, '_obscuration'):
                self.obscuration = aper._obscuration
            else:
                self.obscuration = 0.0

        # Save for pickling
        self._lam = float(lam)
        self._flux = float(flux)
        self._interpolant = interpolant
        self._scale_unit = scale_unit
        self._gsparams = gsparams
        self._suppress_warning = suppress_warning
        self._geometric_shooting = geometric_shooting
        self._aper = aper
        self._force_stepk = _force_stepk
        self._force_maxk = _force_maxk
        self._ii_pad_factor = ii_pad_factor

        # Finally, put together to make the PSF.
        self._psf = PhaseScreenPSF(self._screens, lam=self._lam, flux=self._flux,
                                   aper=aper, interpolant=self._interpolant,
                                   scale_unit=self._scale_unit, gsparams=self._gsparams,
                                   suppress_warning=self._suppress_warning,
                                   geometric_shooting=self._geometric_shooting,
                                   _force_stepk=_force_stepk, _force_maxk=_force_maxk, 
                                   ii_pad_factor=ii_pad_factor)

        self._psf._prepareDraw()  # No need to delay an OpticalPSF.

    def __str__(self):
        screen = self._psf._screen_list[0]
        s = "galsim.OpticalPSF(lam=%s, diam=%s" % (screen.lam_0, self._psf.aper.diam)
        if any(screen.aberrations):
            s += ", aberrations=[" + ",".join(str(ab) for ab in screen.aberrations) + "]"
        if hasattr(self._psf.aper, '_circular_pupil'):
            s += self._psf.aper._geometry_str()
        if screen.annular_zernike:
            s += ", annular_zernike=True"
            s += ", obscuration=%r"%self.obscuration
        if self._flux != 1.0:
            s += ", flux=%s" % self._flux
        s += ")"
        return s

    def __repr__(self):
        screen = self._psf._screen_list[0]
        s = "galsim.OpticalPSF(lam=%r, diam=%r" % (self._lam, self._psf.aper.diam)
        s += ", aper=%r"%self._psf.aper
        if any(screen.aberrations):
            s += ", aberrations=[" + ",".join(repr(ab) for ab in screen.aberrations) + "]"
        if screen.annular_zernike:
            s += ", annular_zernike=True"
            s += ", obscuration=%r"%self.obscuration
        if self._flux != 1.0:
            s += ", flux=%r" % self._flux
        if self._force_stepk != 0.:
            s += ", _force_stepk=%r" % self._force_stepk
        if self._force_maxk != 0.:
            s += ", _force_maxk=%r" % self._force_maxk
        if self._ii_pad_factor != 4.:
            s += ", ii_pad_factor=%r" % self._ii_pad_factor
        s += ")"
        return s

    def __eq__(self, other):
        return (isinstance(other, OpticalPSF) and
                self._lam == other._lam and
                self._aper == other._aper and
                self._psf._screen_list == other._psf._screen_list and
                self._flux == other._flux and
                self._interpolant == other._interpolant and
                self._scale_unit == other._scale_unit and
                self._force_stepk == other._force_stepk and
                self._force_maxk == other._force_maxk and
                self._ii_pad_factor == other._ii_pad_factor and
                self._gsparams == other._gsparams)

    def __hash__(self):
        return hash(("galsim.OpticalPSF", self._lam, self._aper, self._psf._screen_list[0],
                     self._flux, self._interpolant, self._scale_unit, self._force_stepk,
                     self._force_maxk, self._ii_pad_factor, self._gsparams))

    @property
    def _sbp(self):
        return self._psf._sbp

    def __getstate__(self):
        # The SBProfile is picklable, but it is pretty inefficient, due to the large images being
        # written as a string.  Better to pickle the psf and remake the PhaseScreenPSF.
        d = self.__dict__.copy()
        d['aper'] = d['_psf'].aper
        del d['_psf']
        return d

    def __setstate__(self, d):
        self.__dict__ = d
        aper = self.__dict__.pop('aper')
        self._psf = PhaseScreenPSF(self._screens, lam=self._lam, flux=self._flux,
                                   aper=aper, interpolant=self._interpolant,
                                   scale_unit=self._scale_unit, gsparams=self._gsparams,
                                   suppress_warning=self._suppress_warning,
                                   _force_stepk=self._force_stepk,
                                   _force_maxk=self._force_maxk,
                                   ii_pad_factor=self._ii_pad_factor)
        self._psf._prepareDraw()

    @property
    def _maxk(self):
        return self._psf.maxk

    @property
    def _stepk(self):
        return self._psf.stepk

    @property
    def _centroid(self):
        return self._psf.centroid

    @property
    def _positive_flux(self):
        return self._psf.positive_flux

    @property
    def _negative_flux(self):
        return self._psf.negative_flux

    @property
    def _max_sb(self):
        return self._psf.max_sb

    @doc_inherit
    def _xValue(self, pos):
        return self._psf._xValue(pos)

    @doc_inherit
    def _kValue(self, kpos):
        return self._psf._kValue(kpos)

    @doc_inherit
    def _drawReal(self, image):
        self._psf._drawReal(image)

    @doc_inherit
    def _shoot(self, photons, ud):
        self._psf._shoot(photons, ud)

    @doc_inherit
    def _drawKImage(self, image):
        self._psf._drawKImage(image)<|MERGE_RESOLUTION|>--- conflicted
+++ resolved
@@ -69,9 +69,9 @@
 from itertools import chain
 from builtins import range
 from heapq import heappush, heappop
-
 import numpy as np
-<<<<<<< HEAD
+
+from . import _galsim
 from .gsobject import GSObject
 from .gsparams import GSParams
 from .angle import radians, degrees, arcsec, Angle, AngleUnit
@@ -79,13 +79,7 @@
 from .bounds import _BoundsI
 from .wcs import PixelScale
 from .interpolatedimage import InterpolatedImage
-from .utilities import doc_inherit, OrderedWeakRef, rotate_xy
-=======
-import galsim
-from galsim import GSObject
-from .utilities import lazy_property
-
->>>>>>> 97522851
+from .utilities import doc_inherit, OrderedWeakRef, rotate_xy, lazy_property
 
 class Aperture(object):
     """ Class representing a telescope aperture embedded in a larger pupil plane array -- for use
@@ -1107,24 +1101,16 @@
                                to find a good value automatically.  See also `oversampling` for
                                adjusting the pupil size.  [default: None]
     """
-<<<<<<< HEAD
     _has_hard_edges = False
     _is_axisymmetric = False
     _is_analytic_x = True
     _is_analytic_k = True
 
-    def __init__(self, screen_list, lam, t0=0.0, exptime=0.0, time_step=0.025, flux=1.0, aper=None,
-                 theta=(0.0*radians, 0.0*radians), interpolant=None,
+    def __init__(self, screen_list, lam, t0=0.0, exptime=0.0, time_step=0.025, flux=1.0,
+                 theta=(0.0*arcsec, 0.0*arcsec), interpolant=None,
                  scale_unit=arcsec, ii_pad_factor=4., suppress_warning=False,
-                 geometric_shooting=True, gsparams=None,
-                 _bar=None, _force_stepk=0., _force_maxk=0., **kwargs):
-=======
-    def __init__(self, screen_list, lam, t0=0.0, exptime=0.0, time_step=0.025, flux=1.0,
-                 theta=(0.0*galsim.arcmin, 0.0*galsim.arcmin), interpolant=None,
-                 scale_unit=galsim.arcsec, ii_pad_factor=4., suppress_warning=False,
                  geometric_shooting=True, aper=None, second_kick=None, kcrit=0.2,
-                 gsparams=None, _bar=None, _force_stepk=None, _force_maxk=None, **kwargs):
->>>>>>> 97522851
+                 gsparams=None, _bar=None, _force_stepk=0., _force_maxk=0., **kwargs):
         # Hidden `_bar` kwarg can be used with astropy.console.utils.ProgressBar to print out a
         # progress bar during long calculations.
 
@@ -1139,12 +1125,8 @@
                 raise ValueError("Diameter required if aperture not specified directly.")
             aper = Aperture(lam=lam, screen_list=self._screen_list, gsparams=gsparams, **kwargs)
         self.aper = aper
-<<<<<<< HEAD
+
         if not isinstance(theta[0], Angle) or not isinstance(theta[1], Angle):
-=======
-
-        if not isinstance(theta[0], galsim.Angle) or not isinstance(theta[1], galsim.Angle):
->>>>>>> 97522851
             raise TypeError("theta must be 2-tuple of galsim.Angle's.")
         self.theta = theta
         self.interpolant = interpolant
@@ -1184,8 +1166,6 @@
                 _force_stepk=self._force_stepk, _force_maxk=self._force_maxk)
         self._screen_list._delayCalculation(self)
 
-<<<<<<< HEAD
-=======
     @property
     def kcrit(self):
         return self._kcrit
@@ -1203,14 +1183,16 @@
     def second_kick(self):
         """Make a SecondKick object based on contents of _screen_list and aper.
         """
+        from .airy import Airy
+        from .second_kick import SecondKick
         if self._second_kick is None:
             r0_500 = self._screen_list.r0_500_effective
             if r0_500 is None:  # No AtmosphericScreens in list
-                return galsim.Airy(lam=self.lam, diam=self.aper.diam,
-                                   obscuration=self.aper.obscuration)
+                return Airy(lam=self.lam, diam=self.aper.diam,
+                            obscuration=self.aper.obscuration)
             else:
                 r0 = r0_500 * (self.lam/500.)**(6./5)
-                return galsim.SecondKick(
+                return SecondKick(
                         self.lam, r0, self.aper.diam, self.aper.obscuration,
                         kcrit=self.kcrit, scale_unit=self.scale_unit,
                         gsparams=self._gsparams)
@@ -1221,7 +1203,6 @@
     def flux(self):
         return self._flux
 
->>>>>>> 97522851
     def __str__(self):
         return ("galsim.PhaseScreenPSF(%s, lam=%s, exptime=%s)" %
                 (self._screen_list, self.lam, self.exptime))
@@ -1361,6 +1342,8 @@
 
     @doc_inherit
     def _shoot(self, photons, ud):
+        from .photon_array import PhotonArray
+
         if not self._geometric_shooting:
             self._prepareDraw()
             return self.ii._shoot(photons, ud)
@@ -1379,34 +1362,23 @@
         u = u[pick]
         v = v[pick]
 
-<<<<<<< HEAD
+        # This is where the screens need to be instantiated for drawing with geometric photon
+        # shooting.
+        self._screen_list.instantiate(kmax=self.screen_kmax, check='phot')
         nm_to_arcsec = 1.e-9 * radians / arcsec
         photons.x, photons.y = self._screen_list._wavefront_gradient(u, v, t, self.theta)
         photons.x *= nm_to_arcsec
         photons.y *= nm_to_arcsec
         photons.flux = self._flux / n_photons
 
+        if self.second_kick:
+            p2 = PhotonArray(len(photons))
+            self.second_kick._shoot(p2, ud)
+            photons.convolve(p2, ud)
+
     @doc_inherit
     def _drawKImage(self, image):
         self.ii._drawKImage(image)
-=======
-        # This is where the screens need to be instantiated for drawing with geometric photon
-        # shooting.
-        self._screen_list.instantiate(kmax=self.screen_kmax, check='phot')
-        x, y = self._screen_list._wavefront_gradient(u, v, t, self.theta)
-        x *= 1e-9 * 206265  # convert wavefront gradient from nm/m to arcsec.
-        y *= 1e-9 * 206265
-
-        photon_array = galsim._galsim.PhotonArray(n_photons)
-        photon_array.x = x
-        photon_array.y = y
-        photon_array.flux = self._flux/n_photons
-
-        if self.second_kick:
-            photon_array.convolve(self.second_kick.shoot(n_photons, ud), ud)
-
-        return photon_array
->>>>>>> 97522851
 
 
 class OpticalPSF(GSObject):
@@ -1637,7 +1609,7 @@
                  nstruts=0, strut_thick=0.05, strut_angle=0.*radians,
                  pupil_plane_im=None, pupil_plane_scale=None, pupil_plane_size=None,
                  pupil_angle=0.*radians, scale_unit=arcsec, gsparams=None,
-                 _force_stepk=0., _force_maxk=0., 
+                 _force_stepk=0., _force_maxk=0.,
                  suppress_warning=False, geometric_shooting=False):
         from .phase_screens import OpticalScreen
         if isinstance(scale_unit, str):
@@ -1711,7 +1683,7 @@
                                    scale_unit=self._scale_unit, gsparams=self._gsparams,
                                    suppress_warning=self._suppress_warning,
                                    geometric_shooting=self._geometric_shooting,
-                                   _force_stepk=_force_stepk, _force_maxk=_force_maxk, 
+                                   _force_stepk=_force_stepk, _force_maxk=_force_maxk,
                                    ii_pad_factor=ii_pad_factor)
 
         self._psf._prepareDraw()  # No need to delay an OpticalPSF.
