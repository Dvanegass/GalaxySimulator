# Copyright (c) 2012-2017 by the GalSim developers team on GitHub
# https://github.com/GalSim-developers
#
# This file is part of GalSim: The modular galaxy image simulation toolkit.
# https://github.com/GalSim-developers/GalSim
#
# GalSim is free software: redistribution and use in source and binary forms,
# with or without modification, are permitted provided that the following
# conditions are met:
#
# 1. Redistributions of source code must retain the above copyright notice, this
#    list of conditions, and the disclaimer given in the accompanying LICENSE
#    file.
# 2. Redistributions in binary form must reproduce the above copyright notice,
#    this list of conditions, and the disclaimer given in the documentation
#    and/or other materials provided with the distribution.
#
"""
@file wfirst_backgrounds.py

Part of the WFIRST module.  This file includes any routines needed to define the background level,
for which the main contribution is zodiacal light.
"""

import galsim
import numpy as np
import os

def getSkyLevel(bandpass, world_pos=None, exptime=None, epoch=2025, date=None):
    """
    Get the expected sky level for a WFIRST observation due to zodiacal light for this bandpass and
    position.

    This routine requires Bandpass objects that were loaded by galsim.wfirst.getBandpasses().  That
    routine will have stored tables containing the sky background as a function of position on the
    sky for that bandpass.  This routine then interpolates between the values in those tables to
    arbitrary positions on the sky.

    The numbers that are stored in the Bandpass object `bandpass` are background level in units of
    e-/m^2/s/arcsec^2.  To get rid of the m^2, this routine multiplies by the total effective
    collecting area in m^2.  Multiplying by the exposure time gives a result in e-/arcsec^2.  The
    result can either be multiplied by the approximate pixel area to get e-/pix, or the result can
    be used with wcs.makeSkyImage() to make an image of the sky that properly includes the actual
    pixel area as a function of position on the detector.

    The source of the tables that are being interpolated is Chris Hirata's publicly-available WFIRST
    exposure time calculator (ETC):

        http://www.tapir.caltech.edu/~chirata/web/software/space-etc/

    It nominally returns photons/m^2/s/arcsec^2, but the input bandpasses used internally by the ETC
    code include the quantum efficiency, to effectively convert to e-/m^2/s/arcsec^2.  Note that in
    general results will depend on the adopted model for zodiacal light, and these are uncertain at
    the ~10% level.

    Positions should be specified with the `world_pos` keyword, which must be a CelestialCoord
    object.  If no `world_pos` is supplied, then the routine will use a default position that looks
    sensibly away from the sun.

    @param bandpass     A Bandpass object.
    @param world_pos    A position, given as a CelestialCoord object.  If None, then the routine
                        will use an ecliptic longitude of 90 degrees with respect to the sun
                        position (as a fair compromise between 0 and 180), and an ecliptic latitude
                        of 30 degrees with respect to the sun position (decently out of the plane
                        of the Earth-sun orbit). [default: None]
    @param exptime      Exposure time in seconds.  If None, use the default WFIRST exposure time.
                        [default: None]
    @param epoch        The epoch to be used for estimating the obliquity of the ecliptic when
                        converting `world_pos` to ecliptic coordinates.  This keyword is only used
                        if `date` is None, otherwise `date` is used to determine the `epoch`.
                        [default: 2025]
    @param date         The date of the observation, provided as a python datetime object.  If None,
                        then the conversion to ecliptic coordinates assumes the sun is at ecliptic
                        coordinates of (0,0), as it is at the vernal equinox. [default: None]

    @returns the expected sky level in e-/arcsec^2.
    """
    # Check for cached sky level information for this filter.  If not, raise exception
    if not hasattr(bandpass, '_sky_level'):
        raise RuntimeError("Only bandpasses returned from galsim.wfirst.getBandpasses() are"
                           " allowed here!")

    # Check for proper type for position, and extract the ecliptic coordinates.
    if world_pos is None:
        # Use our defaults for the case of unspecified position.
        ecliptic_lat = 30.*galsim.degrees
        ecliptic_lon = 90.*galsim.degrees
    else:
        if not isinstance(world_pos, galsim.CelestialCoord):
            raise ValueError("Position (world_pos) must be supplied as a CelestialCoord!")
        if date is not None:
            epoch = date.year
        ecliptic_lon, ecliptic_lat = world_pos.ecliptic(epoch=epoch, date=date)

    # Check the position in our table, and make sure to take advantage of the latitude / longitude
    # symmetries:
    # The table only includes positive values of latitude, because there is symmetry about zero.  So
    # we take the absolute value of the input ecliptic latitude.
    # The table only includes longitude in the range [0, 180] because there is symmetry in that a
    # negative longitude in the range[-180, 0] should have the same sky level as at the positive
    # value of longitude (given that the Sun is at 0).
    if ecliptic_lon/galsim.degrees > 180.:
        ecliptic_lon -= 360.*galsim.degrees
    ecliptic_lon = abs(ecliptic_lon/galsim.degrees)*galsim.degrees
    # And latitude symmetries:
    if ecliptic_lat/galsim.degrees < 0.:
        ecliptic_lat = abs(ecliptic_lat/galsim.degrees)*galsim.degrees
<<<<<<< HEAD
    sin_ecliptic_lat = np.sin(ecliptic_lat.rad)
=======
    sin_ecliptic_lat = np.sin(ecliptic_lat)
>>>>>>> d474bbce

    # Take the lookup table, and turn negative numbers (indicating failure because of proximity to
    # sun) to large positive values so that we can identify them as bad after interpolation.
    max_sky = np.max(bandpass._sky_level)
    sky_level = bandpass._sky_level.copy()
    sky_level[sky_level<0] = 1.e6

    # Interpolate in 2d on the table.
    s = sky_level.reshape(46,42).transpose()
    xlat = sin_ecliptic_lat*41
    xlon = abs(ecliptic_lon.wrap() / galsim.degrees)/4.
    ilat = int(xlat)
    ilon = int(xlon)
    xlat -= ilat
    xlon -= ilon
    sky_val = ( s[ilat, ilon] * (1.-xlat)*(1.-xlon) + \
                    s[ilat, ilon+1] * (1.-xlat)*xlon + \
                    s[ilat+1, ilon] * xlat*(1.-xlon) + \
                    s[ilat+1, ilon+1] * xlat*xlon)

    # If the result is too large, then raise an exception: we should not look at this position!
    if sky_val > max_sky:
        raise ValueError("Position (world_pos) is too close to sun!  Would not observe here.")

    # Now, convert to the right units, and return.  (See docstring for explanation.)
    # First, multiply by the effective collecting area in m^2.
    eff_area = 0.25 * np.pi * galsim.wfirst.diameter**2 * (1. - galsim.wfirst.obscuration**2)
    sky_val *= eff_area
    # Multiply by exposure time.
    if exptime is None:
        exptime = galsim.wfirst.exptime
    sky_val *= exptime

    # The result is now the sky level in e-/arcsec^2.
    return sky_val<|MERGE_RESOLUTION|>--- conflicted
+++ resolved
@@ -105,11 +105,7 @@
     # And latitude symmetries:
     if ecliptic_lat/galsim.degrees < 0.:
         ecliptic_lat = abs(ecliptic_lat/galsim.degrees)*galsim.degrees
-<<<<<<< HEAD
-    sin_ecliptic_lat = np.sin(ecliptic_lat.rad)
-=======
     sin_ecliptic_lat = np.sin(ecliptic_lat)
->>>>>>> d474bbce
 
     # Take the lookup table, and turn negative numbers (indicating failure because of proximity to
     # sun) to large positive values so that we can identify them as bad after interpolation.
