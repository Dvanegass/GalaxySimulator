# Copyright (c) 2012-2017 by the GalSim developers team on GitHub
# https://github.com/GalSim-developers
#
# This file is part of GalSim: The modular galaxy image simulation toolkit.
# https://github.com/GalSim-developers/GalSim
#
# GalSim is free software: redistribution and use in source and binary forms,
# with or without modification, are permitted provided that the following
# conditions are met:
#
# 1. Redistributions of source code must retain the above copyright notice, this
#    list of conditions, and the disclaimer given in the accompanying LICENSE
#    file.
# 2. Redistributions in binary form must reproduce the above copyright notice,
#    this list of conditions, and the disclaimer given in the documentation
#    and/or other materials provided with the distribution.
#
"""@file bandpass.py
Very simple implementation of a filter bandpass.  Used by galsim.chromatic.
"""

from past.builtins import basestring
import numpy as np
from astropy import units

<<<<<<< HEAD
from .table import LookupTable
from .sed import SED
from . import utilities
from . import integ
from . import meta_data
=======
import galsim
from .utilities import WeakMethod, combine_wave_list
>>>>>>> 97522851

class Bandpass(object):
    """Simple bandpass object, which models the transmission fraction of incident light as a
    function of wavelength, for either an entire optical path (e.g., atmosphere, reflecting and
    refracting optics, filters, CCD quantum efficiency), or some intermediate piece thereof.
    Bandpasses representing individual components may be combined through the `*` operator to form
    a new Bandpass object representing the composite optical path.

    Bandpasses are callable, returning dimensionless throughput as a function of wavelength in nm.

    Bandpasses are immutable; all transformative methods return *new* Bandpasses, and leave their
    originating Bandpasses unaltered.

    Bandpasses require `blue_limit` and `red_limit` attributes, which may either be explicitly set
    at initialization, or are inferred from the initializing galsim.LookupTable or 2-column file.

    Outside of the wavelength interval between `blue_limit` and `red_limit`, the throughput is
    returned as zero, regardless of the `throughput` input parameter.

    Bandpasses may be multiplied by other Bandpasses, functions, scalars, or SEDs.  The product of a
    Bandpass with an SED is a new SED.

    The Bandpass effective wavelength is stored in the python property `effective_wavelength`. We
    use throughput-weighted average wavelength (which is independent of any SED) as our definition
    for effective wavelength.

    For Bandpasses defined using a LookupTable, a numpy.array of wavelengths, `wave_list`, defining
    the table is maintained.  Bandpasses defined as products of two other Bandpasses will define
    their `wave_list` as the union of multiplicand `wave_list`s, although limited to the range
    between the new product `blue_limit` and `red_limit`.  (This implementation detail may affect
    the choice of integrator used to draw ChromaticObjects.)

    The input parameter, throughput, may be one of several possible forms:
    1. a regular python function (or an object that acts like a function)
    2. a galsim.LookupTable
    3. a file from which a LookupTable can be read in
    4. a string which can be evaluated into a function of `wave`
       via `eval('lambda wave : '+throughput)`
       e.g. throughput = '0.8 + 0.2 * (wave-800)'

    The argument of `throughput` will be the wavelength in units specified by `wave_type`. (See
    below.) The output should be the dimensionless throughput at that wavelength.  (Note we use
    `wave` rather than `lambda`, since `lambda` is a python reserved word.)

    The argument `wave_type` specifies the units to assume for wavelength and must be one of
    'nm', 'nanometer', 'nanometers', 'A', 'Ang', 'Angstrom', or 'Angstroms', or an astropy
    distance unit.  (For the string values, case is unimportant.)  If given, blue_limit and
    red_limit are taken to be in these units as well.

    Note that the `wave_type` parameter does not propagate into other methods of `Bandpass`.
    For instance, Bandpass.__call__ assumes its input argument is in nanometers.

    Finally, a Bandpass may have zeropoint attribute, which is a float used to convert flux
    (in photons/s/cm^2) to magnitudes:
        mag = -2.5*log10(flux) + zeropoint
    You can either set the zeropoint at initialization, or via the `withZeropoint` method.  Note
    that the zeropoint attribute does not propagate if you get a new Bandpass by multiplying or
    dividing an old Bandpass.

    @param throughput   Function defining the throughput at each wavelength.  See above for
                        valid options for this parameter.
    @param wave_type    The units to use for the wavelength argument of the `throughput`
                        function. See above for details.
    @param blue_limit   Hard cut off of bandpass on the blue side. [default: None, but required
                        if throughput is not a LookupTable or file.  See above.]
    @param red_limit    Hard cut off of bandpass on the red side. [default: None, but required
                        if throughput is not a LookupTable or file.  See above.]
    @param zeropoint    Set the zero-point for this Bandpass.  Here, this can only be a float
                        value.  See the method `withZeropoint` for other options for how to
                        set this using a particular spectrum (AB, Vega, etc.) [default: None]
    """
    def __init__(self, throughput, wave_type, blue_limit=None, red_limit=None,
                 zeropoint=None, _wave_list=None, _tp=None):
        # Note that `_wave_list` acts as a private construction variable that overrides the way that
        # `wave_list` is normally constructed (see `Bandpass.__mul__` below)

        self._orig_tp = throughput  # Save this for pickling.
        self._tp = _tp              # This will normally become orig_tp turned into an actual
                                    # function (see _initialize_tp()), although in some cases,
                                    # it can be supplied directly as a constructor argument.

        if blue_limit is not None and red_limit is not None and blue_limit >= red_limit:
            raise ValueError("blue_limit must be less than red_limit")
        self.blue_limit = blue_limit # These may change as we go through this.
        self.red_limit = red_limit
        self.zeropoint = zeropoint

        # Parse the various options for wave_type
        if isinstance(wave_type, str):
            if wave_type.lower() in ['nm', 'nanometer', 'nanometers']:
                self.wave_type = 'nm'
                self.wave_factor = 1.
            elif wave_type.lower() in ['a', 'ang', 'angstrom', 'angstroms']:
                self.wave_type = 'Angstrom'
                self.wave_factor = 10.
            else:
                raise ValueError("Unknown wave_type '{0}'".format(wave_type))
        else:
            self.wave_type = wave_type
            try:
                self.wave_factor = (1*units.nm).to(self.wave_type).value
                if self.wave_factor == 1.:
                    self.wave_type = 'nm'
                elif abs(self.wave_factor-10.) < 2.e-15:  # This doesn't come out exactly 10.
                    self.wave_type = 'Angstrom'
                    self.wave_factor = 10.
            except units.UnitConversionError:
                # Unline in SED, we require a distance unit for wave_type
                raise ValueError("Unknown wave_type '{0}'".format(wave_type))

        # Convert string input into a real function (possibly a LookupTable)
        self._initialize_tp()

        if _wave_list is not None:
            # Manual override!  Be careful!
            self.wave_list = _wave_list
            # This also means that red_limit and blue_limit are already set correctly.
            # Don't change them.
            assert self.blue_limit is not None
            assert self.red_limit is not None
            self._setup_func()
            return

        # Account for wave_factor in wavelength limits
        if self.wave_factor != 1.0:
            if self.blue_limit is not None:
                self.blue_limit /= self.wave_factor
            if self.red_limit is not None:
                self.red_limit /= self.wave_factor

        # Assign blue and red limits of bandpass
        if isinstance(self._tp, LookupTable):
            if self.blue_limit is None:
                self.blue_limit = float(self._tp.x_min)/self.wave_factor
            if self.red_limit is None:
                self.red_limit = float(self._tp.x_max)/self.wave_factor
        else:
            if self.blue_limit is None or self.red_limit is None:
                raise TypeError(
                    "red_limit and blue_limit are required if throughput is not a LookupTable.")

        # Sanity check blue/red limit and create self.wave_list
        if isinstance(self._tp, LookupTable):
            self.wave_list = np.array(self._tp.getArgs())/self.wave_factor
            # Make sure that blue_limit and red_limit are within LookupTable region of support.
            if self.blue_limit < (self._tp.x_min/self.wave_factor):
                raise ValueError("Cannot set blue_limit to be less than throughput "
                                 + "LookupTable.x_min")
            if self.red_limit > (self._tp.x_max/self.wave_factor):
                raise ValueError("Cannot set red_limit to be greater than throughput "
                                 + "LookupTable.x_max")
            # Remove any values that are outside the limits
            self.wave_list = self.wave_list[np.logical_and(self.wave_list >= self.blue_limit,
                                                           self.wave_list <= self.red_limit) ]
            # Make sure that blue_limit and red_limit are part of wave_list.
            if self.red_limit not in self.wave_list:
                np.append(self.wave_list, self.red_limit)
            if self.blue_limit not in self.wave_list:
                np.insert(self.wave_list, 0, self.blue_limit)
        else:
            self.wave_list = np.array([], dtype=np.float)

        self._setup_func()

    def _setup_func(self):
        if self.wave_factor == 1.:
            self.func = WeakMethod(self._func_trivial)
        else:
            self.func = WeakMethod(self._func_factor)

    def _func_trivial(self, wave):
        return self._tp(np.asarray(wave,dtype=float))

    def _func_factor(self, wave):
        return self._tp(np.asarray(wave) * self.wave_factor)

    def _initialize_tp(self):
        # Turn the input tp into a real function self._tp.
        # The function cannot be pickled, so will need to do this in setstate as well as init.

        if self._tp is not None:
<<<<<<< HEAD
            pass
        elif isinstance(self._orig_tp, basestring):
            isfile, filename = utilities.check_share_file(self._orig_tp, 'bandpasses')
=======
            return
        if isinstance(self._orig_tp, basestring):
            isfile, filename = galsim.utilities.check_share_file(self._orig_tp, 'bandpasses')
>>>>>>> 97522851
            if isfile:
                self._tp = LookupTable.from_file(filename, interpolant='linear')
            else:
                if self.blue_limit is None or self.red_limit is None:
                    raise TypeError(
                        "red_limit and blue_limit are required if throughput is not a LookupTable.")
                test_wave = self.blue_limit
                try:
<<<<<<< HEAD
                    self._tp = utilities.math_eval('lambda wave : ' + self._orig_tp)
                    from numbers import Real
                    if not isinstance(self._tp(test_wave), Real):
                        raise ValueError("The given throughput function, %r, did not return a valid"
                                         " number at test wavelength %s"%(
                                         self._orig_tp, test_wave))
=======
                    self._tp = galsim.utilities.math_eval('lambda wave : ' + self._orig_tp)
                    test_value = self._tp(test_wave)
>>>>>>> 97522851
                except Exception as e:
                    raise ValueError(
                        "String throughput must either be a valid filename or something that "+
                        "can eval to a function of wave.\n" +
                        "Input provided: {0!r}\n".format(self._orig_tp) +
                        "Caught error: {0}".format(e))
                from numbers import Real
                if not isinstance(test_value, Real):
                    raise ValueError("The given throughput function, %r, did not return a valid"
                                     " number at test wavelength %s: got %s"%(
                                     self._orig_tp, test_wave, test_value))
        else:
            self._tp = self._orig_tp

    def __mul__(self, other):
        # Watch out for 4 types of `other`:
        # 1.  SED: delegate to SED.__mul__(bandpass)
        # 2.  Bandpass: return a Bandpass, but carefully propagate blue/red limit and wave_list.
        # 3.  Callable: return a Bandpass
        # 4.  Scalar: return a Bandpass

        # Delegate SED * Bandpass to SED.__mul__:
        if isinstance(other, SED):
            return other.__mul__(self)

        # Bandpass * Bandpass -> Bandpass
        if isinstance(other, Bandpass):
<<<<<<< HEAD
            wave_list, blue_limit, red_limit = utilities.combine_wave_list([self, other])
=======
            wave_list, blue_limit, red_limit = combine_wave_list([self, other])
>>>>>>> 97522851
            tp = lambda w: self(w) * other(w)
            return Bandpass(tp, 'nm', blue_limit=blue_limit, red_limit=red_limit, zeropoint=None,
                            _wave_list=wave_list)

        # Product of Bandpass with generic callable or scalar is a rescaled Bandpass.
        wave_type = 'nm'
        if hasattr(other, '__call__'):
            tp = lambda w: self.func(w) * other(w)
        elif isinstance(self._tp, LookupTable):
            # If other is not a function, then there is no loss of accuracy by applying the
            # factor directly to the LookupTable, if that's what we are using.
            # Make sure to keep the same properties about the table, wave_type.
            wave_type = self.wave_type
            x = self._tp.getArgs()
            f = [ val * other for val in self._tp.getVals() ]
            tp = LookupTable(x, f, x_log=self._tp.x_log, f_log=self._tp.f_log,
                             interpolant=self._tp.interpolant)
        else:
            tp = lambda w: self.func(w) * other

        return Bandpass(tp, wave_type, self.blue_limit, self.red_limit, _wave_list=self.wave_list)

    def __rmul__(self, other):
        return self*other

    # Doesn't check for divide by zero, so be careful.
    def __div__(self, other):
        # Watch out for 4 types of `other`:
        # 1.  SED: prohibit.
        # 2.  Bandpass: return a Bandpass, but carefully propagate blue/red limit and wave_list.
        # 3.  Callable: return a Bandpass
        # 4.  Scalar: return a Bandpass

        if isinstance(other, SED):
            raise TypeError("Cannot divide Bandpass by SED.")

        # Bandpass / Bandpass -> Bandpass
        if isinstance(other, Bandpass):
<<<<<<< HEAD
            wave_list, blue_limit, red_limit = utilities.combine_wave_list([self, other])
=======
            wave_list, blue_limit, red_limit = combine_wave_list([self, other])
>>>>>>> 97522851
            tp = lambda w: self(w) / other(w)
            return Bandpass(tp, 'nm', blue_limit=blue_limit, red_limit=red_limit, zeropoint=None,
                            _wave_list=wave_list)

        # Quotient of Bandpass with generic callable or scalar is a rescaled Bandpass.
        wave_type = 'nm'
        if hasattr(other, '__call__'):
            tp = lambda w: self.func(w) / other(w)
        elif isinstance(self._tp, LookupTable):
            # If other is not a function, then there is no loss of accuracy by applying the
            # factor directly to the LookupTable, if that's what we are using.
            # Make sure to keep the same properties about the table, wave_type.
            wave_type = self.wave_type
            x = self._tp.getArgs()
            f = [ val / other for val in self._tp.getVals() ]
            tp = LookupTable(x, f, x_log=self._tp.x_log, f_log=self._tp.f_log,
                             interpolant=self._tp.interpolant)
        else:
            tp = lambda w: self.func(w) / other

        return Bandpass(tp, wave_type, self.blue_limit, self.red_limit, _wave_list=self.wave_list)

    def __truediv__(self, other):
        return self.__div__(other)

    def __call__(self, wave):
        """ Return dimensionless throughput of bandpass at given wavelength in nanometers.

        Note that outside of the wavelength range defined by the `blue_limit` and `red_limit`
        attributes, the throughput is assumed to be zero.

<<<<<<< HEAD
        @param wave   Wavelength in nanometers.  May be a scalar or a numpy array.

        @returns the dimensionless throughput.
        """
        # If list-like, make it an array
        try:
            len(wave)
        except TypeError:
            return self.func(wave) if (wave >= self.blue_limit and wave <= self.red_limit) else 0.0
        else: # convert to a numpy array
            wave = np.array(wave)
=======
        @param wave   Wavelength in nanometers. (Either a scalar or a numpy array)

        @returns the dimensionless throughput.
        """
        wave = np.asarray(wave)
        if wave.shape == ():
            if (wave >= self.blue_limit and wave <= self.red_limit):
                return self.func(float(wave))
            else:
                return 0.0
        else:
>>>>>>> 97522851
            wgood = (wave >= self.blue_limit) & (wave <= self.red_limit)
            ret = np.zeros(wave.shape, dtype=np.float)
            np.place(ret, wgood, self.func(wave[wgood]))
            return ret

    @property
    def effective_wavelength(self):
        return self.calculateEffectiveWavelength()

    def calculateEffectiveWavelength(self, precise=False):
        """ Calculate, store, and return the effective wavelength for this bandpass.  We define
        the effective wavelength as the throughput-weighted average wavelength, which is
        SED-independent.  Units are nanometers.

        @param precise  Optionally use a more precise integration method when the bandpass uses
                        a LookupTable rather than the normal trapezoid rule. [default: False]
        """
        if not hasattr(self, '_effective_wavelength') or precise:
            if len(self.wave_list) > 0 and not precise:
                f = self.func(self.wave_list)
                num = np.trapz(f * self.wave_list, self.wave_list)
                denom = np.trapz(f, self.wave_list)
            else:
                num = integ.int1d(lambda w: self.func(w) * w,
                                  self.blue_limit, self.red_limit)
                denom = integ.int1d(self.func, self.blue_limit, self.red_limit)

            self._effective_wavelength = num / denom

        return self._effective_wavelength

    def withZeropoint(self, zeropoint):
        """ Assign a zeropoint to this Bandpass.

        A bandpass zeropoint is a float used to convert flux (in photons/s/cm^2) to magnitudes:
            mag = -2.5*log10(flux) + zeropoint
        Note that the zeropoint attribute does not propagate if you get a new Bandpass by
        multiplying or dividing an old Bandpass.

        The `zeropoint` argument can take a variety of possible forms:
        1. a number, which will be the zeropoint
        2. a galsim.SED.  In this case, the zeropoint is set such that the magnitude of the supplied
           SED through the bandpass is 0.0
        3. the string 'AB'.  In this case, use an AB zeropoint.
        4. the string 'Vega'.  Use a Vega zeropoint.
        5. the string 'ST'.  Use a HST STmag zeropoint.

        @param zeropoint            see above for valid input options

        @returns new Bandpass with zeropoint set.
        """
        # Convert `zeropoint` from str to galsim.SED.
        if isinstance(zeropoint, str):
            if zeropoint.upper()=='AB':
                AB_source = 3631e-23 # 3631 Jy in units of erg/s/Hz/cm^2
                sed = SED(lambda wave: AB_source, wave_type='nm', flux_type='fnu')
            elif zeropoint.upper()=='ST':
                # Use HST STmags: http://www.stsci.edu/hst/acs/analysis/zeropoints
                ST_flambda = 3.63e-8 # erg/s/cm^2/nm
                sed = SED(lambda wave: ST_flambda, wave_type='nm', flux_type='flambda')
            elif zeropoint.upper()=='VEGA':
                # Use vega spectrum for SED
                import os
                vegafile = os.path.join(meta_data.share_dir, "SEDs", "vega.txt")
                sed = SED(vegafile, wave_type='nm', flux_type='flambda')
            else:
                raise ValueError("Do not recognize Zeropoint string {0}.".format(zeropoint))
            zeropoint = sed

        # Convert `zeropoint` from galsim.SED to float
        if isinstance(zeropoint, SED):
            flux = zeropoint.calculateFlux(self)
            zeropoint = 2.5 * np.log10(flux)

        # Should be a float now (or maybe an int).  If not, raise an exception.
        if not isinstance(zeropoint, (float, int)):
            raise TypeError(
                   "Don't know how to handle zeropoint of type: {0}".format(type(zeropoint)))

        return Bandpass(self._orig_tp, self.wave_type, self.blue_limit, self.red_limit, zeropoint,
                        self.wave_list, self._tp)

    def truncate(self, blue_limit=None, red_limit=None, relative_throughput=None,
                 preserve_zp='auto'):
        """Return a bandpass with its wavelength range truncated.

        This function truncate the range of the bandpass either explicitly (with `blue_limit` or
        `red_limit` or both) or automatically, just trimming off leading and trailing wavelength
        ranges where the relative throughput is less than some amount (`relative_throughput`).

        This second option using relative_throughput is only available for bandpasses initialized
        with a LookupTable or from a file, not when using a regular python function or a string
        evaluation.

        This function does not remove any intermediate wavelength ranges, but see thin() for
        a method that can thin out the intermediate values.

        When truncating a bandpass that already has an assigned zeropoint, there are several
        possibilities for what should happen to the new (returned) bandpass by default.  If red
        and/or blue limits are given, then the new bandpass will have no assigned zeropoint because
        it is difficult to predict what should happen if the bandpass is being arbitrarily
        truncated.  If `relative_throughput` is given, often corresponding to low-level truncation
        that results in little change in observed quantities, then the new bandpass is assigned the
        same zeropoint as the original.  This default behavior is called 'auto'.  The user can also
        give boolean True or False values.

        @param blue_limit           Truncate blue side of bandpass at this wavelength in nm.
                                    [default: None]
        @param red_limit            Truncate red side of bandpass at this wavelength in nm.
                                    [default: None]
        @param relative_throughput  Truncate leading or trailing wavelengths that are below
                                    this relative throughput level.  (See above for details.)
                                    Either `blue_limit` and/or `red_limit` should be supplied, or
                                    `relative_throughput` should be supplied -- but
                                    `relative_throughput` should not be combined with one of the
                                    limits.
                                    [default: None]
        @param preserve_zp          If True, the new truncated Bandpass will be assigned the same
                                    zeropoint as the original.  If False, the new truncated Bandpass
                                    will have a zeropoint of None. If 'auto', the new truncated
                                    Bandpass will have the same zeropoint as the original when
                                    truncating using `relative_throughput`, but will have a
                                    zeropoint of None when truncating using 'blue_limit' and/or
                                   'red_limit'.  [default: 'auto']

        @returns the truncated Bandpass.
        """
        # Enforce the choice of a single mode of truncation.
        if relative_throughput is not None:
            if blue_limit is not None or red_limit is not None:
                raise ValueError("Truncate using relative_throughput or red/blue_limit, not both!")

        if preserve_zp == 'auto':
            if relative_throughput is not None: preserve_zp = True
            else: preserve_zp = False
        # Check for weird input
        if preserve_zp is not True and preserve_zp is not False:
            raise ValueError("Unrecognized input for preserve_zp: %s"%preserve_zp)

        if blue_limit is None:
            blue_limit = self.blue_limit
        else:
            if blue_limit < self.blue_limit:
                raise ValueError("Supplied blue_limit (%f) is bluer than the original (%f)!"%
                                 (blue_limit, self.blue_limit))
        if red_limit is None:
            red_limit = self.red_limit
        else:
            if red_limit > self.red_limit:
                raise ValueError("Supplied red_limit (%f) is redder than the original (%f)!"%
                                 (red_limit, self.red_limit))

        wave_list = self.wave_list
        if len(self.wave_list) > 0:
            wave = np.array(self.wave_list)
            tp = self.func(wave)
            if relative_throughput is not None:
                w = (tp >= tp.max()*relative_throughput).nonzero()
                blue_limit = max([np.min(wave[w]), blue_limit])
                red_limit = min([np.max(wave[w]), red_limit])
            wave_list = wave_list[np.logical_and(wave_list >= blue_limit,
                                                 wave_list <= red_limit) ]
        elif relative_throughput is not None:
            raise ValueError(
                "Can only truncate with relative_throughput argument if throughput is "
                + "a LookupTable")

        if preserve_zp:
            return Bandpass(self._orig_tp, self.wave_type, blue_limit, red_limit,
                            _wave_list=wave_list, _tp=self._tp, zeropoint=self.zeropoint)
        else:
            return Bandpass(self._orig_tp, self.wave_type, blue_limit, red_limit,
                            _wave_list=wave_list, _tp=self._tp)

    def thin(self, rel_err=1.e-4, trim_zeros=True, preserve_range=True, fast_search=True,
             preserve_zp=True):
        """Thin out the internal wavelengths of a Bandpass that uses a LookupTable.

        If the bandpass was initialized with a LookupTable or from a file (which internally
        creates a LookupTable), this function removes tabulated values while keeping the integral
        over the set of tabulated values still accurate to the given relative error.

        That is, the integral of the bandpass function is preserved to a relative precision
        of `rel_err`, while eliminating as many internal wavelength values as possible.  This
        process will usually help speed up integrations using this bandpass.  You should weigh
        the speed improvements against your fidelity requirements for your particular use
        case.

        By default, this routine will preserve the zeropoint of the original bandpass by assigning
        it to the new thinned bandpass.  The justification for this choice is that when using an AB
        zeropoint, a typical optical bandpass, and the default thinning `rel_err` value, the
        zeropoint for the new and thinned bandpasses changes by 10^-6.  However, if you are thinning
        a lot, and/or want to do extremely precise tests, you can set `preserve_zp=False` and then
        recalculate the zeropoint after thinning.

        @param rel_err            The relative error allowed in the integral over the throughput
                                  function. [default: 1.e-4]
        @param trim_zeros         Remove redundant leading and trailing points where f=0?  (The last
                                  leading point with f=0 and the first trailing point with f=0 will
                                  be retained).  Note that if both trim_leading_zeros and
                                  preserve_range are True, then the only the range of `x` *after*
                                  zero trimming is preserved.  [default: True]
        @param preserve_range     Should the original range (`blue_limit` and `red_limit`) of the
                                  Bandpass be preserved? (True) Or should the ends be trimmed to
                                  include only the region where the integral is significant? (False)
                                  [default: True]
        @param fast_search        If set to True, then the underlying algorithm will use a
                                  relatively fast O(N) algorithm to select points to include in the
                                  thinned approximation.  If set to False, then a slower O(N^2)
                                  algorithm will be used.  We have found that the slower algorithm
                                  tends to yield a thinned representation that retains fewer samples
                                  while still meeting the relative error requirement, and may also
                                  be somewhat more robust when computing SED fluxes through
                                  Bandpasses when a significant fraction of the integrated flux
                                  passes through low throughput bandpass light leaks.
                                  [default: True]
        @param preserve_zp        If True, the new thinned Bandpass will be assigned the same
                                  zeropoint as the original.  If False, the new thinned Bandpass
                                  will have a zeropoint of None. [default: True]

        @returns the thinned Bandpass.
        """
        if len(self.wave_list) > 0:
            x = self.wave_list
            f = self(x)
            newx, newf = utilities.thin_tabulated_values(x, f, rel_err=rel_err,
                                                         trim_zeros=trim_zeros,
                                                         preserve_range=preserve_range,
                                                         fast_search=fast_search)
            tp = LookupTable(newx, newf, interpolant='linear')
            blue_limit = np.min(newx)
            red_limit = np.max(newx)
            wave_list = np.array(newx)
            if preserve_zp:
                return Bandpass(tp, 'nm', blue_limit, red_limit, _wave_list=wave_list,
                                zeropoint=self.zeropoint)
            else:
                return Bandpass(tp, 'nm', blue_limit, red_limit, _wave_list=wave_list)
        else:
            return self

    def __eq__(self, other):
        return (isinstance(other, Bandpass) and
                self._orig_tp == other._orig_tp and
                self.blue_limit == other.blue_limit and
                self.red_limit == other.red_limit and
                self.wave_factor == other.wave_factor and
                self.zeropoint == other.zeropoint and
                np.array_equal(self.wave_list, other.wave_list))
    def __ne__(self, other): return not self.__eq__(other)

    def __hash__(self):
        # Cache this in case self._orig_tp or self.wave_list is long.
        if not hasattr(self, '_hash'):
            self._hash = hash(("galsim.Bandpass", self._orig_tp, self.blue_limit, self.red_limit,
                               self.wave_factor, self.zeropoint, tuple(self.wave_list)))
        return self._hash

    def __repr__(self):
        return ('galsim.Bandpass(%r, wave_type=%r, blue_limit=%r, red_limit=%r, zeropoint=%r, '+
                                 '_wave_list=array(%r))')%(
                self._orig_tp, self.wave_type, self.blue_limit, self.red_limit, self.zeropoint,
                self.wave_list.tolist())

    def __str__(self):
        orig_tp = repr(self._orig_tp)
        if len(orig_tp) > 80:
            orig_tp = str(self._orig_tp)
        return 'galsim.Bandpass(%s)'%self._orig_tp

    def __getstate__(self):
        d = self.__dict__.copy()
        if not isinstance(d['_tp'], LookupTable):
            del d['_tp']
        del d['func']
        return d

    def __setstate__(self, d):
        self.__dict__ = d
        if '_tp' not in d:
            self._tp = None
        # If _tp is already set, this is will just set func.
        self._initialize_tp()
        self._setup_func()<|MERGE_RESOLUTION|>--- conflicted
+++ resolved
@@ -23,16 +23,12 @@
 import numpy as np
 from astropy import units
 
-<<<<<<< HEAD
 from .table import LookupTable
 from .sed import SED
 from . import utilities
 from . import integ
 from . import meta_data
-=======
-import galsim
 from .utilities import WeakMethod, combine_wave_list
->>>>>>> 97522851
 
 class Bandpass(object):
     """Simple bandpass object, which models the transmission fraction of incident light as a
@@ -214,15 +210,9 @@
         # The function cannot be pickled, so will need to do this in setstate as well as init.
 
         if self._tp is not None:
-<<<<<<< HEAD
             pass
         elif isinstance(self._orig_tp, basestring):
             isfile, filename = utilities.check_share_file(self._orig_tp, 'bandpasses')
-=======
-            return
-        if isinstance(self._orig_tp, basestring):
-            isfile, filename = galsim.utilities.check_share_file(self._orig_tp, 'bandpasses')
->>>>>>> 97522851
             if isfile:
                 self._tp = LookupTable.from_file(filename, interpolant='linear')
             else:
@@ -231,17 +221,8 @@
                         "red_limit and blue_limit are required if throughput is not a LookupTable.")
                 test_wave = self.blue_limit
                 try:
-<<<<<<< HEAD
                     self._tp = utilities.math_eval('lambda wave : ' + self._orig_tp)
-                    from numbers import Real
-                    if not isinstance(self._tp(test_wave), Real):
-                        raise ValueError("The given throughput function, %r, did not return a valid"
-                                         " number at test wavelength %s"%(
-                                         self._orig_tp, test_wave))
-=======
-                    self._tp = galsim.utilities.math_eval('lambda wave : ' + self._orig_tp)
                     test_value = self._tp(test_wave)
->>>>>>> 97522851
                 except Exception as e:
                     raise ValueError(
                         "String throughput must either be a valid filename or something that "+
@@ -269,11 +250,7 @@
 
         # Bandpass * Bandpass -> Bandpass
         if isinstance(other, Bandpass):
-<<<<<<< HEAD
-            wave_list, blue_limit, red_limit = utilities.combine_wave_list([self, other])
-=======
             wave_list, blue_limit, red_limit = combine_wave_list([self, other])
->>>>>>> 97522851
             tp = lambda w: self(w) * other(w)
             return Bandpass(tp, 'nm', blue_limit=blue_limit, red_limit=red_limit, zeropoint=None,
                             _wave_list=wave_list)
@@ -312,11 +289,7 @@
 
         # Bandpass / Bandpass -> Bandpass
         if isinstance(other, Bandpass):
-<<<<<<< HEAD
-            wave_list, blue_limit, red_limit = utilities.combine_wave_list([self, other])
-=======
             wave_list, blue_limit, red_limit = combine_wave_list([self, other])
->>>>>>> 97522851
             tp = lambda w: self(w) / other(w)
             return Bandpass(tp, 'nm', blue_limit=blue_limit, red_limit=red_limit, zeropoint=None,
                             _wave_list=wave_list)
@@ -348,19 +321,6 @@
         Note that outside of the wavelength range defined by the `blue_limit` and `red_limit`
         attributes, the throughput is assumed to be zero.
 
-<<<<<<< HEAD
-        @param wave   Wavelength in nanometers.  May be a scalar or a numpy array.
-
-        @returns the dimensionless throughput.
-        """
-        # If list-like, make it an array
-        try:
-            len(wave)
-        except TypeError:
-            return self.func(wave) if (wave >= self.blue_limit and wave <= self.red_limit) else 0.0
-        else: # convert to a numpy array
-            wave = np.array(wave)
-=======
         @param wave   Wavelength in nanometers. (Either a scalar or a numpy array)
 
         @returns the dimensionless throughput.
@@ -372,7 +332,6 @@
             else:
                 return 0.0
         else:
->>>>>>> 97522851
             wgood = (wave >= self.blue_limit) & (wave <= self.red_limit)
             ret = np.zeros(wave.shape, dtype=np.float)
             np.place(ret, wgood, self.func(wave[wgood]))
