--- conflicted
+++ resolved
@@ -76,25 +76,11 @@
     Initialization
     --------------
     
-<<<<<<< HEAD
-        >>> interpolated_image = galsim.InterpolatedImage(image, x_interpolant = None,
-                                                          k_interpolant = None,
-                                                          normalization = 'flux', dx = None,
-                                                          flux = None, pad_factor = 0.,
-                                                          noise_pad = 0., 
-                                                          override_var = None,
-                                                          rng = None,
-                                                          pad_image = None,
-                                                          calculate_stepk = True,
-                                                          calculate_maxk = True,
-                                                          use_cache = True)
-=======
         >>> interpolated_image = galsim.InterpolatedImage(
                 image, x_interpolant = None, k_interpolant = None, normalization = 'flux',
                 dx = None, flux = None, pad_factor = 0., min_pad_factor = 0, noise_pad = 0.,
                 rng = None, pad_image = None, calculate_stepk = True, calculate_maxk = True,
                 use_cache = True)
->>>>>>> 5526d8b6
 
     Initializes interpolated_image as a galsim.InterpolatedImage() instance.
 
@@ -263,11 +249,7 @@
 
     # --- Public Class methods ---
     def __init__(self, image, x_interpolant = None, k_interpolant = None, normalization = 'flux',
-<<<<<<< HEAD
-                 dx = None, flux = None, pad_factor = 0., noise_pad = 0., override_var = None, 
-=======
                  dx = None, flux = None, pad_factor = 0., min_pad_size=0, noise_pad = 0.,
->>>>>>> 5526d8b6
                  rng = None, pad_image = None, calculate_stepk=True, calculate_maxk=True,
                  use_cache=True, use_true_center=True, offset=None, gsparams=None):
 
@@ -431,13 +413,6 @@
         """A helper function that builds the pad_image from the given noise_pad specification.
         """
         import numpy as np
-<<<<<<< HEAD
-
-        # Build the pad image
-        if pad_factor <= 0.:
-            pad_factor = galsim._galsim.getDefaultPadFactor()
-=======
->>>>>>> 5526d8b6
         padded_size = int(np.ceil(np.max(self.orig_image.array.shape) * pad_factor))
         if isinstance(self.orig_image, galsim.BaseImageF):
             pad_image = galsim.ImageF(padded_size, padded_size)
