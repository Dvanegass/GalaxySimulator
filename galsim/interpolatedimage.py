# Copyright (c) 2012-2017 by the GalSim developers team on GitHub
# https://github.com/GalSim-developers
#
# This file is part of GalSim: The modular galaxy image simulation toolkit.
# https://github.com/GalSim-developers/GalSim
#
# GalSim is free software: redistribution and use in source and binary forms,
# with or without modification, are permitted provided that the following
# conditions are met:
#
# 1. Redistributions of source code must retain the above copyright notice, this
#    list of conditions, and the disclaimer given in the accompanying LICENSE
#    file.
# 2. Redistributions in binary form must reproduce the above copyright notice,
#    this list of conditions, and the disclaimer given in the documentation
#    and/or other materials provided with the distribution.
#
"""@file interpolatedimage.py

InterpolatedImage is a class that allows one to treat an image as a profile.
"""

from past.builtins import basestring
import numpy as np
<<<<<<< HEAD
import math

from .gsobject import GSObject
from .gsparams import GSParams
from .image import Image
from .bounds import _BoundsI
from .position import PositionD
from .interpolant import Quintic, Interpolant
from .utilities import convert_interpolant, lazy_property, doc_inherit
from .random import BaseDeviate
=======
from .gsobject import GSObject
from .gsparams import GSParams
from .image import Image
from .interpolant import Quintic, Interpolant
from .utilities import convert_interpolant
>>>>>>> 40932c3f
from . import _galsim
from . import fits

class InterpolatedImage(GSObject):
    """A class describing non-parametric profiles specified using an Image, which can be
    interpolated for the purpose of carrying out transformations.

    The InterpolatedImage class is useful if you have a non-parametric description of an object as
    an Image, that you wish to manipulate / transform using GSObject methods such as shear(),
    magnify(), shift(), etc.  Note that when convolving an InterpolatedImage, the use of real-space
    convolution is not recommended, since it is typically a great deal slower than Fourier-space
    convolution for this kind of object.

    There are three options for determining the flux of the profile.  First, you can simply
    specify a `flux` value explicitly.  Or there are two ways to get the flux from the image
    directly.  If you set `normalization = 'flux'`, the flux will be taken as the sum of the
    pixel values.  This corresponds to an image that was drawn with `drawImage(method='no_pixel')`.
    This is the default if flux is not given.  The other option, `normalization = 'sb'` treats
    the pixel values as samples of the surface brightness profile at each location.  This
    corresponds to an image drawn with `drawImage(method='sb')`.

    You can also use images that were drawn with one of the pixel-integrating methods ('auto',
    'fft', or 'real_space'); however, the resulting profile will not correspond to the one
    that was used to call `drawImage`.  The integration over the pixel is equivalent to convolving
    the original profile by a Pixel and then drawing with `method='no_pixel'`.  So if you use
    such an image with InterpolatedImage, the resulting profile will include the Pixel convolution
    already.  As such, if you use it as a PSF for example, then the final objects convolved by
    this PSF will already include the pixel convolution, so you should draw them using
    `method='no_pixel'`.

    If the input Image has a `scale` or `wcs` associated with it, then there is no need to specify
    one as a parameter here.  But if one is provided, that will override any `scale` or `wcs` that
    is native to the Image.

    The user may optionally specify an interpolant, `x_interpolant`, for real-space manipulations
    (e.g., shearing, resampling).  If none is specified, then by default, a Quintic interpolant is
    used.  The user may also choose to specify two quantities that can affect the Fourier space
    convolution: the k-space interpolant (`k_interpolant`) and the amount of padding to include
    around the original images (`pad_factor`).  The default values for `x_interpolant`,
    `k_interpolant`, and `pad_factor` were chosen based on the tests of branch #389 to reach good
    accuracy without being excessively slow.  Users should be particularly wary about changing
    `k_interpolant` and `pad_factor` from the defaults without careful testing.  The user is given
    complete freedom to choose interpolants and pad factors, and no warnings are raised when the
    code is modified to choose some combination that is known to give significant error.  More
    details can be found in http://arxiv.org/abs/1401.2636, especially table 1, and in comment
    https://github.com/GalSim-developers/GalSim/issues/389#issuecomment-26166621 and the following
    comments.

    The user can choose to pad the image with a noise profile if desired.  To do so, specify
    the target size for the noise padding in `noise_pad_size`, and specify the kind of noise
    to use in `noise_pad`.  The `noise_pad` option may be a Gaussian random noise of some variance,
    or a Gaussian but correlated noise field that is specified either as a CorrelatedNoise
    instance, an Image (from which a correlated noise model is derived), or a string (interpreted
    as a filename containing an image to use for deriving a CorrelatedNoise).  The user can also
    pass in a random number generator to be used for noise generation.  Finally, the user can pass
    in a `pad_image` for deterministic image padding.

    By default, the InterpolatedImage recalculates the Fourier-space step and number of points to
    use for further manipulations, rather than using the most conservative possibility.  For typical
    objects representing galaxies and PSFs this can easily make the difference between several
    seconds (conservative) and 0.04s (recalculated).  However, the user can turn off this option,
    and may especially wish to do so when using images that do not contain a high S/N object - e.g.,
    images of noise fields.

    Initialization
    --------------

        >>> interpolated_image = galsim.InterpolatedImage(
                image, x_interpolant=None, k_interpolant=None, normalization='flux', scale=None,
                wcs=None, flux=None, pad_factor=4., noise_pad_size=0, noise_pad=0., use_cache=True,
                pad_image=None, rng=None, calculate_stepk=True, calculate_maxk=True,
                use_true_center=True, offset=None, hdu=None)

    Initializes `interpolated_image` as an InterpolatedImage instance.

    For comparison of the case of padding with noise or zero when the image itself includes noise,
    compare `im1` and `im2` from the following code snippet (which can be executed from the
    examples/ directory):

        >>> image = galsim.fits.read('data/147246.0_150.416558_1.998697_masknoise.fits')
        >>> int_im1 = galsim.InterpolatedImage(image)
        >>> int_im2 = galsim.InterpolatedImage(image, noise_pad='data/blankimg.fits')
        >>> im1 = galsim.ImageF(1000,1000)
        >>> im2 = galsim.ImageF(1000,1000)
        >>> int_im1.drawImage(im1, method='no_pixel')
        >>> int_im2.drawImage(im2, method='no_pixel')

    Examination of these two images clearly shows how padding with a correlated noise field that is
    similar to the one in the real data leads to a more reasonable appearance for the result when
    re-drawn at a different size.

    @param image            The Image from which to construct the object.
                            This may be either an Image instance or a string indicating a fits
                            file from which to read the image.  In the latter case, the `hdu`
                            kwarg can be used to specify a particular HDU in that file.
    @param x_interpolant    Either an Interpolant instance or a string indicating which real-space
                            interpolant should be used.  Options are 'nearest', 'sinc', 'linear',
                            'cubic', 'quintic', or 'lanczosN' where N should be the integer order
                            to use. [default: galsim.Quintic()]
    @param k_interpolant    Either an Interpolant instance or a string indicating which k-space
                            interpolant should be used.  Options are 'nearest', 'sinc', 'linear',
                            'cubic', 'quintic', or 'lanczosN' where N should be the integer order
                            to use.  We strongly recommend leaving this parameter at its default
                            value; see text above for details.  [default: galsim.Quintic()]
    @param normalization    Two options for specifying the normalization of the input Image:
                              "flux" or "f" means that the sum of the pixels is normalized
                                  to be equal to the total flux.
                              "surface brightness" or "sb" means that the pixels sample
                                  the surface brightness distribution at each location.
                            This is overridden if you specify an explicit flux value.
                            [default: "flux"]
    @param scale            If provided, use this as the pixel scale for the Image; this will
                            override the pixel scale stored by the provided Image, in any.
                            If `scale` is `None`, then take the provided image's pixel scale.
                            [default: None]
    @param wcs              If provided, use this as the wcs for the image.  At most one of `scale`
                            or `wcs` may be provided. [default: None]
    @param flux             Optionally specify a total flux for the object, which overrides the
                            implied flux normalization from the Image itself. [default: None]
    @param pad_factor       Factor by which to pad the Image with zeros.  We strongly recommend
                            leaving this parameter at its default value; see text above for
                            details.  [default: 4]
    @param noise_pad_size   If provided, the image will be padded out to this size (in arcsec) with
                            the noise specified by `noise_pad`. This is important if you are
                            planning to whiten the resulting image.  You want to make sure that the
                            noise-padded image is larger than the postage stamp onto which you are
                            drawing this object.  [default: None]
    @param noise_pad        Noise properties to use when padding the original image with
                            noise.  This can be specified in several ways:
                               (a) as a float, which is interpreted as being a variance to use when
                                   padding with uncorrelated Gaussian noise;
                               (b) as a galsim.CorrelatedNoise, which contains information about the
                                   desired noise power spectrum - any random number generator passed
                                   to the `rng` keyword will take precedence over that carried in an
                                   input CorrelatedNoise instance;
                               (c) as an Image of a noise field, which is used to calculate
                                   the desired noise power spectrum; or
                               (d) as a string which is interpreted as a filename containing an
                                   example noise field with the proper noise power spectrum (as an
                                   Image in the first HDU).
                            It is important to keep in mind that the calculation of the correlation
                            function that is internally stored within a CorrelatedNoise object is a
                            non-negligible amount of overhead, so the recommended means of
                            specifying a correlated noise field for padding are (b) or (d).  In the
                            case of (d), if the same file is used repeatedly, then the `use_cache`
                            keyword (see below) can be used to prevent the need for repeated
                            CorrelatedNoise initializations.
                            [default: 0, i.e., pad with zeros]
    @param use_cache        Specify whether to cache `noise_pad` read in from a file to save having
                            to build a CorrelatedNoise object repeatedly from the same image.
                            [default: True]
    @param rng              If padding by noise, the user can optionally supply the random noise
                            generator to use for drawing random numbers as `rng` (may be any kind of
                            BaseDeviate object).  Such a user-input random number generator
                            takes precedence over any stored within a user-input CorrelatedNoise
                            instance (see the `noise_pad` parameter).
                            If `rng=None`, one will be automatically created, using the time as a
                            seed. [default: None]
    @param pad_image        Image to be used for deterministically padding the original image.  This
                            can be specified in two ways:
                               (a) as an Image; or
                               (b) as a string which is interpreted as a filename containing an
                                   image to use (in the first HDU).
                            The `pad_image` scale or wcs is ignored.  It uses the same scale or
                            wcs for both the `image` and the `pad_image`.
                            The user should be careful to ensure that the image used for padding
                            has roughly zero mean.  The purpose of this keyword is to allow for a
                            more flexible representation of some noise field around an object; if
                            the user wishes to represent the sky level around an object, they
                            should do that after they have drawn the final image instead.
                            [default: None]
    @param calculate_stepk  Specify whether to perform an internal determination of the extent of
                            the object being represented by the InterpolatedImage; often this is
                            useful in choosing an optimal value for the stepsize in the Fourier
                            space lookup table.
                            If you know a priori an appropriate maximum value for `stepk`, then
                            you may also supply that here instead of a bool value, in which case
                            the `stepk` value is still calculated, but will not go above the
                            provided value.
                            [default: True]
    @param calculate_maxk   Specify whether to perform an internal determination of the highest
                            spatial frequency needed to accurately render the object being
                            represented by the InterpolatedImage; often this is useful in choosing
                            an optimal value for the extent of the Fourier space lookup table.
                            If you know a priori an appropriate maximum value for `maxk`, then
                            you may also supply that here instead of a bool value, in which case
                            the `maxk` value is still calculated, but will not go above the
                            provided value.
                            [default: True]
    @param use_true_center  Similar to the same parameter in the GSObject.drawImage() function,
                            this sets whether to use the true center of the provided image as the
                            center of the profile (if `use_true_center=True`) or the nominal
                            center given by image.center (if `use_true_center=False`)
                            [default: True]
    @param offset           The location in the input image to use as the center of the profile.
                            This should be specified relative to the center of the input image
                            (either the true center if `use_true_center=True`, or the nominal
                            center if `use_true_center=False`).  [default: None]
    @param gsparams         An optional GSParams argument.  See the docstring for GSParams for
                            details. [default: None]
    @param hdu              When reading in an Image from a file, this parameter can be used to
                            select a particular HDU in the file. [default: None]

    Methods
    -------

    There are no additional methods for InterpolatedImage beyond the usual GSObject methods.
    """
    _req_params = { 'image' : str }
    _opt_params = {
        'x_interpolant' : str ,
        'k_interpolant' : str ,
        'normalization' : str ,
        'scale' : float ,
        'flux' : float ,
        'pad_factor' : float ,
        'noise_pad_size' : float ,
        'noise_pad' : str ,
        'pad_image' : str ,
        'calculate_stepk' : bool ,
        'calculate_maxk' : bool ,
        'use_true_center' : bool ,
        'hdu' : int
    }
    _single_params = []
    _takes_rng = True
    _cache_noise_pad = {}

    _has_hard_edges = False
    _is_axisymmetric = False
    _is_analytic_x = True
    _is_analytic_k = True

    def __init__(self, image, x_interpolant=None, k_interpolant=None, normalization='flux',
                 scale=None, wcs=None, flux=None, pad_factor=4., noise_pad_size=0, noise_pad=0.,
                 rng=None, pad_image=None, calculate_stepk=True, calculate_maxk=True,
                 use_cache=True, use_true_center=True, offset=None, gsparams=None,
                 _force_stepk=0., _force_maxk=0., hdu=None):

        from .wcs import BaseWCS, PixelScale

        from .wcs import BaseWCS, PixelScale
        from .random import BaseDeviate

        # If the "image" is not actually an image, try to read the image as a file.
        if not isinstance(image, Image):
            image = fits.read(image, hdu=hdu)

        # make sure image is really an image and has a float type
        if image.dtype != np.float32 and image.dtype != np.float64:
            raise ValueError("Supplied image does not have dtype of float32 or float64!")

        # it must have well-defined bounds, otherwise seg fault in SBInterpolatedImage constructor
        if not image.bounds.isDefined():
            raise ValueError("Supplied image does not have bounds defined!")

        # check what normalization was specified for the image: is it an image of surface
        # brightness, or flux?
        if not normalization.lower() in ("flux", "f", "surface brightness", "sb"):
            raise ValueError(("Invalid normalization requested: '%s'. Expecting one of 'flux', "+
                              "'f', 'surface brightness', or 'sb'.") % normalization)

        # set up the interpolants if none was provided by user, or check that the user-provided ones
        # are of a valid type
        if x_interpolant is None:
<<<<<<< HEAD
            self._x_interpolant = Quintic(tol=1e-4)
        else:
            self._x_interpolant = convert_interpolant(x_interpolant)
        if k_interpolant is None:
            self._k_interpolant = Quintic(tol=1e-4)
        else:
            self._k_interpolant = convert_interpolant(k_interpolant)
=======
            self.x_interpolant = Quintic(tol=1e-4)
        else:
            self.x_interpolant = convert_interpolant(x_interpolant)
        if k_interpolant is None:
            self.k_interpolant = Quintic(tol=1e-4)
        else:
            self.k_interpolant = convert_interpolant(k_interpolant)
>>>>>>> 40932c3f

        # Store the image as an attribute and make sure we don't change the original image
        # in anything we do here.  (e.g. set scale, etc.)
        self._image = image._view()
        self._image.setCenter(0,0)
        self._gsparams = GSParams.check(gsparams)

        # Set the wcs if necessary
        if scale is not None:
            if wcs is not None:
                raise TypeError("Cannot provide both scale and wcs to InterpolatedImage")
<<<<<<< HEAD
            self._image.wcs = PixelScale(scale)
=======
            self.image.wcs = PixelScale(scale)
>>>>>>> 40932c3f
        elif wcs is not None:
            if not isinstance(wcs, BaseWCS):
                raise TypeError("wcs parameter is not a galsim.BaseWCS instance")
            self._image.wcs = wcs
        elif self._image.wcs is None:
            raise ValueError("No information given with Image or keywords about pixel scale!")

<<<<<<< HEAD
        # Figure out the offset to apply based on the original image (not the padded one).
        # We will apply this below in _sbp.
        offset = self._parse_offset(offset)
        self._offset = self._fix_offset(self._image.bounds, offset, use_true_center)

        im_cen = image.true_center if use_true_center else image.center
        self._wcs = self._image.wcs.local(image_pos=im_cen)

        # Build the fully padded real-space image according to the various pad options.
        self._buildRealImage(pad_factor, pad_image, noise_pad_size, noise_pad, rng, use_cache)
        self._image_flux = np.sum(self._image.array, dtype=float)

        # I think the only things that will mess up if flux == 0 are the
        # calculateStepK and calculateMaxK functions, and rescaling the flux to some value.
        if (calculate_stepk or calculate_maxk or flux is not None) and self._image_flux == 0.:
            raise RuntimeError("This input image has zero total flux. "
                               "It does not define a valid surface brightness profile.")

        # Process the different options for flux, stepk, maxk
        self._flux = self._getFlux(flux, normalization)
        self._stepk = self._getStepK(calculate_stepk, _force_stepk)
        self._maxk = self._getMaxK(calculate_maxk, _force_maxk)


    @lazy_property
    def _sbp(self):
        min_scale = self._wcs._minScale()
        max_scale = self._wcs._maxScale()
        self._sbii = _galsim.SBInterpolatedImage(
                self._xim._image, self._image.bounds._b, self._pad_image.bounds._b,
                self._x_interpolant._i, self._k_interpolant._i,
                self._stepk*min_scale,
                self._maxk*max_scale,
                self.gsparams._gsp)

        self._sbp = self._sbii  # Temporary.  Will overwrite this with the return value.

        # Apply the offset
        prof = self
        if self._offset != PositionD(0,0):
            prof = prof._shift(-self._offset)  # Opposite direction of what drawImage does.

        # Bring the profile from image coordinates into world coordinates
        prof = self._wcs._profileToWorld(prof)

        # If the user specified a flux, then set to that flux value.
        if self._flux != self._image_flux:
            prof *= self._flux / self._image_flux

        return prof._sbp

    @property
    def x_interpolant(self):
        return self._x_interpolant

    @property
    def k_interpolant(self):
        return self._k_interpolant

    @property
    def image(self):
        return self._image

    def _buildRealImage(self, pad_factor, pad_image, noise_pad_size, noise_pad, rng, use_cache):
=======
        # Set up the GaussianDeviate if not provided one, or check that the user-provided one is
        # of a valid type.
        if rng is None:
            if noise_pad: rng = BaseDeviate()
        elif not isinstance(rng, BaseDeviate):
            raise TypeError("rng provided to InterpolatedImage constructor is not a BaseDeviate")
>>>>>>> 40932c3f

        # Check that given pad_image is valid:
        if pad_image:
            if isinstance(pad_image, basestring):
                pad_image = fits.read(pad_image)
<<<<<<< HEAD
            else:
                pad_image = pad_image._view()
=======
>>>>>>> 40932c3f
            if not isinstance(pad_image, Image):
                raise ValueError("Supplied pad_image is not an Image!")
            if pad_image.dtype != np.float32 and pad_image.dtype != np.float64:
                raise ValueError("Supplied pad_image is not one of the allowed types!")

        if pad_factor <= 0.:
            raise ValueError("Invalid pad_factor <= 0 in InterpolatedImage")

        # Convert noise_pad_size from arcsec to pixels according to the local wcs.
        # Use the minimum scale, since we want to make sure noise_pad_size is
        # as large as we need in any direction.
        if noise_pad_size:
<<<<<<< HEAD
            noise_pad_size = int(math.ceil(noise_pad_size / self._wcs._minScale()))
            noise_pad_size = Image.good_fft_size(noise_pad_size)

        # The size of the final padded image is the largest of the various size specifications
        pad_size = max(self._image.array.shape)
        if pad_factor > 1.:
            pad_size = int(math.ceil(pad_factor * pad_size))
=======
            import math
            # Convert from arcsec to pixels according to the local wcs.
            # Use the minimum scale, since we want to make sure noise_pad_size is
            # as large as we need in any direction.
            noise_pad_size = int(math.ceil(noise_pad_size / min_scale))
            # Round up to a good size for doing FFTs
            noise_pad_size = Image.good_fft_size(noise_pad_size)
            if noise_pad_size <= min(self.image.array.shape):
                # Don't need any noise padding in this case.
                noise_pad_size = 0
            elif noise_pad_size < max(self.image.array.shape):
                noise_pad_size = max(self.image.array.shape)

        # See if we need to pad out the image with either a pad_image or noise_pad
>>>>>>> 40932c3f
        if noise_pad_size:
            pad_size = max(pad_size, noise_pad_size)
        if pad_image:
            pad_image.setCenter(0,0)
            pad_size = max(pad_size, *pad_image.array.shape)
        # And round up to a good fft size
        pad_size = Image.good_fft_size(pad_size)

        self._xim = Image(pad_size, pad_size, dtype=self._image.dtype, wcs=self._wcs)
        self._xim.setCenter(0,0)

        # If requested, fill (some of) this image with noise padding.
        nz_bounds = self._image.bounds
        if noise_pad_size > 0 and noise_pad is not None:
            # This is a bit involved, so pass this off to another helper function.
            b = self._buildNoisePadImage(noise_pad_size, noise_pad, rng, use_cache)
            nz_bounds += b

<<<<<<< HEAD
        # The the user gives us a pad image to use, fill the relevane portion with that.
        if pad_image:
            assert self._xim.bounds.includes(pad_image.bounds)
            self._xim[pad_image.bounds] = pad_image
            nz_bounds += pad_image.bounds
=======
            pad_image = new_pad_image

        elif pad_image:
            # Just make sure pad_image is the right type
            pad_image = Image(pad_image, dtype=image.dtype)
>>>>>>> 40932c3f

        # Now place the given image in the center of the padding image:
        assert self._xim.bounds.includes(self._image.bounds)
        self._xim[self._image.bounds] = self._image
        self._xim.wcs = self._wcs

        # And update the _image to be that portion of the full real image rather than the
        # input image.
        self._image = self._xim[self._image.bounds]

        # These next two allow for easy pickling/repring.  We don't need to serialize all the
        # zeros around the edge.  But we do need to keep any non-zero padding as a pad_image.
        self._pad_image = self._xim[nz_bounds]
        #self._pad_factor = (max(self._xim.array.shape)-1.e-6) / max(self._image.array.shape)
        self._pad_factor = pad_factor

    def _buildNoisePadImage(self, noise_pad_size, noise_pad, rng, use_cache):
        """A helper function that builds the `pad_image` from the given `noise_pad` specification.
        """
        from .random import BaseDeviate
        from .noise import GaussianNoise
        from .correlatednoise import _BaseCorrelatedNoise, CorrelatedNoise

        # Make sure we make rng a BaseDeviate if rng is None
        rng = BaseDeviate(rng)

        # Figure out what kind of noise to apply to the image
        try:
            noise_pad = float(noise_pad)
            if noise_pad < 0.:
                raise ValueError("Noise variance cannot be negative!")
            noise = GaussianNoise(rng, sigma = np.sqrt(noise_pad))

        except (TypeError, ValueError):
            if isinstance(noise_pad, _BaseCorrelatedNoise):
                noise = noise_pad.copy(rng=rng)
            elif isinstance(noise_pad, Image):
                noise = CorrelatedNoise(noise_pad, rng)
            elif use_cache and noise_pad in InterpolatedImage._cache_noise_pad:
                noise = InterpolatedImage._cache_noise_pad[noise_pad]
                if rng:
                    # Make sure that we are using a specified RNG by resetting that in this cached
                    # CorrelatedNoise instance, otherwise preserve the cached RNG
                    noise = noise.copy(rng=rng)
            elif isinstance(noise_pad, basestring):
                noise = CorrelatedNoise(fits.read(noise_pad), rng)
                if use_cache:
                    InterpolatedImage._cache_noise_pad[noise_pad] = noise
            else:
                raise ValueError(
                    "Input noise_pad must be a float/int, a CorrelatedNoise, Image, or filename "+
                    "containing an image to use to make a CorrelatedNoise!")

        # Find the portion of xim to fill with noise.
        # It's allowed for the noise padding to not cover the whole pad image
        half_size = noise_pad_size // 2
        b = _BoundsI(-half_size, -half_size + noise_pad_size-1,
                     -half_size, -half_size + noise_pad_size-1)
        assert self._xim.bounds.includes(b)
        noise_image = self._xim[b]
        # Add the noise
        noise_image.addNoise(noise)
        return b

    def _getFlux(self, flux, normalization):
        # If the user specified a surface brightness normalization for the input Image, then
        # need to rescale flux by the pixel area to get proper normalization.
        if flux is None:
            flux = self._image_flux
            if normalization.lower() in ['surface brightness','sb']:
                flux *= self._wcs.pixelArea()
        return flux

    def _getStepK(self, calculate_stepk, _force_stepk):
        # GalSim cannot automatically know what stepK and maxK are appropriate for the
        # input image.  So it is usually worth it to do a manual calculation (below).
        #
        # However, there is also a hidden option to force it to use specific values of stepK and
        # maxK (caveat user!).  The values of _force_stepk and _force_maxk should be provided in
        # terms of physical scale, e.g., for images that have a scale length of 0.1 arcsec, the
        # stepK and maxK should be provided in units of 1/arcsec.  Then we convert to the 1/pixel
        # units required by the C++ layer below.  Also note that profile recentering for even-sized
        # images (see the ._fix_offset step below) leads to automatic reduction of stepK slightly
        # below what is provided here, while maxK is preserved.
        if _force_stepk > 0.:
<<<<<<< HEAD
            return _force_stepk
        elif calculate_stepk:
=======
            calculate_stepk = False
            _force_stepk *= min_scale
        if _force_maxk > 0.:
            calculate_maxk = False
            _force_maxk *= max_scale

        # Due to floating point rounding errors, for pickling it's necessary to store the exact
        # _force_maxk and _force_stepk used to create the SBInterpolatedImage, as opposed to the
        # values before being scaled by min_scale and max_scale.  So we do that via the
        # _serialize_maxk and _serialize_stepk hidden kwargs, which should only get used during
        # pickling.
        if _serialize_stepk is not None:
            calculate_stepk = False
            _force_stepk = _serialize_stepk
        if _serialize_maxk is not None:
            calculate_maxk = False
            _force_maxk = _serialize_maxk

        # Save these values for pickling
        self._pad_image = pad_image
        self._pad_factor = pad_factor
        self._gsparams = GSParams.check(gsparams)

        # Make the SBInterpolatedImage out of the image.
        sbii = _galsim.SBInterpolatedImage(
                pad_image._image, self.x_interpolant._i, self.k_interpolant._i, pad_factor,
                _force_stepk, _force_maxk, self.gsparams._gsp)

        # I think the only things that will mess up if flux == 0 are the
        # calculateStepK and calculateMaxK functions, and rescaling the flux to some value.
        if (calculate_stepk or calculate_maxk or flux is not None) and sbii.getFlux() == 0.:
            raise RuntimeError("This input image has zero total flux. "
                               "It does not define a valid surface brightness profile.")

        if calculate_stepk:
>>>>>>> 40932c3f
            if calculate_stepk is True:
                im = self._image
            else:
                # If not a bool, then value is max_stepk
                R = int(math.ceil(math.pi / calculate_stepk))
                b = _BoundsI(-R, R, -R, R)
                b = self._image.bounds & b
                im = self._image[b]
            thresh = (1.-self.gsparams.folding_threshold) * self._image_flux
            R = _galsim.CalculateSizeContainingFlux(self._image._image, thresh)
        else:
            R = np.max(self._image.array.shape) / 2. - 0.5
        return self._getSimpleStepK(R)

    def _getSimpleStepK(self, R):
        min_scale = self._wcs._minScale()
        # Add xInterp range in quadrature just like convolution:
        R2 = self._x_interpolant.xrange
        R = math.hypot(R, R2)
        stepk = math.pi / (R * min_scale)
        return stepk

    def _getMaxK(self, calculate_maxk, _force_maxk):
        max_scale = self._wcs._maxScale()
        if _force_maxk > 0.:
            return _force_maxk
        elif calculate_maxk:
            self._maxk = 0.
            self._sbp
            if calculate_maxk is True:
                self._sbii.calculateMaxK(0.)
            else:
                # If not a bool, then value is max_maxk
                self._sbii.calculateMaxK(float(calculate_maxk))
            self.__dict__.pop('_sbp')  # Need to remake it.
            return self._sbii.maxK() / max_scale
        else:
<<<<<<< HEAD
            return self._x_interpolant.krange / max_scale
 
    def __eq__(self, other):
        return (isinstance(other, InterpolatedImage) and
                self._xim == other._xim and
=======
            self._offset = None

        # Bring the profile from image coordinates into world coordinates
        prof = local_wcs._profileToWorld(prof)

        # If the user specified a flux, then set to that flux value.
        if flux is not None:
            prof = prof.withFlux(float(flux))

        # Now, in order for these to pickle correctly if they are the "original" object in a
        # Transform object, we need to hide the current transformation.  An easy way to do that
        # is to hide the _sbp in an SBAdd object.
        self._sbp = _galsim.SBAdd([prof._sbp], self.gsparams._gsp)

    def buildNoisePadImage(self, noise_pad_size, noise_pad, rng):
        """A helper function that builds the `pad_image` from the given `noise_pad` specification.
        """
        from .noise import GaussianNoise
        from .correlatednoise import _BaseCorrelatedNoise, CorrelatedNoise
        # Make it with the same dtype as the image
        pad_image = Image(noise_pad_size, noise_pad_size, dtype=self.image.dtype)

        # Figure out what kind of noise to apply to the image
        if isinstance(noise_pad, float):
            noise = GaussianNoise(rng, sigma = np.sqrt(noise_pad))
        elif isinstance(noise_pad, _BaseCorrelatedNoise):
            noise = noise_pad.copy(rng=rng)
        elif isinstance(noise_pad, Image):
            noise = CorrelatedNoise(noise_pad, rng)
        elif self.use_cache and noise_pad in InterpolatedImage._cache_noise_pad:
            noise = InterpolatedImage._cache_noise_pad[noise_pad]
            if rng:
                # Make sure that we are using a specified RNG by resetting that in this cached
                # CorrelatedNoise instance, otherwise preserve the cached RNG
                noise = noise.copy(rng=rng)
        elif isinstance(noise_pad, basestring):
            noise = CorrelatedNoise(fits.read(noise_pad), rng)
            if self.use_cache:
                InterpolatedImage._cache_noise_pad[noise_pad] = noise
        else:
            raise ValueError(
                "Input noise_pad must be a float/int, a CorrelatedNoise, Image, or filename "+
                "containing an image to use to make a CorrelatedNoise!")
        # Add the noise
        pad_image.addNoise(noise)

        return pad_image

    def __eq__(self, other):
        return (isinstance(other, InterpolatedImage) and
                self._pad_image == other._pad_image and
>>>>>>> 40932c3f
                self.x_interpolant == other.x_interpolant and
                self.k_interpolant == other.k_interpolant and
                self.flux == other.flux and
                self._offset == other._offset and
                self.gsparams == other.gsparams and
                self._stepk == other._stepk and
                self._maxk == other._maxk)

    def __hash__(self):
        # Definitely want to cache this, since the size of the image could be large.
        if not hasattr(self, '_hash'):
            self._hash = hash(("galsim.InterpolatedImage", self.x_interpolant, self.k_interpolant,
                               self.flux, self._offset, self.gsparams, self._stepk, self._maxk,
                               self._xim.bounds, self._xim.wcs))
            # Just hash the diagonal.  Much faster, and usually is unique enough.
            # (Let python handle collisions as needed if multiple similar IIs are used as keys.)
            self._hash ^= hash(tuple(np.diag(self._pad_image.array)))
        return self._hash

    def __repr__(self):
        s = 'galsim.InterpolatedImage(%r, %r, %r'%(
                self._image, self.x_interpolant, self.k_interpolant)
        # Most things we keep even if not required, but the pad_image is large, so skip it
        # if it's really just the same as the main image.
        if self._pad_image.bounds != self._image.bounds:
            s += ', pad_image=%r'%(self._pad_image)
        s += ', pad_factor=%f, flux=%r, offset=%r'%(self._pad_factor, self.flux, self._offset)
        s += ', use_true_center=False, gsparams=%r, _force_stepk=%r, _force_maxk=%r)'%(
                self.gsparams, self._stepk, self._maxk)
        return s

    def __str__(self): return 'galsim.InterpolatedImage(image=%s, flux=%s)'%(self.image, self.flux)

    def __getstate__(self):
        d = self.__dict__.copy()
        d.pop('_sbii',None)
        d.pop('_sbp',None)
        # Only pickle _pad_image.  Not _xim or _image
        d['_xim_bounds'] = self._xim.bounds
        d['_image_bounds'] = self._image.bounds
        d.pop('_xim',None)
        d.pop('_image',None)
        return d

    def __setstate__(self, d):
        xim_bounds = d.pop('_xim_bounds')
        image_bounds = d.pop('_image_bounds')
        self.__dict__ = d
        if self._pad_factor <= 1.:
            self._xim = self._pad_image
        else:
            self._xim = Image(xim_bounds, wcs=self._wcs, dtype=self._pad_image.dtype)
            self._xim[self._pad_image.bounds] = self._pad_image
        self._image = self._xim[image_bounds]

    @property
    def _centroid(self):
        return self._sbp.centroid()

    @property
    def _positive_flux(self):
        return self._sbp.getPositiveFlux()

    @property
    def _negative_flux(self):
        return self._sbp.getNegativeFlux()

    @property
    def _max_sb(self):
        return self._sbp.maxSB()

    @doc_inherit
    def _xValue(self, pos):
        return self._sbp.xValue(pos._p)

    @doc_inherit
    def _kValue(self, kpos):
        return self._sbp.kValue(kpos._p)

    @doc_inherit
    def _shoot(self, photons, ud):
        self._sbp.shoot(photons._pa, ud._rng)

    @doc_inherit
    def _drawReal(self, image):
        self._sbp.draw(image._image, image.scale)

    @doc_inherit
    def _drawKImage(self, image):
        self._sbp.drawK(image._image, image.scale)


def _InterpolatedImage(image, x_interpolant, k_interpolant,
                       use_true_center=True, offset=None, gsparams=None,
                       force_stepk=0., force_maxk=0.):
    """Approximately equivalent to InterpolatedImage, but with fewer options and no sanity checks.

    Some notable reductions in functionality relative to InterpolatedImage:

    1. There are no padding options. The image must be provided with all padding already applied.
    2. The stepk and maxk values will not be calculated.  If you want to use values for these other
       than the default, you may provide them as force_stepk and force_maxk.  Otherwise
       stepk ~= 2pi / image_size and max_k ~= 2pi / pixel_scale.
    3. The flux is just the flux of the image.  It cannot be rescaled to a different flux value.
    4. The input image must have a defined wcs.

    @param image            The Image from which to construct the object.
    @param x_interpolant    An Interpolant instance for real-space interpolation.
    @param k_interpolant    An Interpolant instance for k-space interpolation.
    @param use_true_center  Whether to use the true center of the provided image as the center
                            of the profile. [default: True]
    @param offset           The location in the input image to use as the center of the profile.
                            [default: None]
    @param gsparams         An optional GSParams argument. [default: None]
    @param force_stepk      A stepk value to use rather than the default value. [default: 0.]
    @param force_maxk       A maxk value to use rather than the default value. [default: 0.]

    @returns an InterpolatedImage instance
    """
    ret = InterpolatedImage.__new__(InterpolatedImage)

    # We need to set all the various attributes that are expected to be in an InterpolatedImage:
<<<<<<< HEAD
    ret._x_interpolant = x_interpolant
    ret._k_interpolant = k_interpolant
    ret._image = image._view()
    ret._gsparams = GSParams.check(gsparams)
=======
    ret.image = image.copy()
    ret.x_interpolant = x_interpolant
    ret.k_interpolant = k_interpolant
    ret.use_cache = True
    ret._pad_image = image
    ret._pad_factor = 1.
    ret._gsparams = GSParams.check(gsparams)

    im_cen = image.true_center if use_true_center else image.center
    local_wcs = image.wcs.local(image_pos = im_cen)
    min_scale = local_wcs._minScale()
    max_scale = local_wcs._maxScale()
    force_stepk *= min_scale
    force_maxk *= max_scale

    ret._sbp = _galsim.SBInterpolatedImage(
            image._image, x_interpolant._i, k_interpolant._i, 1.,
            force_stepk, force_maxk, ret._gsparams._gsp)

    ret._flux = None
    ret._stepk = ret._sbp.stepK() / min_scale
    ret._maxk = ret._sbp.maxK() / max_scale
    ret._serialize_stepk = ret._sbp.stepK()
    ret._serialize_maxk = ret._sbp.maxK()
>>>>>>> 40932c3f

    offset = ret._parse_offset(offset)
    ret._offset = ret._fix_offset(ret._image.bounds, offset, use_true_center)
    im_cen = ret._image.true_center if use_true_center else ret._image.center
    ret._wcs = ret._image.wcs.local(image_pos = im_cen)
    ret._xim = ret._image
    ret._pad_image = ret._image
    ret._pad_factor = 1.
    ret._image_flux = np.sum(ret._image.array, dtype=float)
    ret._flux = ret._image_flux
    ret._stepk = ret._getSimpleStepK(np.max(ret._image.array.shape) / 2. - 0.5)
    ret._maxk = ret._x_interpolant.krange / ret._wcs._maxScale()
    return ret


class InterpolatedKImage(GSObject):
    """A class describing non-parametric profiles specified by samples of their complex Fourier
    transform.

    The InterpolatedKImage class is useful if you have a non-parametric description of the Fourier
    transform of the profile (provided as either a complex Image or two Images giving the real and
    imaginary parts) that you wish to manipulate / transform using GSObject methods such as
    shear(), magnify(), shift(), etc.  Note that neither real-space convolution nor photon-shooting
    of InterpolatedKImages is currently implemented.  Please submit an issue at
    http://github.com/GalSim-developers/GalSim/issues if you require either of these use cases.

    The images required for creating an InterpolatedKImage are precisely those returned by the
    GSObject `.drawKImage()` method.  The `a` and `b` objects in the following command will produce
    essentially equivalent images when drawn with the `.drawImage()` method:

    >>> a = returns_a_GSObject()
    >>> b = galsim.InterpolatedKImage(a.drawKImage())

    The input `kimage` must have dtype=numpy.complex64 or dtype=numpy.complex128, which are also
    known as ImageCF and ImageCD objects respectively.
    The only wcs permitted is a simple PixelScale (or OffsetWCS), in which case `kimage.scale` is
    used for the `stepk` value unless overridden by the `stepk` initialization argument.

    Furthermore, the complex-valued Fourier profile given by `kimage` must be Hermitian, since it
    represents a real-valued real-space profile.  (To see an example of valid input to
    `InterpolatedKImage`, you can look at the output of `drawKImage`).

    The user may optionally specify an interpolant, `k_interpolant`, for Fourier-space
    manipulations (e.g., shearing, resampling).  If none is specified, then by default, a Quintic
    interpolant is used.  The Quintic interpolant has been found to be a good compromise between
    speed and accuracy for real-and Fourier-space interpolation of objects specified by samples of
    their real-space profiles (e.g., in InterpolatedImage), though no extensive testing has been
    performed for objects specified by samples of their Fourier-space profiles (e.g., this
    class).

    Initialization
    --------------

        >>> interpolated_kimage = galsim.InterpolatedKImage(kimage, k_interpolant=None, stepk=0.,
                                                            gsparams=None)

    Initializes `interpolated_kimage` as an InterpolatedKImage instance.

    @param kimage           The complex Image corresponding to the Fourier-space samples.
    @param k_interpolant    Either an Interpolant instance or a string indicating which k-space
                            interpolant should be used.  Options are 'nearest', 'sinc', 'linear',
                            'cubic', 'quintic', or 'lanczosN' where N should be the integer order
                            to use.  [default: galsim.Quintic()]
    @param stepk            By default, the stepk value (the sampling frequency in Fourier-space)
                            of the profile is set by the `scale` attribute of the supplied images.
                            This keyword allows the user to specify a coarser sampling in Fourier-
                            space, which may increase efficiency at the expense of decreasing the
                            separation between neighboring copies of the DFT-rendered real-space
                            profile.  (See the GSParams docstring for the parameter
                            `folding_threshold` for more information). [default: kimage.scale]
    @param gsparams         An optional GSParams argument.  See the docstring for GSParams for
                            details. [default: None]
    @param real_kimage      Optionally, rather than provide kimage, you may provide the real
                            and imaginary parts separately.  These separate real-valued images
                            may be strings, in which case they refer to FITS files from which
                            to read the images. [default: None]
    @param imag_kimage      The imaginary image corresponding to real_kimage. [default: None]
    @param real_hdu         When reading in real_kimage from a file, this parameter can be used to
                            select a particular HDU in the file. [default: None]
    @param imag_hdu         When reading in imag_kimage from a file, this parameter can be used to
                            select a particular HDU in the file. [default: None]

    Methods
    -------

    There are no additional methods for InterpolatedKImage beyond the usual GSObject methods.
    """
    _req_params = { 'real_kimage' : str,
                    'imag_kimage' : str }
    _opt_params = {
        'k_interpolant' : str, 'stepk': float,
        'real_hdu': int, 'imag_hdu': int,
    }
    _single_params = []
    _takes_rng = False

    _has_hard_edges = False
    _is_axisymmetric = False
    _is_analytic_x = False
    _is_analytic_k = True

    def __init__(self, kimage=None, k_interpolant=None, stepk=None, gsparams=None,
                 real_kimage=None, imag_kimage=None, real_hdu=None, imag_hdu=None):
<<<<<<< HEAD
=======
        from .bounds import _BoundsI
>>>>>>> 40932c3f
        if kimage is None:
            if real_kimage is None or imag_kimage is None:
                raise ValueError("Must provide either kimage or real_kimage/imag_kimage")

            # If the "image" is not actually an image, try to read the image as a file.
            if not isinstance(real_kimage, Image):
                real_kimage = fits.read(real_kimage, hdu=real_hdu)
            if not isinstance(imag_kimage, Image):
                imag_kimage = fits.read(imag_kimage, hdu=imag_hdu)

            # make sure real_kimage, imag_kimage are really `Image`s, are floats, and are
            # congruent.
            if not isinstance(real_kimage, Image):
                raise ValueError("Supplied real_kimage is not an Image instance")
            if not isinstance(imag_kimage, Image):
                raise ValueError("Supplied imag_kimage is not an Image instance")
            if real_kimage.bounds != imag_kimage.bounds:
                raise ValueError("Real and Imag kimages must have same bounds.")
            if real_kimage.wcs != imag_kimage.wcs:
                raise ValueError("Real and Imag kimages must have same scale/wcs.")

            kimage = real_kimage + 1j*imag_kimage
        else:
            if real_kimage is not None or imag_kimage is not None:
                raise ValueError("Cannot provide both kimage and real_kimage/imag_kimage")
            if not kimage.iscomplex:
                raise ValueError("Supplied kimage is not complex")

        # Make sure wcs is a PixelScale.
        if kimage.wcs is not None and not kimage.wcs.isPixelScale():
            raise ValueError("kimage wcs must be PixelScale or None.")

        self._kimage = kimage.copy()
        self._gsparams = GSParams.check(gsparams)

        # Check for Hermitian symmetry properties of kimage
        shape = kimage.array.shape
        # If image is even-sized, ignore first row/column since in this case not every pixel has
        # a symmetric partner to which to compare.
        bd = _BoundsI(kimage.xmin + (1 if shape[1]%2==0 else 0),
                      kimage.xmax,
                      kimage.ymin + (1 if shape[0]%2==0 else 0),
                      kimage.ymax)
        if not (np.allclose(kimage[bd].real.array,
                            kimage[bd].real.array[::-1,::-1]) and
                np.allclose(kimage[bd].imag.array,
                            -kimage[bd].imag.array[::-1,::-1])):
            raise ValueError("Real and Imag kimages must form a Hermitian complex matrix.")

        if stepk is None:
            if self._kimage.scale is None:
                # Defaults to 1.0 if no scale is set.
                self._kimage.scale = 1.
            self._stepk = self._kimage.scale
        elif stepk < kimage.scale:
            import warnings
            warnings.warn(
                "Provided stepk is smaller than kimage.scale; overriding with kimage.scale.")
            self._stepk = kimage.scale
        else:
<<<<<<< HEAD
            self._stepk = stepk
=======
            if stepk < kimage.scale:
                import warnings
                warnings.warn(
                    "Provided stepk is smaller than kimage.scale; overriding with kimage.scale.")
                stepk = kimage.scale

        # Default to dk=1
        if stepk is None:
            stepk = 1.
            self._kimage.scale = 1.

        self._stepk = stepk

        stepk_image = stepk / self._kimage.scale  # usually 1, but could be larger

        self._gsparams = GSParams.check(gsparams)
>>>>>>> 40932c3f

        # set up k_interpolant if none was provided by user, or check that the user-provided one
        # is of a valid type
        if k_interpolant is None:
<<<<<<< HEAD
            self._k_interpolant = Quintic(tol=1e-4)
        else:
            self._k_interpolant = convert_interpolant(k_interpolant)

    @property
    def kimage(self):
        return self._kimage

    @property
    def k_interpolant(self):
        return self._k_interpolant

    @lazy_property
    def _sbp(self):
        stepk_image = self.stepk / self.kimage.scale  # usually 1, but could be larger
        self._sbiki = _galsim.SBInterpolatedKImage(
                self.kimage._image, stepk_image, self.k_interpolant._i, self.gsparams._gsp)

        if self.kimage.wcs is not None:
            scale = self.kimage.scale
            return _galsim.SBTransform(self._sbiki, 1./scale, 0., 0., 1./scale,
                                       _galsim.PositionD(0.,0.), scale**2,
                                       self.gsparams._gsp)
=======
            self.k_interpolant = Quintic(tol=1e-4)
        else:
            self.k_interpolant = convert_interpolant(k_interpolant)

        sbiki = _galsim.SBInterpolatedKImage(
                self._kimage._image, stepk_image, self.k_interpolant._i, self.gsparams._gsp)
        self._sbiki = sbiki

        if kimage.wcs is not None:
            sbp = _galsim.SBTransform(sbiki, 1./kimage.scale, 0., 0., 1./kimage.scale,
                                      _galsim.PositionD(0.,0.), kimage.scale**2,
                                      self.gsparams._gsp)
>>>>>>> 40932c3f
        else:
            return self._sbiki

    def __eq__(self, other):
        return (isinstance(other, InterpolatedKImage) and
<<<<<<< HEAD
                np.array_equal(self.kimage.array, other.kimage.array) and
                self.kimage.scale == other.kimage.scale and
=======
                np.array_equal(self._kimage.array, other._kimage.array) and
                self._kimage.scale == other._kimage.scale and
>>>>>>> 40932c3f
                self.k_interpolant == other.k_interpolant and
                self.stepk == other.stepk and
                self.gsparams == other.gsparams)

    def __hash__(self):
        # Definitely want to cache this, since the kimage could be large.
        if not hasattr(self, '_hash'):
            self._hash = hash(("galsim.InterpolatedKImage", self.k_interpolant, self._stepk,
                               self.gsparams))
            self._hash ^= hash(tuple(self.kimage.array.ravel()))
            self._hash ^= hash((self.kimage.bounds, self.kimage.wcs))
        return self._hash

    def __repr__(self):
        return ('galsim.InterpolatedKImage(\n%r,\n%r, stepk=%r, gsparams=%r)')%(
                self.kimage, self.k_interpolant, self.stepk, self.gsparams)

    def __str__(self):
        return 'galsim.InterpolatedKImage(kimage=%s)'%(self.kimage)

    def __getstate__(self):
        # The SBInterpolatedKImage is picklable, but that is pretty inefficient, due to the large
        # images being written as strings.  Better to pickle the intermediate products and then
        # call init again on the other side.  There's still an image to be pickled, but at least
        # it will be through the normal pickling rules, rather than the repr.
        d = self.__dict__.copy()
        d.pop('_sbiki',None)
        d.pop('_sbp',None)
        return d

    def __setstate__(self, d):
        self.__dict__ = d

    @property
    def _maxk(self):
        return self._sbp.maxK()

    @property
    def _centroid(self):
        return self._sbp.centroid()

    @property
    def _flux(self):
        return self._sbp.getFlux()

    @property
    def _positive_flux(self):
        return self._sbp.getPositiveFlux()

    @property
    def _negative_flux(self):
        return self._sbp.getNegativeFlux()

    @property
    def _max_sb(self):
        return self._sbp.maxSB()

    @doc_inherit
    def _xValue(self, pos):
        return self._sbp.xValue(pos._p)

    @doc_inherit
    def _kValue(self, kpos):
        return self._sbp.kValue(kpos._p)

    @doc_inherit
    def _shoot(self, photons, ud):
        self._sbp.shoot(photons._pa, ud._rng)

    @doc_inherit
    def _drawReal(self, image):
        self._sbp.draw(image._image, image.scale)

    @doc_inherit
    def _drawKImage(self, image):
        self._sbp.drawK(image._image, image.scale)



def _InterpolatedKImage(kimage, k_interpolant, gsparams):
    """Approximately equivalent to InterpolatedKImage, but with fewer options and no sanity checks.
    """
    ret = InterpolatedKImage.__new__(InterpolatedKImage)
    ret._kimage = kimage.copy()
    ret._stepk = kimage.scale
    ret._gsparams = GSParams.check(gsparams)
<<<<<<< HEAD
    ret._k_interpolant = k_interpolant
=======
    ret.k_interpolant = k_interpolant
    ret._sbiki = _galsim.SBInterpolatedKImage(
            ret._kimage._image, 1.0, ret.k_interpolant._i, ret.gsparams._gsp)
    sbp = _galsim.SBTransform(ret._sbiki, 1./kimage.scale, 0., 0., 1./kimage.scale,
                              _galsim.PositionD(0.,0.), kimage.scale**2, ret.gsparams._gsp)
    ret._sbp = _galsim.SBAdd([sbp], ret.gsparams._gsp)
>>>>>>> 40932c3f
    return ret<|MERGE_RESOLUTION|>--- conflicted
+++ resolved
@@ -22,7 +22,6 @@
 
 from past.builtins import basestring
 import numpy as np
-<<<<<<< HEAD
 import math
 
 from .gsobject import GSObject
@@ -33,13 +32,6 @@
 from .interpolant import Quintic, Interpolant
 from .utilities import convert_interpolant, lazy_property, doc_inherit
 from .random import BaseDeviate
-=======
-from .gsobject import GSObject
-from .gsparams import GSParams
-from .image import Image
-from .interpolant import Quintic, Interpolant
-from .utilities import convert_interpolant
->>>>>>> 40932c3f
 from . import _galsim
 from . import fits
 
@@ -305,7 +297,6 @@
         # set up the interpolants if none was provided by user, or check that the user-provided ones
         # are of a valid type
         if x_interpolant is None:
-<<<<<<< HEAD
             self._x_interpolant = Quintic(tol=1e-4)
         else:
             self._x_interpolant = convert_interpolant(x_interpolant)
@@ -313,15 +304,6 @@
             self._k_interpolant = Quintic(tol=1e-4)
         else:
             self._k_interpolant = convert_interpolant(k_interpolant)
-=======
-            self.x_interpolant = Quintic(tol=1e-4)
-        else:
-            self.x_interpolant = convert_interpolant(x_interpolant)
-        if k_interpolant is None:
-            self.k_interpolant = Quintic(tol=1e-4)
-        else:
-            self.k_interpolant = convert_interpolant(k_interpolant)
->>>>>>> 40932c3f
 
         # Store the image as an attribute and make sure we don't change the original image
         # in anything we do here.  (e.g. set scale, etc.)
@@ -333,11 +315,7 @@
         if scale is not None:
             if wcs is not None:
                 raise TypeError("Cannot provide both scale and wcs to InterpolatedImage")
-<<<<<<< HEAD
             self._image.wcs = PixelScale(scale)
-=======
-            self.image.wcs = PixelScale(scale)
->>>>>>> 40932c3f
         elif wcs is not None:
             if not isinstance(wcs, BaseWCS):
                 raise TypeError("wcs parameter is not a galsim.BaseWCS instance")
@@ -345,7 +323,6 @@
         elif self._image.wcs is None:
             raise ValueError("No information given with Image or keywords about pixel scale!")
 
-<<<<<<< HEAD
         # Figure out the offset to apply based on the original image (not the padded one).
         # We will apply this below in _sbp.
         offset = self._parse_offset(offset)
@@ -410,24 +387,12 @@
         return self._image
 
     def _buildRealImage(self, pad_factor, pad_image, noise_pad_size, noise_pad, rng, use_cache):
-=======
-        # Set up the GaussianDeviate if not provided one, or check that the user-provided one is
-        # of a valid type.
-        if rng is None:
-            if noise_pad: rng = BaseDeviate()
-        elif not isinstance(rng, BaseDeviate):
-            raise TypeError("rng provided to InterpolatedImage constructor is not a BaseDeviate")
->>>>>>> 40932c3f
-
         # Check that given pad_image is valid:
         if pad_image:
             if isinstance(pad_image, basestring):
                 pad_image = fits.read(pad_image)
-<<<<<<< HEAD
             else:
                 pad_image = pad_image._view()
-=======
->>>>>>> 40932c3f
             if not isinstance(pad_image, Image):
                 raise ValueError("Supplied pad_image is not an Image!")
             if pad_image.dtype != np.float32 and pad_image.dtype != np.float64:
@@ -440,7 +405,6 @@
         # Use the minimum scale, since we want to make sure noise_pad_size is
         # as large as we need in any direction.
         if noise_pad_size:
-<<<<<<< HEAD
             noise_pad_size = int(math.ceil(noise_pad_size / self._wcs._minScale()))
             noise_pad_size = Image.good_fft_size(noise_pad_size)
 
@@ -448,22 +412,6 @@
         pad_size = max(self._image.array.shape)
         if pad_factor > 1.:
             pad_size = int(math.ceil(pad_factor * pad_size))
-=======
-            import math
-            # Convert from arcsec to pixels according to the local wcs.
-            # Use the minimum scale, since we want to make sure noise_pad_size is
-            # as large as we need in any direction.
-            noise_pad_size = int(math.ceil(noise_pad_size / min_scale))
-            # Round up to a good size for doing FFTs
-            noise_pad_size = Image.good_fft_size(noise_pad_size)
-            if noise_pad_size <= min(self.image.array.shape):
-                # Don't need any noise padding in this case.
-                noise_pad_size = 0
-            elif noise_pad_size < max(self.image.array.shape):
-                noise_pad_size = max(self.image.array.shape)
-
-        # See if we need to pad out the image with either a pad_image or noise_pad
->>>>>>> 40932c3f
         if noise_pad_size:
             pad_size = max(pad_size, noise_pad_size)
         if pad_image:
@@ -482,19 +430,11 @@
             b = self._buildNoisePadImage(noise_pad_size, noise_pad, rng, use_cache)
             nz_bounds += b
 
-<<<<<<< HEAD
         # The the user gives us a pad image to use, fill the relevane portion with that.
         if pad_image:
             assert self._xim.bounds.includes(pad_image.bounds)
             self._xim[pad_image.bounds] = pad_image
             nz_bounds += pad_image.bounds
-=======
-            pad_image = new_pad_image
-
-        elif pad_image:
-            # Just make sure pad_image is the right type
-            pad_image = Image(pad_image, dtype=image.dtype)
->>>>>>> 40932c3f
 
         # Now place the given image in the center of the padding image:
         assert self._xim.bounds.includes(self._image.bounds)
@@ -580,46 +520,8 @@
         # images (see the ._fix_offset step below) leads to automatic reduction of stepK slightly
         # below what is provided here, while maxK is preserved.
         if _force_stepk > 0.:
-<<<<<<< HEAD
             return _force_stepk
         elif calculate_stepk:
-=======
-            calculate_stepk = False
-            _force_stepk *= min_scale
-        if _force_maxk > 0.:
-            calculate_maxk = False
-            _force_maxk *= max_scale
-
-        # Due to floating point rounding errors, for pickling it's necessary to store the exact
-        # _force_maxk and _force_stepk used to create the SBInterpolatedImage, as opposed to the
-        # values before being scaled by min_scale and max_scale.  So we do that via the
-        # _serialize_maxk and _serialize_stepk hidden kwargs, which should only get used during
-        # pickling.
-        if _serialize_stepk is not None:
-            calculate_stepk = False
-            _force_stepk = _serialize_stepk
-        if _serialize_maxk is not None:
-            calculate_maxk = False
-            _force_maxk = _serialize_maxk
-
-        # Save these values for pickling
-        self._pad_image = pad_image
-        self._pad_factor = pad_factor
-        self._gsparams = GSParams.check(gsparams)
-
-        # Make the SBInterpolatedImage out of the image.
-        sbii = _galsim.SBInterpolatedImage(
-                pad_image._image, self.x_interpolant._i, self.k_interpolant._i, pad_factor,
-                _force_stepk, _force_maxk, self.gsparams._gsp)
-
-        # I think the only things that will mess up if flux == 0 are the
-        # calculateStepK and calculateMaxK functions, and rescaling the flux to some value.
-        if (calculate_stepk or calculate_maxk or flux is not None) and sbii.getFlux() == 0.:
-            raise RuntimeError("This input image has zero total flux. "
-                               "It does not define a valid surface brightness profile.")
-
-        if calculate_stepk:
->>>>>>> 40932c3f
             if calculate_stepk is True:
                 im = self._image
             else:
@@ -657,65 +559,11 @@
             self.__dict__.pop('_sbp')  # Need to remake it.
             return self._sbii.maxK() / max_scale
         else:
-<<<<<<< HEAD
             return self._x_interpolant.krange / max_scale
  
     def __eq__(self, other):
         return (isinstance(other, InterpolatedImage) and
                 self._xim == other._xim and
-=======
-            self._offset = None
-
-        # Bring the profile from image coordinates into world coordinates
-        prof = local_wcs._profileToWorld(prof)
-
-        # If the user specified a flux, then set to that flux value.
-        if flux is not None:
-            prof = prof.withFlux(float(flux))
-
-        # Now, in order for these to pickle correctly if they are the "original" object in a
-        # Transform object, we need to hide the current transformation.  An easy way to do that
-        # is to hide the _sbp in an SBAdd object.
-        self._sbp = _galsim.SBAdd([prof._sbp], self.gsparams._gsp)
-
-    def buildNoisePadImage(self, noise_pad_size, noise_pad, rng):
-        """A helper function that builds the `pad_image` from the given `noise_pad` specification.
-        """
-        from .noise import GaussianNoise
-        from .correlatednoise import _BaseCorrelatedNoise, CorrelatedNoise
-        # Make it with the same dtype as the image
-        pad_image = Image(noise_pad_size, noise_pad_size, dtype=self.image.dtype)
-
-        # Figure out what kind of noise to apply to the image
-        if isinstance(noise_pad, float):
-            noise = GaussianNoise(rng, sigma = np.sqrt(noise_pad))
-        elif isinstance(noise_pad, _BaseCorrelatedNoise):
-            noise = noise_pad.copy(rng=rng)
-        elif isinstance(noise_pad, Image):
-            noise = CorrelatedNoise(noise_pad, rng)
-        elif self.use_cache and noise_pad in InterpolatedImage._cache_noise_pad:
-            noise = InterpolatedImage._cache_noise_pad[noise_pad]
-            if rng:
-                # Make sure that we are using a specified RNG by resetting that in this cached
-                # CorrelatedNoise instance, otherwise preserve the cached RNG
-                noise = noise.copy(rng=rng)
-        elif isinstance(noise_pad, basestring):
-            noise = CorrelatedNoise(fits.read(noise_pad), rng)
-            if self.use_cache:
-                InterpolatedImage._cache_noise_pad[noise_pad] = noise
-        else:
-            raise ValueError(
-                "Input noise_pad must be a float/int, a CorrelatedNoise, Image, or filename "+
-                "containing an image to use to make a CorrelatedNoise!")
-        # Add the noise
-        pad_image.addNoise(noise)
-
-        return pad_image
-
-    def __eq__(self, other):
-        return (isinstance(other, InterpolatedImage) and
-                self._pad_image == other._pad_image and
->>>>>>> 40932c3f
                 self.x_interpolant == other.x_interpolant and
                 self.k_interpolant == other.k_interpolant and
                 self.flux == other.flux and
@@ -838,37 +686,10 @@
     ret = InterpolatedImage.__new__(InterpolatedImage)
 
     # We need to set all the various attributes that are expected to be in an InterpolatedImage:
-<<<<<<< HEAD
     ret._x_interpolant = x_interpolant
     ret._k_interpolant = k_interpolant
     ret._image = image._view()
     ret._gsparams = GSParams.check(gsparams)
-=======
-    ret.image = image.copy()
-    ret.x_interpolant = x_interpolant
-    ret.k_interpolant = k_interpolant
-    ret.use_cache = True
-    ret._pad_image = image
-    ret._pad_factor = 1.
-    ret._gsparams = GSParams.check(gsparams)
-
-    im_cen = image.true_center if use_true_center else image.center
-    local_wcs = image.wcs.local(image_pos = im_cen)
-    min_scale = local_wcs._minScale()
-    max_scale = local_wcs._maxScale()
-    force_stepk *= min_scale
-    force_maxk *= max_scale
-
-    ret._sbp = _galsim.SBInterpolatedImage(
-            image._image, x_interpolant._i, k_interpolant._i, 1.,
-            force_stepk, force_maxk, ret._gsparams._gsp)
-
-    ret._flux = None
-    ret._stepk = ret._sbp.stepK() / min_scale
-    ret._maxk = ret._sbp.maxK() / max_scale
-    ret._serialize_stepk = ret._sbp.stepK()
-    ret._serialize_maxk = ret._sbp.maxK()
->>>>>>> 40932c3f
 
     offset = ret._parse_offset(offset)
     ret._offset = ret._fix_offset(ret._image.bounds, offset, use_true_center)
@@ -972,10 +793,6 @@
 
     def __init__(self, kimage=None, k_interpolant=None, stepk=None, gsparams=None,
                  real_kimage=None, imag_kimage=None, real_hdu=None, imag_hdu=None):
-<<<<<<< HEAD
-=======
-        from .bounds import _BoundsI
->>>>>>> 40932c3f
         if kimage is None:
             if real_kimage is None or imag_kimage is None:
                 raise ValueError("Must provide either kimage or real_kimage/imag_kimage")
@@ -1036,31 +853,11 @@
                 "Provided stepk is smaller than kimage.scale; overriding with kimage.scale.")
             self._stepk = kimage.scale
         else:
-<<<<<<< HEAD
             self._stepk = stepk
-=======
-            if stepk < kimage.scale:
-                import warnings
-                warnings.warn(
-                    "Provided stepk is smaller than kimage.scale; overriding with kimage.scale.")
-                stepk = kimage.scale
-
-        # Default to dk=1
-        if stepk is None:
-            stepk = 1.
-            self._kimage.scale = 1.
-
-        self._stepk = stepk
-
-        stepk_image = stepk / self._kimage.scale  # usually 1, but could be larger
-
-        self._gsparams = GSParams.check(gsparams)
->>>>>>> 40932c3f
 
         # set up k_interpolant if none was provided by user, or check that the user-provided one
         # is of a valid type
         if k_interpolant is None:
-<<<<<<< HEAD
             self._k_interpolant = Quintic(tol=1e-4)
         else:
             self._k_interpolant = convert_interpolant(k_interpolant)
@@ -1084,32 +881,13 @@
             return _galsim.SBTransform(self._sbiki, 1./scale, 0., 0., 1./scale,
                                        _galsim.PositionD(0.,0.), scale**2,
                                        self.gsparams._gsp)
-=======
-            self.k_interpolant = Quintic(tol=1e-4)
-        else:
-            self.k_interpolant = convert_interpolant(k_interpolant)
-
-        sbiki = _galsim.SBInterpolatedKImage(
-                self._kimage._image, stepk_image, self.k_interpolant._i, self.gsparams._gsp)
-        self._sbiki = sbiki
-
-        if kimage.wcs is not None:
-            sbp = _galsim.SBTransform(sbiki, 1./kimage.scale, 0., 0., 1./kimage.scale,
-                                      _galsim.PositionD(0.,0.), kimage.scale**2,
-                                      self.gsparams._gsp)
->>>>>>> 40932c3f
         else:
             return self._sbiki
 
     def __eq__(self, other):
         return (isinstance(other, InterpolatedKImage) and
-<<<<<<< HEAD
                 np.array_equal(self.kimage.array, other.kimage.array) and
                 self.kimage.scale == other.kimage.scale and
-=======
-                np.array_equal(self._kimage.array, other._kimage.array) and
-                self._kimage.scale == other._kimage.scale and
->>>>>>> 40932c3f
                 self.k_interpolant == other.k_interpolant and
                 self.stepk == other.stepk and
                 self.gsparams == other.gsparams)
@@ -1196,14 +974,5 @@
     ret._kimage = kimage.copy()
     ret._stepk = kimage.scale
     ret._gsparams = GSParams.check(gsparams)
-<<<<<<< HEAD
     ret._k_interpolant = k_interpolant
-=======
-    ret.k_interpolant = k_interpolant
-    ret._sbiki = _galsim.SBInterpolatedKImage(
-            ret._kimage._image, 1.0, ret.k_interpolant._i, ret.gsparams._gsp)
-    sbp = _galsim.SBTransform(ret._sbiki, 1./kimage.scale, 0., 0., 1./kimage.scale,
-                              _galsim.PositionD(0.,0.), kimage.scale**2, ret.gsparams._gsp)
-    ret._sbp = _galsim.SBAdd([sbp], ret.gsparams._gsp)
->>>>>>> 40932c3f
     return ret