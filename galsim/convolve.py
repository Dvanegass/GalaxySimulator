# Copyright (c) 2012-2017 by the GalSim developers team on GitHub
# https://github.com/GalSim-developers
#
# This file is part of GalSim: The modular galaxy image simulation toolkit.
# https://github.com/GalSim-developers/GalSim
#
# GalSim is free software: redistribution and use in source and binary forms,
# with or without modification, are permitted provided that the following
# conditions are met:
#
# 1. Redistributions of source code must retain the above copyright notice, this
#    list of conditions, and the disclaimer given in the accompanying LICENSE
#    file.
# 2. Redistributions in binary form must reproduce the above copyright notice,
#    this list of conditions, and the disclaimer given in the documentation
#    and/or other materials provided with the distribution.
#

import numpy as np

from . import _galsim
from .gsparams import GSParams
from .gsobject import GSObject
<<<<<<< HEAD
from .chromatic import ChromaticObject, ChromaticConvolution
from .utilities import lazy_property, doc_inherit
=======
from .chromatic import ChromaticObject, ChromaticSum, ChromaticConvolution
from .utilities import lazy_property
>>>>>>> 40932c3f

def Convolve(*args, **kwargs):
    """A function for convolving 2 or more GSObject or ChromaticObject instances.

    This function will inspect its input arguments to decide if a Convolution object or a
    ChromaticConvolution object is required to represent the convolution of surface
    brightness profiles.

    @param args             Unnamed args should be a list of objects to convolve.
    @param real_space       Whether to use real space convolution.  [default: None, which means
                            to automatically decide this according to whether the objects have hard
                            edges.]
    @param gsparams         An optional GSParams argument.  See the docstring for GSParams for
                            details. [default: None]

    @returns a Convolution or ChromaticConvolution instance as appropriate.
    """
    from .chromatic import ChromaticConvolution
    # First check for number of arguments != 0
    if len(args) == 0:
        raise TypeError("At least one ChromaticObject or GSObject must be provided.")
    elif len(args) == 1:
        if isinstance(args[0], (GSObject, ChromaticObject)):
            args = [args[0]]
        elif isinstance(args[0], list) or isinstance(args[0], tuple):
            args = args[0]
        else:
            raise TypeError("Single input argument must be a GSObject, ChromaticObject, "
                            + "or a (possibly mixed) list of them.")
    # else args is already the list of objects

    if any([isinstance(a, ChromaticObject) for a in args]):
        return ChromaticConvolution(*args, **kwargs)
    else:
        return Convolution(*args, **kwargs)


class Convolution(GSObject):
    """A class for convolving 2 or more GSObject instances.

    The convolution will normally be done using discrete Fourier transforms of each of the component
    profiles, multiplying them together, and then transforming back to real space.

    There is also an option to do the convolution as integrals in real space.  To do this, use the
    optional keyword argument `real_space = True`.  Currently, the real-space integration is only
    enabled for convolving 2 profiles.  (Aside from the trivial implementaion for 1 profile.)  If
    you try to use it for more than 2 profiles, an exception will be raised.

    The real-space convolution is normally slower than the DFT convolution.  The exception is if
    both component profiles have hard edges, e.g. a truncated Moffat or Sersic with a Pixel.  In
    that case, the highest frequency `maxk` for each component is quite large since the ringing dies
    off fairly slowly.  So it can be quicker to use real-space convolution instead.  Also,
    real-space convolution tends to be more accurate in this case as well.

    If you do not specify either `real_space = True` or `False` explicitly, then we check if there
    are 2 profiles, both of which have hard edges.  In this case, we automatically use real-space
    convolution.  In all other cases, the default is not to use real-space convolution.

    Initialization
    --------------

    The normal way to use this class is to use the Convolve() factory function:

        >>> gal = galsim.Sersic(n, half_light_radius)
        >>> psf = galsim.Gaussian(sigma)
        >>> final = galsim.Convolve([gal, psf])

    The objects to be convolved may be provided either as multiple unnamed arguments (e.g.
    `Convolve(psf, gal)`) or as a list (e.g. `Convolve([psf, gal])`).  Any number of objects may
    be provided using either syntax.  (Well, the list has to include at least 1 item.)

    @param args             Unnamed args should be a list of objects to convolve.
    @param real_space       Whether to use real space convolution.  [default: None, which means
                            to automatically decide this according to whether the objects have hard
                            edges.]
    @param gsparams         An optional GSParams argument.  See the docstring for GSParams for
                            details. [default: None]

    Note: if `gsparams` is unspecified (or None), then the Convolution instance inherits the same
    GSParams as the first item in the list.  Also, note that parameters related to the Fourier-
    space calculations must be set when initializing the individual GSObjects that go into the
    Convolution, NOT when creating the Convolution (at which point the accuracy and threshold
    parameters will simply be ignored).

    Methods
    -------

    There are no additional methods for Convolution beyond the usual GSObject methods.
    """
    def __init__(self, *args, **kwargs):
        # First check for number of arguments != 0
        if len(args) == 0:
            raise TypeError("At least one ChromaticObject or GSObject must be provided.")
        elif len(args) == 1:
            if isinstance(args[0], GSObject):
                args = [args[0]]
            elif isinstance(args[0], list) or isinstance(args[0], tuple):
                args = args[0]
            else:
                raise TypeError("Single input argument must be a GSObject or list of them.")
        # else args is already the list of objects

        # Check kwargs
        # real_space can be True or False (default if omitted is None), which specifies whether to
        # do the convolution as an integral in real space rather than as a product in fourier
        # space.  If the parameter is omitted (or explicitly given as None I guess), then
        # we will usually do the fourier method.  However, if there are 2 components _and_ both of
        # them have hard edges, then we use real-space convolution.
        real_space = kwargs.pop("real_space", None)
        gsparams = kwargs.pop("gsparams", None)

        # Make sure there is nothing left in the dict.
        if kwargs:
            raise TypeError(
                "Convolution constructor got unexpected keyword argument(s): %s"%kwargs.keys())

        # Check whether to perform real space convolution...
        # Start by checking if all objects have a hard edge.
        hard_edge = True
        for obj in args:
            if not isinstance(obj, GSObject):
                raise TypeError("Arguments to Convolution must be GSObjects, not %s"%obj)
            if not obj.has_hard_edges:
                hard_edge = False

        if real_space is None:
            # The automatic determination is to use real_space if 2 items, both with hard edges.
            if len(args) <= 2:
                real_space = hard_edge
            else:
                real_space = False
        elif bool(real_space) != real_space:
            raise TypeError("real_space must be a boolean")

        # Warn if doing DFT convolution for objects with hard edges
        if not real_space and hard_edge:

            import warnings
            if len(args) == 2:
                msg = """
                Doing convolution of 2 objects, both with hard edges.
                This might be more accurate and/or faster using real_space=True"""
            else:
                msg = """
                Doing convolution where all objects have hard edges.
                There might be some inaccuracies due to ringing in k-space."""
            warnings.warn(msg)

        if real_space:
            # Can't do real space if nobj > 2
            if len(args) > 2:
                import warnings
                msg = """
                Real-space convolution of more than 2 objects is not implemented.
                Switching to DFT method."""
                warnings.warn(msg)
                real_space = False

            # Also can't do real space if any object is not analytic, so check for that.
            else:
                for obj in args:
                    if not obj.is_analytic_x:
                        import warnings
                        msg = """
                        A component to be convolved is not analytic in real space.
                        Cannot use real space convolution.
                        Switching to DFT method."""
                        warnings.warn(msg)
                        real_space = False
                        break

        # Save the construction parameters (as they are at this point) as attributes so they
        # can be inspected later if necessary.
        self._real_space = bool(real_space)
        self._obj_list = args
        self._gsparams = GSParams.check(gsparams, self._obj_list[0].gsparams)

<<<<<<< HEAD
    @property
    def obj_list(self): return self._obj_list

    @property
    def real_space(self): return self._real_space

    @lazy_property
    def _sbp(self):
        SBList = [obj._sbp for obj in self.obj_list]
        return _galsim.SBConvolve(SBList, self._real_space, self.gsparams._gsp)
=======
        # Then finally initialize the SBProfile using the objects' SBProfiles.
        SBList = [ obj._sbp for obj in args ]
        self._sbp = _galsim.SBConvolve(SBList, real_space, self.gsparams._gsp)
>>>>>>> 40932c3f

    @lazy_property
    def _noise(self):
        # If one of the objects has a noise attribute, then we convolve it by the others.
        # More than one is not allowed.
        _noise = None
        for i, obj in enumerate(self.obj_list):
            if obj.noise is not None:
                if _noise is not None:
                    import warnings
                    warnings.warn("Unable to propagate noise in galsim.Convolution when "
                                  "multiple objects have noise attribute")
                    break
                _noise = obj.noise
                others = [ obj2 for k, obj2 in enumerate(self.obj_list) if k != i ]
                assert len(others) > 0
                if len(others) == 1:
                    _noise = _noise.convolvedWith(others[0])
                else:
                    _noise = _noise.convolvedWith(Convolve(others))
        return _noise

    def __eq__(self, other):
        return (isinstance(other, Convolution) and
                self.obj_list == other.obj_list and
                self.real_space == other.real_space and
                self.gsparams == other.gsparams)

    def __hash__(self):
        return hash(("galsim.Convolution", tuple(self.obj_list), self.real_space, self.gsparams))

    def __repr__(self):
        return 'galsim.Convolution(%r, real_space=%r, gsparams=%r)'%(
                self.obj_list, self.real_space, self.gsparams)

    def __str__(self):
        str_list = [ str(obj) for obj in self.obj_list ]
        s = 'galsim.Convolve(%s'%(', '.join(str_list))
        if self.real_space:
            s += ', real_space=True'
        s += ')'
        return s

    def _prepareDraw(self):
        for obj in self.obj_list:
            obj._prepareDraw()
<<<<<<< HEAD

    @property
    def _maxk(self):
        maxk_list = [obj.maxk for obj in self.obj_list]
        return np.min(maxk_list)

    @property
    def _stepk(self):
        # This is approximate.  stepk ~ 2pi/R
        # Assume R_final^2 = Sum(R_i^2)
        # So 1/stepk^2 = 1/Sum(1/stepk_i^2)
        inv_stepksq_list = [obj.stepk**(-2) for obj in self.obj_list]
        return np.sum(inv_stepksq_list)**(-0.5)

    @property
    def _has_hard_edges(self):
        return len(self.obj_list) == 1 and self.obj_list[0].has_hard_edges

    @property
    def _is_axisymmetric(self):
        axi_list = [obj.is_axisymmetric for obj in self.obj_list]
        return bool(np.all(axi_list))

    @property
    def _is_analytic_x(self):
        if self.real_space and len(self.obj_list) <= 2:
            ax_list = [obj.is_analytic_x for obj in self.obj_list]
            return bool(np.all(ax_list))
        else:
            return False

    @property
    def _is_analytic_k(self):
        ak_list = [obj.is_analytic_k for obj in self.obj_list]
        return bool(np.all(ak_list))

    @property
    def _centroid(self):
        cen_list = [obj.centroid for obj in self.obj_list]
        return sum(cen_list[1:], cen_list[0])

    @lazy_property
    def _flux(self):
        flux_list = [obj.flux for obj in self.obj_list]
        return np.prod(flux_list)

    @property
    def _positive_flux(self):
        pflux_list = [obj.positive_flux for obj in self.obj_list]
        return np.prod(pflux_list)

    @property
    def _negative_flux(self):
        pflux_list = [obj.negative_flux for obj in self.obj_list]
        return np.prod(pflux_list)

    @property
    def _max_sb(self):
        # This one is probably the least accurate of all the estimates of maxSB.
        # The calculation is based on the exact value for Gaussians.
        #     maxSB = flux / 2pi sigma^2
        # When convolving multiple Gaussians together, the sigma^2 values add:
        #     sigma_final^2 = Sum_i sigma_i^2
        # from which we can calculate
        #     maxSB = flux_final / 2pi sigma_final^2
        # or
        #     maxSB = flux_final / Sum_i (flux_i / maxSB_i)
        #
        # For non-Gaussians, this procedure will tend to produce an over-estimate of the
        # true maximum SB.  Non-Gaussian profiles tend to have peakier parts which get smoothed
        # more than the Gaussian does.  So this is likely to be too high, which is acceptable.
        area_list = [obj.flux / obj.max_sb for obj in self.obj_list]
        return self.flux / np.sum(area_list)

    @doc_inherit
    def _xValue(self, pos):
        if len(self.obj_list) == 1:
            return self.obj_list[0]._xValue(pos)
        elif len(self.obj_list) == 2:
            try:
                return self._sbp.xValue(pos._p)
            except AttributeError:
                raise NotImplementedError(
                    "At least one profile in %s does not implement real-space convolution"%self)
        else:
            raise ValueError("Cannot use real_space convolution for >2 profiles")

    @doc_inherit
    def _kValue(self, pos):
        kv_list = [obj.kValue(pos) for obj in self.obj_list]
        return np.prod(kv_list)

    @doc_inherit
    def _drawReal(self, image):
        if len(self.obj_list) == 1:
            self.obj_list[0]._drawReal(image)
        elif len(self.obj_list) == 2:
            try:
                self._sbp.draw(image._image, image.scale)
            except AttributeError:
                raise ValueError("Cannot use real_space convolution for these profiles")
        else:
            raise ValueError("Cannot use real_space convolution for >2 profiles")

    @doc_inherit
    def _shoot(self, photons, ud):
        from .photon_array import PhotonArray

        self.obj_list[0]._shoot(photons, ud)
=======
        SBList = [obj._sbp for obj in self._obj_list]
        self._sbp = _galsim.SBConvolve(SBList, self._real_space, self.gsparams._gsp)

    def shoot(self, n_photons, rng=None):
        """Shoot photons into a PhotonArray.

        @param n_photons    The number of photons to use for photon shooting.
        @param rng          If provided, a random number generator to use for photon shooting,
                            which may be any kind of BaseDeviate object.  If `rng` is None, one
                            will be automatically created, using the time as a seed.
                            [default: None]
        @returns PhotonArray.
        """
        from .random import UniformDeviate
        ud = UniformDeviate(rng)

        photon_array = self._obj_list[0].shoot(n_photons, ud)
>>>>>>> 40932c3f
        # It may be necessary to shuffle when convolving because we do not have a
        # gaurantee that the convolvee's photons are uncorrelated, e.g., they might
        # both have their negative ones at the end.
        # However, this decision is now made by the convolve method.
        for obj in self.obj_list[1:]:
            p1 = PhotonArray(len(photons))
            obj._shoot(p1, ud)
            photons.convolve(p1, ud)

    @doc_inherit
    def _drawKImage(self, image):
        self.obj_list[0]._drawKImage(image)
        if len(self.obj_list) > 1:
            im1 = image.copy()
            for obj in self.obj_list[1:]:
                obj._drawKImage(im1)
                image *= im1

    def __getstate__(self):
        d = self.__dict__.copy()
        d.pop('_sbp',None)
        return d

    def __setstate__(self, d):
        self.__dict__ = d



def Deconvolve(obj, gsparams=None):
    """A function for deconvolving by either a GSObject or ChromaticObject.

    This function will inspect its input argument to decide if a Deconvolution object or a
    ChromaticDeconvolution object is required to represent the deconvolution by a surface
    brightness profile.

    @param obj              The object to deconvolve.
    @param gsparams         An optional GSParams argument.  See the docstring for GSParams for
                            details. [default: None]

    @returns a Deconvolution or ChromaticDeconvolution instance as appropriate.
    """
    from .chromatic import ChromaticDeconvolution
    if isinstance(obj, ChromaticObject):
        return ChromaticDeconvolution(obj, gsparams=gsparams)
    elif isinstance(obj, GSObject):
        return Deconvolution(obj, gsparams=gsparams)
    else:
        raise TypeError("Argument to Deconvolve must be either a GSObject or a ChromaticObject.")


class Deconvolution(GSObject):
    """A class for deconvolving a GSObject.

    The Deconvolution class represents a deconvolution kernel.  Note that the Deconvolution class,
    or compound objects (Sum, Convolution) that include a Deconvolution as one of the components,
    cannot be photon-shot using the 'phot' method of drawImage() method.

    You may also specify a `gsparams` argument.  See the docstring for GSParams using
    `help(galsim.GSParams)` for more information about this option.  Note: if `gsparams` is
    unspecified (or None), then the Deconvolution instance inherits the same GSParams as the object
    being deconvolved.

    Initialization
    --------------

    The normal way to use this class is to use the Deconvolve() factory function:

        >>> inv_psf = galsim.Deconvolve(psf)
        >>> deconv_gal = galsim.Convolve(inv_psf, gal)

    @param obj              The object to deconvolve.
    @param gsparams         An optional GSParams argument.  See the docstring for GSParams for
                            details. [default: None]

    Methods
    -------

    There are no additional methods for Deconvolution beyond the usual GSObject methods.
    """
    _has_hard_edges = False
    _is_analytic_x = False

    def __init__(self, obj, gsparams=None):
        if not isinstance(obj, GSObject):
            raise TypeError("Argument to Deconvolution must be a GSObject.")

        # Save the original object as an attribute, so it can be inspected later if necessary.
        self._orig_obj = obj
        self._gsparams = GSParams.check(gsparams, self._orig_obj.gsparams)
<<<<<<< HEAD
        self._min_acc_kvalue = obj.flux * self.gsparams.kvalue_accuracy
        self._inv_min_acc_kvalue = 1./self._min_acc_kvalue

    @lazy_property
    def _sbp(self):
        return _galsim.SBDeconvolve(self.orig_obj._sbp, self.gsparams._gsp)
=======

        self._sbp = _galsim.SBDeconvolve(obj._sbp, self.gsparams._gsp)
        if obj.noise is not None:
            import warnings
            warnings.warn("Unable to propagate noise in galsim.Deconvolution")
>>>>>>> 40932c3f

    @property
    def orig_obj(self): return self._orig_obj

    @property
    def _noise(self):
        if self.orig_obj.noise is not None:
            import warnings
            warnings.warn("Unable to propagate noise in galsim.Deconvolution")
        return None

    def __eq__(self, other):
        return (isinstance(other, Deconvolution) and
                self.orig_obj == other.orig_obj and
                self.gsparams == other.gsparams)

    def __hash__(self):
        return hash(("galsim.Deconvolution", self.orig_obj, self.gsparams))

    def __repr__(self):
        return 'galsim.Deconvolution(%r, gsparams=%r)'%(self.orig_obj, self.gsparams)

    def __str__(self):
        return 'galsim.Deconvolve(%s)'%self.orig_obj

    def _prepareDraw(self):
<<<<<<< HEAD
        self.orig_obj._prepareDraw()

    @property
    def _maxk(self):
        return self.orig_obj.maxk

    @property
    def _stepk(self):
        return self.orig_obj.stepk

    @property
    def _is_axisymmetric(self):
        return self.orig_obj.is_axisymmetric

    @property
    def _is_analytic_k(self):
        return self.orig_obj.is_analytic_k

    @property
    def _centroid(self):
        return -self.orig_obj.centroid

    @lazy_property
    def _flux(self):
        return 1./self.orig_obj.flux

    @property
    def _positive_flux(self):
        return 1./self.orig_obj.positive_flux

    @property
    def _negative_flux(self):
        return 1./self.orig_obj.negative_flux

    @property
    def _max_sb(self):
        # The only way to really give this any meaning is to consider it in the context
        # of being part of a larger convolution with other components.  The calculation
        # of maxSB for Convolve is
        #     maxSB = flux_final / Sum_i (flux_i / maxSB_i)
        #
        # A deconvolution will contribute a -sigma^2 to the sum, so a logical choice for
        # maxSB is to have flux / maxSB = -flux_adaptee / maxSB_adaptee, so its contribution
        # to the Sum_i 2pi sigma^2 is to subtract its adaptee's value of sigma^2.
        #
        # maxSB = -flux * maxSB_adaptee / flux_adaptee
        #       = -maxSB_adaptee / flux_adaptee^2
        #
        return -self.orig_obj.max_sb / self.orig_obj.flux**2

    @doc_inherit
    def _kValue(self, pos):
        # Really, for very low original kvalues, this gets very high, which can be unstable
        # in the presence of noise.  So if the original value is less than min_acc_kvalue,
        # we instead just return 1/min_acc_kvalue rather than the real inverse.
        kval = self.orig_obj._kValue(pos)
        if abs(kval) < self._min_acc_kvalue:
            return self._inv_min_acc_kvalue
        else:
            return 1./kval

    @doc_inherit
    def _drawKImage(self, image):
        self.orig_obj._drawKImage(image)
        do_inverse = image.array > self._min_acc_kvalue
        image.array[do_inverse] = 1./image.array[do_inverse]
        image.array[~do_inverse] = self._inv_min_acc_kvalue
=======
        self._orig_obj._prepareDraw()
        self._sbp = _galsim.SBDeconvolve(self._orig_obj._sbp, self.gsparams._gsp)
>>>>>>> 40932c3f

    def __getstate__(self):
        d = self.__dict__.copy()
        d.pop('_sbp',None)
        return d

    def __setstate__(self, d):
        self.__dict__ = d


def AutoConvolve(obj, real_space=None, gsparams=None):
    """A function for autoconvolving either a GSObject or ChromaticObject.

    This function will inspect its input argument to decide if a AutoConvolution object or a
    ChromaticAutoConvolution object is required to represent the convolution of a surface
    brightness profile with itself.

    @param obj              The object to be convolved with itself.
    @param real_space       Whether to use real space convolution.  [default: None, which means
                            to automatically decide this according to whether the object has hard
                            edges.]
    @param gsparams         An optional GSParams argument.  See the docstring for GSParams for
                            details. [default: None]

    @returns a AutoConvolution or ChromaticAutoConvolution instance as appropriate.
    """
    from .chromatic import ChromaticAutoConvolution
    if isinstance(obj, ChromaticObject):
        return ChromaticAutoConvolution(obj, real_space=real_space, gsparams=gsparams)
    elif isinstance(obj, GSObject):
        return AutoConvolution(obj, real_space=real_space, gsparams=gsparams)
    else:
        raise TypeError("Argument to AutoConvolve must be either a GSObject or a ChromaticObject.")


<<<<<<< HEAD
class AutoConvolution(Convolution):
=======
class AutoConvolution(GSObject):
>>>>>>> 40932c3f
    """A special class for convolving a GSObject with itself.

    It is equivalent in functionality to `Convolve([obj,obj])`, but takes advantage of
    the fact that the two profiles are the same for some efficiency gains.

    Initialization
    --------------

    The normal way to use this class is to use the AutoConvolve() factory function:

        >>> psf_sq = galsim.AutoConvolve(psf)

    @param obj              The object to be convolved with itself.
    @param real_space       Whether to use real space convolution.  [default: None, which means
                            to automatically decide this according to whether the object has hard
                            edges.]
    @param gsparams         An optional GSParams argument.  See the docstring for GSParams for
                            details. [default: None]

    Methods
    -------

    There are no additional methods for AutoConvolution beyond the usual GSObject methods.
    """
    def __init__(self, obj, real_space=None, gsparams=None):
        if not isinstance(obj, GSObject):
            raise TypeError("Argument to AutoConvolution must be a GSObject.")

        # Check whether to perform real space convolution...
        # Start by checking if obj has a hard edge.
        hard_edge = obj.has_hard_edges

        if real_space is None:
            # The automatic determination is to use real_space if obj has hard edges.
            real_space = hard_edge
        elif bool(real_space) != real_space:
            raise TypeError("real_space must be a boolean")

        # Warn if doing DFT convolution for objects with hard edges.
        if not real_space and hard_edge:
            import warnings
            msg = """
            Doing auto-convolution of object with hard edges.
            This might be more accurate and/or faster using real_space=True"""
            warnings.warn(msg)

        # Can't do real space if object is not analytic, so check for that.
        if real_space and not obj.is_analytic_x:
            import warnings
            msg = """
            Object to be auto-convolved is not analytic in real space.
            Cannot use real space convolution.
            Switching to DFT method."""
            warnings.warn(msg)
            real_space = False

        # Save the construction parameters (as they are at this point) as attributes so they
        # can be inspected later if necessary.
        self._real_space = bool(real_space)
        self._orig_obj = obj
        self._gsparams = GSParams.check(gsparams, self._orig_obj.gsparams)

<<<<<<< HEAD
        # So we can use Convolve methods when there is no advantage to overloading.
        self._obj_list = [obj, obj]

    @lazy_property
    def _sbp(self):
        return _galsim.SBAutoConvolve(self.orig_obj._sbp, self._real_space, self.gsparams._gsp)
=======
        self._sbp = _galsim.SBAutoConvolve(obj._sbp, real_space, self.gsparams._gsp)
        if obj.noise is not None:
            import warnings
            warnings.warn("Unable to propagate noise in galsim.AutoConvolution")
>>>>>>> 40932c3f

    @property
    def orig_obj(self): return self._orig_obj
    @property
    def real_space(self): return self._real_space

    @property
    def _noise(self):
        if self.orig_obj.noise is not None:
            import warnings
            warnings.warn("Unable to propagate noise in galsim.AutoConvolution")
        return None

    def __eq__(self, other):
        return (isinstance(other, AutoConvolution) and
                self.orig_obj == other.orig_obj and
                self.real_space == other.real_space and
                self.gsparams == other.gsparams)

    def __hash__(self):
        return hash(("galsim.AutoConvolution", self.orig_obj, self.real_space, self.gsparams))

    def __repr__(self):
        return 'galsim.AutoConvolution(%r, real_space=%r, gsparams=%r)'%(
                self.orig_obj, self.real_space, self.gsparams)

    def __str__(self):
        s = 'galsim.AutoConvolve(%s'%self.orig_obj
        if self.real_space:
            s += ', real_space=True'
        s += ')'
        return s

    def _prepareDraw(self):
<<<<<<< HEAD
        self.orig_obj._prepareDraw()
=======
        self._orig_obj._prepareDraw()
        self._sbp = _galsim.SBAutoConvolve(self._orig_obj._sbp, self._real_space,
                                                  self.gsparams._gsp)

    def shoot(self, n_photons, rng=None):
        """Shoot photons into a PhotonArray.

        @param n_photons    The number of photons to use for photon shooting.
        @param rng          If provided, a random number generator to use for photon shooting,
                            which may be any kind of BaseDeviate object.  If `rng` is None, one
                            will be automatically created, using the time as a seed.
                            [default: None]
        @returns PhotonArray.
        """
        from .random import UniformDeviate
        ud = UniformDeviate(rng)

        photon_array = self._orig_obj.shoot(n_photons, ud)
        photon_array.convolve(self._orig_obj.shoot(n_photons, ud), ud)
        return photon_array
>>>>>>> 40932c3f

    def _shoot(self, photons, ud):
        from .photon_array import PhotonArray
        self.orig_obj._shoot(photons, ud)
        photons2 = PhotonArray(len(photons))
        self.orig_obj._shoot(photons2, ud)
        photons.convolve(photons2, ud)


def AutoCorrelate(obj, real_space=None, gsparams=None):
    """A function for autocorrelating either a GSObject or ChromaticObject.

    This function will inspect its input argument to decide if a AutoCorrelation object or a
    ChromaticAutoCorrelation object is required to represent the correlation of a surface
    brightness profile with itself.

    @param obj              The object to be convolved with itself.
    @param real_space       Whether to use real space convolution.  [default: None, which means
                            to automatically decide this according to whether the object has hard
                            edges.]
    @param gsparams         An optional GSParams argument.  See the docstring for GSParams for
                            details. [default: None]

    @returns an AutoCorrelation or ChromaticAutoCorrelation instance as appropriate.
    """
    from .chromatic import ChromaticAutoCorrelation
    if isinstance(obj, ChromaticObject):
        return ChromaticAutoCorrelation(obj, real_space=real_space, gsparams=gsparams)
    elif isinstance(obj, GSObject):
        return AutoCorrelation(obj, real_space=real_space, gsparams=gsparams)
    else:
        raise TypeError("Argument to AutoCorrelate must be either a GSObject or a ChromaticObject.")


<<<<<<< HEAD
class AutoCorrelation(Convolution):
=======
class AutoCorrelation(GSObject):
>>>>>>> 40932c3f
    """A special class for correlating a GSObject with itself.

    It is equivalent in functionality to
        galsim.Convolve([obj,obj.createRotated(180.*galsim.degrees)])
    but takes advantage of the fact that the two profiles are the same for some efficiency gains.

    This class is primarily targeted for use by the CorrelatedNoise models when convolving
    with a GSObject.

    Initialization
    --------------

    The normal way to use this class is to use the AutoCorrelate() factory function:

        >>> psf_sq = galsim.AutoCorrelate(psf)

    @param obj              The object to be convolved with itself.
    @param real_space       Whether to use real space convolution.  [default: None, which means
                            to automatically decide this according to whether the object has hard
                            edges.]
    @param gsparams         An optional GSParams argument.  See the docstring for GSParams for
                            details. [default: None]

    Methods
    -------

    There are no additional methods for AutoCorrelation beyond the usual GSObject methods.
    """
    def __init__(self, obj, real_space=None, gsparams=None):
        if not isinstance(obj, GSObject):
            raise TypeError("Argument to AutoCorrelation must be a GSObject.")

        # Check whether to perform real space convolution...
        # Start by checking if obj has a hard edge.
        hard_edge = obj.has_hard_edges

        if real_space is None:
            # The automatic determination is to use real_space if obj has hard edges.
            real_space = hard_edge
        elif bool(real_space) != real_space:
            raise TypeError("real_space must be a boolean")

        # Warn if doing DFT convolution for objects with hard edges.
        if not real_space and hard_edge:
            import warnings
            msg = """
            Doing auto-correlation of object with hard edges.
            This might be more accurate and/or faster using real_space=True"""
            warnings.warn(msg)

        # Can't do real space if object is not analytic, so check for that.
        if real_space and not obj.is_analytic_x:
            import warnings
            msg = """
            Object to be auto-correlated is not analytic in real space.
            Cannot use real space convolution.
            Switching to DFT method."""
            warnings.warn(msg)
            real_space = False

        # Save the construction parameters (as they are at this point) as attributes so they
        # can be inspected later if necessary.
        self._real_space = bool(real_space)
        self._orig_obj = obj
        self._gsparams = GSParams.check(gsparams, self._orig_obj.gsparams)

<<<<<<< HEAD
        # So we can use Convolve methods when there is no advantage to overloading.
        self._obj_list = [obj, obj.transform(-1,0,0,-1)]

    @lazy_property
    def _sbp(self):
        return _galsim.SBAutoCorrelate(self.orig_obj._sbp, self._real_space, self.gsparams._gsp)
=======
        self._sbp = _galsim.SBAutoCorrelate(obj._sbp, real_space, self.gsparams._gsp)
        if obj.noise is not None:
            import warnings
            warnings.warn("Unable to propagate noise in galsim.AutoCorrelation")
>>>>>>> 40932c3f

    @property
    def orig_obj(self): return self._orig_obj
    @property
    def real_space(self): return self._real_space

    @property
    def _noise(self):
        if self.orig_obj.noise is not None:
            import warnings
            warnings.warn("Unable to propagate noise in galsim.AutoCorrelation")
        return None

    def __eq__(self, other):
        return (isinstance(other, AutoCorrelation) and
                self.orig_obj == other.orig_obj and
                self.real_space == other.real_space and
                self.gsparams == other.gsparams)

    def __hash__(self):
        return hash(("galsim.AutoCorrelation", self.orig_obj, self.real_space, self.gsparams))

    def __repr__(self):
        return 'galsim.AutoCorrelation(%r, real_space=%r, gsparams=%r)'%(
                self.orig_obj, self.real_space, self.gsparams)

    def __str__(self):
        s = 'galsim.AutoCorrelate(%s'%self.orig_obj
        if self.real_space:
            s += ', real_space=True'
        s += ')'
        return s

    def _prepareDraw(self):
        self._orig_obj._prepareDraw()
<<<<<<< HEAD

    def _shoot(self, photons, ud):
        from .photon_array import PhotonArray
        self.orig_obj._shoot(photons, ud)
        photons2 = PhotonArray(len(photons))
        self.orig_obj._shoot(photons2, ud)
=======
        self._sbp = _galsim.SBAutoCorrelate(self._orig_obj._sbp,
                                                   self._real_space, self.gsparams._gsp)

    def shoot(self, n_photons, rng=None):
        """Shoot photons into a PhotonArray.

        @param n_photons    The number of photons to use for photon shooting.
        @param rng          If provided, a random number generator to use for photon shooting,
                            which may be any kind of BaseDeviate object.  If `rng` is None, one
                            will be automatically created, using the time as a seed.
                            [default: None]
        @returns PhotonArray.
        """
        from .random import UniformDeviate
        ud = UniformDeviate(rng)

        photons = self._orig_obj.shoot(n_photons, ud)
        photons2 = self._orig_obj.shoot(n_photons, ud)
>>>>>>> 40932c3f

        # Flip sign of (x, y) in one of the results
        photons2.scaleXY(-1)

        photons.convolve(photons2, ud)<|MERGE_RESOLUTION|>--- conflicted
+++ resolved
@@ -21,13 +21,8 @@
 from . import _galsim
 from .gsparams import GSParams
 from .gsobject import GSObject
-<<<<<<< HEAD
 from .chromatic import ChromaticObject, ChromaticConvolution
 from .utilities import lazy_property, doc_inherit
-=======
-from .chromatic import ChromaticObject, ChromaticSum, ChromaticConvolution
-from .utilities import lazy_property
->>>>>>> 40932c3f
 
 def Convolve(*args, **kwargs):
     """A function for convolving 2 or more GSObject or ChromaticObject instances.
@@ -205,7 +200,6 @@
         self._obj_list = args
         self._gsparams = GSParams.check(gsparams, self._obj_list[0].gsparams)
 
-<<<<<<< HEAD
     @property
     def obj_list(self): return self._obj_list
 
@@ -216,11 +210,6 @@
     def _sbp(self):
         SBList = [obj._sbp for obj in self.obj_list]
         return _galsim.SBConvolve(SBList, self._real_space, self.gsparams._gsp)
-=======
-        # Then finally initialize the SBProfile using the objects' SBProfiles.
-        SBList = [ obj._sbp for obj in args ]
-        self._sbp = _galsim.SBConvolve(SBList, real_space, self.gsparams._gsp)
->>>>>>> 40932c3f
 
     @lazy_property
     def _noise(self):
@@ -267,7 +256,6 @@
     def _prepareDraw(self):
         for obj in self.obj_list:
             obj._prepareDraw()
-<<<<<<< HEAD
 
     @property
     def _maxk(self):
@@ -377,25 +365,6 @@
         from .photon_array import PhotonArray
 
         self.obj_list[0]._shoot(photons, ud)
-=======
-        SBList = [obj._sbp for obj in self._obj_list]
-        self._sbp = _galsim.SBConvolve(SBList, self._real_space, self.gsparams._gsp)
-
-    def shoot(self, n_photons, rng=None):
-        """Shoot photons into a PhotonArray.
-
-        @param n_photons    The number of photons to use for photon shooting.
-        @param rng          If provided, a random number generator to use for photon shooting,
-                            which may be any kind of BaseDeviate object.  If `rng` is None, one
-                            will be automatically created, using the time as a seed.
-                            [default: None]
-        @returns PhotonArray.
-        """
-        from .random import UniformDeviate
-        ud = UniformDeviate(rng)
-
-        photon_array = self._obj_list[0].shoot(n_photons, ud)
->>>>>>> 40932c3f
         # It may be necessary to shuffle when convolving because we do not have a
         # gaurantee that the convolvee's photons are uncorrelated, e.g., they might
         # both have their negative ones at the end.
@@ -485,20 +454,12 @@
         # Save the original object as an attribute, so it can be inspected later if necessary.
         self._orig_obj = obj
         self._gsparams = GSParams.check(gsparams, self._orig_obj.gsparams)
-<<<<<<< HEAD
         self._min_acc_kvalue = obj.flux * self.gsparams.kvalue_accuracy
         self._inv_min_acc_kvalue = 1./self._min_acc_kvalue
 
     @lazy_property
     def _sbp(self):
         return _galsim.SBDeconvolve(self.orig_obj._sbp, self.gsparams._gsp)
-=======
-
-        self._sbp = _galsim.SBDeconvolve(obj._sbp, self.gsparams._gsp)
-        if obj.noise is not None:
-            import warnings
-            warnings.warn("Unable to propagate noise in galsim.Deconvolution")
->>>>>>> 40932c3f
 
     @property
     def orig_obj(self): return self._orig_obj
@@ -525,7 +486,6 @@
         return 'galsim.Deconvolve(%s)'%self.orig_obj
 
     def _prepareDraw(self):
-<<<<<<< HEAD
         self.orig_obj._prepareDraw()
 
     @property
@@ -593,10 +553,6 @@
         do_inverse = image.array > self._min_acc_kvalue
         image.array[do_inverse] = 1./image.array[do_inverse]
         image.array[~do_inverse] = self._inv_min_acc_kvalue
-=======
-        self._orig_obj._prepareDraw()
-        self._sbp = _galsim.SBDeconvolve(self._orig_obj._sbp, self.gsparams._gsp)
->>>>>>> 40932c3f
 
     def __getstate__(self):
         d = self.__dict__.copy()
@@ -632,11 +588,7 @@
         raise TypeError("Argument to AutoConvolve must be either a GSObject or a ChromaticObject.")
 
 
-<<<<<<< HEAD
 class AutoConvolution(Convolution):
-=======
-class AutoConvolution(GSObject):
->>>>>>> 40932c3f
     """A special class for convolving a GSObject with itself.
 
     It is equivalent in functionality to `Convolve([obj,obj])`, but takes advantage of
@@ -699,19 +651,12 @@
         self._orig_obj = obj
         self._gsparams = GSParams.check(gsparams, self._orig_obj.gsparams)
 
-<<<<<<< HEAD
         # So we can use Convolve methods when there is no advantage to overloading.
         self._obj_list = [obj, obj]
 
     @lazy_property
     def _sbp(self):
         return _galsim.SBAutoConvolve(self.orig_obj._sbp, self._real_space, self.gsparams._gsp)
-=======
-        self._sbp = _galsim.SBAutoConvolve(obj._sbp, real_space, self.gsparams._gsp)
-        if obj.noise is not None:
-            import warnings
-            warnings.warn("Unable to propagate noise in galsim.AutoConvolution")
->>>>>>> 40932c3f
 
     @property
     def orig_obj(self): return self._orig_obj
@@ -746,30 +691,7 @@
         return s
 
     def _prepareDraw(self):
-<<<<<<< HEAD
         self.orig_obj._prepareDraw()
-=======
-        self._orig_obj._prepareDraw()
-        self._sbp = _galsim.SBAutoConvolve(self._orig_obj._sbp, self._real_space,
-                                                  self.gsparams._gsp)
-
-    def shoot(self, n_photons, rng=None):
-        """Shoot photons into a PhotonArray.
-
-        @param n_photons    The number of photons to use for photon shooting.
-        @param rng          If provided, a random number generator to use for photon shooting,
-                            which may be any kind of BaseDeviate object.  If `rng` is None, one
-                            will be automatically created, using the time as a seed.
-                            [default: None]
-        @returns PhotonArray.
-        """
-        from .random import UniformDeviate
-        ud = UniformDeviate(rng)
-
-        photon_array = self._orig_obj.shoot(n_photons, ud)
-        photon_array.convolve(self._orig_obj.shoot(n_photons, ud), ud)
-        return photon_array
->>>>>>> 40932c3f
 
     def _shoot(self, photons, ud):
         from .photon_array import PhotonArray
@@ -804,11 +726,7 @@
         raise TypeError("Argument to AutoCorrelate must be either a GSObject or a ChromaticObject.")
 
 
-<<<<<<< HEAD
 class AutoCorrelation(Convolution):
-=======
-class AutoCorrelation(GSObject):
->>>>>>> 40932c3f
     """A special class for correlating a GSObject with itself.
 
     It is equivalent in functionality to
@@ -875,19 +793,12 @@
         self._orig_obj = obj
         self._gsparams = GSParams.check(gsparams, self._orig_obj.gsparams)
 
-<<<<<<< HEAD
         # So we can use Convolve methods when there is no advantage to overloading.
         self._obj_list = [obj, obj.transform(-1,0,0,-1)]
 
     @lazy_property
     def _sbp(self):
         return _galsim.SBAutoCorrelate(self.orig_obj._sbp, self._real_space, self.gsparams._gsp)
-=======
-        self._sbp = _galsim.SBAutoCorrelate(obj._sbp, real_space, self.gsparams._gsp)
-        if obj.noise is not None:
-            import warnings
-            warnings.warn("Unable to propagate noise in galsim.AutoCorrelation")
->>>>>>> 40932c3f
 
     @property
     def orig_obj(self): return self._orig_obj
@@ -923,33 +834,12 @@
 
     def _prepareDraw(self):
         self._orig_obj._prepareDraw()
-<<<<<<< HEAD
 
     def _shoot(self, photons, ud):
         from .photon_array import PhotonArray
         self.orig_obj._shoot(photons, ud)
         photons2 = PhotonArray(len(photons))
         self.orig_obj._shoot(photons2, ud)
-=======
-        self._sbp = _galsim.SBAutoCorrelate(self._orig_obj._sbp,
-                                                   self._real_space, self.gsparams._gsp)
-
-    def shoot(self, n_photons, rng=None):
-        """Shoot photons into a PhotonArray.
-
-        @param n_photons    The number of photons to use for photon shooting.
-        @param rng          If provided, a random number generator to use for photon shooting,
-                            which may be any kind of BaseDeviate object.  If `rng` is None, one
-                            will be automatically created, using the time as a seed.
-                            [default: None]
-        @returns PhotonArray.
-        """
-        from .random import UniformDeviate
-        ud = UniformDeviate(rng)
-
-        photons = self._orig_obj.shoot(n_photons, ud)
-        photons2 = self._orig_obj.shoot(n_photons, ud)
->>>>>>> 40932c3f
 
         # Flip sign of (x, y) in one of the results
         photons2.scaleXY(-1)
