--- conflicted
+++ resolved
@@ -15,9 +15,5 @@
 #    this list of conditions, and the disclaimer given in the documentation
 #    and/or other materials provided with the distribution.
 #
-<<<<<<< HEAD
 __version__ = '2.0.0-alpha'
-=======
-__version__ = '1.6.0'
-__version_info__ = tuple(map(int, __version__.split('.')))
->>>>>>> d766c7c6
+__version_info__ = tuple(map(int, __version__.rstrip('-alpha').split('.')))