# Copyright 2012-2014 The GalSim developers:
# https://github.com/GalSim-developers
#
# This file is part of GalSim: The modular galaxy image simulation toolkit.
#
# GalSim is free software: you can redistribute it and/or modify
# it under the terms of the GNU General Public License as published by
# the Free Software Foundation, either version 3 of the License, or
# (at your option) any later version.
#
# GalSim is distributed in the hope that it will be useful,
# but WITHOUT ANY WARRANTY; without even the implied warranty of
# MERCHANTABILITY or FITNESS FOR A PARTICULAR PURPOSE.  See the
# GNU General Public License for more details.
#
# You should have received a copy of the GNU General Public License
# along with GalSim.  If not, see <http://www.gnu.org/licenses/>
#
"""@file compound.py
Some compound GSObject classes that contain other GSObjects:

Sum = sum of multiple profiles
Convolution = convolution of multiple profiles
Deconvolution = deconvolution by a given profile
AutoConvolve = convolution of a profile by itself
AutoCorrelate = convolution of a profile by its reflection
"""

import galsim
from galsim import GSObject
<<<<<<< HEAD
from . import _galsim
=======
from galsim import ChromaticObject
>>>>>>> cfd5000f

#
# --- Compound GSObject classes: Sum, Convolution, AutoConvolve, and AutoCorrelate ---

def Add(*args, **kwargs):
    """A function for adding 2 or more GSObjects or ChromaticObjects.

    This function will inspect its input arguments to decide if a galsim.Sum object or a
    galsim.ChromaticSum object is required to represent the sum of surface brightness profiles.

    @returns galsim.Sum or galsim.ChromaticSum as appropriate.
    """
    if len(args) == 0:
        # No arguments. Could initialize with an empty list but draw then segfaults. Raise an
        # exception instead.
        raise ValueError("Sum must be initialized with at least one ChromaticObject or GSObject.")
    elif len(args) == 1:
        # 1 argument.  Should be either a GSObject or a list of GSObjects
        if isinstance(args[0], (GSObject, ChromaticObject)):
            args = [args[0]]
        elif isinstance(args[0], list):
            args = args[0]
        else:
            raise TypeError("Single input argument must be a GSObject, ChromaticObject or "
                            + "a (possibly mixed) list of them.")
    # else args is already the list of objects

    if any([isinstance(a, ChromaticObject) for a in args]):
        return galsim.ChromaticSum(*args, **kwargs)
    else:
        return Sum(*args, **kwargs)


class Sum(GSObject):
    """A class for adding 2 or more GSObjects.

    The Sum class is used to represent the sum of multiple GSObjects.  For example, it might be used
    to represent a multiple-component galaxy as the sum of an Exponential and a DeVaucouleurs, or to
    represent a PSF as the sum of multiple Gaussians.

    You may also specify a gsparams argument.  See the docstring for galsim.GSParams using
    help(galsim.GSParams) for more information about this option.  Note: if gsparams is unspecified
    (or None), then the Sum instance inherits the same GSParams as the first item in the list.
    Also, note that parameters related to the Fourier-space calculations must be set when
    initializing the individual GSObjects that go into the Sum, NOT when creating the Sum (at which
    point the accuracy and threshold parameters will simply be ignored).

    Methods
    -------
<<<<<<< HEAD
    The Add is a GSObject, and inherits all of the GSObject methods (draw(), drawShoot(),
    shear() etc.) and operator bindings.
=======
    The Sum is a GSObject, and inherits all of the GSObject methods (draw(), drawShoot(),
    applyShear() etc.) and operator bindings.
>>>>>>> cfd5000f
    """

    # --- Public Class methods ---
    def __init__(self, *args, **kwargs):

        # Check kwargs first:
        gsparams = kwargs.pop("gsparams", None)

        # Make sure there is nothing left in the dict.
        if kwargs:
            raise TypeError(
                "Sum constructor got unexpected keyword argument(s): %s"%kwargs.keys())

        if len(args) == 0:
            # No arguments. Could initialize with an empty list but draw then segfaults. Raise an
            # exception instead.
            raise ValueError("Sum must be initialized with at least one GSObject.")
        elif len(args) == 1:
            # 1 argument.  Should be either a GSObject or a list of GSObjects
            if isinstance(args[0], GSObject):
                args = [args[0]]
            elif isinstance(args[0], list):
                args = args[0]
            else:
                raise TypeError("Single input argument must be a GSObject or list of them.")
        # else args is already the list of objects

        if len(args) == 1:
            # No need to make an SBAdd in this case.
            GSObject.__init__(self, args[0])
            if hasattr(args[0],'noise'):
                self.noise = args[0].noise
        else:
            # If any of the objects have a noise attribute, then we propagate the sum of the
            # noises (they add like variances) to the final sum.
            noise = None
            for obj in args:
                if hasattr(obj,'noise'):
                    if noise is None:
                        noise = obj.noise
                    else:
                        noise += obj.noise
            SBList = [obj.SBProfile for obj in args]
<<<<<<< HEAD
            GSObject.__init__(self, galsim._galsim.SBAdd(SBList, gsparams=gsparams))
            if noise is not None: 
=======
            GSObject.__init__(self, galsim.SBAdd(SBList, gsparams=gsparams))
            if noise is not None:
>>>>>>> cfd5000f
                self.noise = noise


def Convolve(*args, **kwargs):
    """A function for convolving 2 or more GSObjects or ChromaticObjects.

    This function will inspect its input arguments to decide if a galsim.Convolution object or a
    galsim.ChromaticConvolution object is required to represent the convolution of surface
    brightness profiles.

    @returns galsim.Convolution or galsim.ChromaticConvolution as appropriate.
    """
    # First check for number of arguments != 0
    if len(args) == 0:
        # No arguments. Could initialize with an empty list but draw then segfaults. Raise an
        # exception instead.
        raise ValueError("Convolution must be initialized with at least one GSObject "
                         + "or ChromaticObject.")
    elif len(args) == 1:
        if isinstance(args[0], (GSObject, ChromaticObject)):
            args = [args[0]]
        elif isinstance(args[0], list):
            args = args[0]
        else:
            raise TypeError("Single input argument must be a GSObject, ChromaticObject, "
                            + "or a (possibly mixed) list of them.")
    # else args is already the list of objects

    if any([isinstance(a, ChromaticObject) for a in args]):
        return galsim.ChromaticConvolution(*args, **kwargs)
    else:
        return Convolution(*args, **kwargs)


class Convolution(GSObject):
    """A class for convolving 2 or more GSObjects.

    The objects to be convolved may be provided either as multiple unnamed arguments (e.g.
    `Convolve(psf, gal, pix)`) or as a list (e.g. `Convolve([psf, gal, pix])`).  Any number of
    objects may be provided using either syntax.  (Even 0 or 1, although that doesn't really make
    much sense.)

    The convolution will normally be done using discrete Fourier transforms of each of the component
    profiles, multiplying them together, and then transforming back to real space.

    There is also an option to do the convolution as integrals in real space.  To do this, use the
    optional keyword argument `real_space = True`.  Currently, the real-space integration is only
    enabled for convolving 2 profiles.  (Aside from the trivial implementaion for 1 profile.)  If
    you try to use it for more than 2 profiles, an exception will be raised.

    The real-space convolution is normally slower than the DFT convolution.  The exception is if
    both component profiles have hard edges, e.g. a truncated Moffat or Sersic with a Pixel.  In
    that case, the highest frequency `maxK` for each component is quite large since the ringing dies
    off fairly slowly.  So it can be quicker to use real-space convolution instead.  Also,
    real-space convolution tends to be more accurate in this case as well.

    If you do not specify either `real_space = True` or `False` explicitly, then we check if there
    are 2 profiles, both of which have hard edges.  In this case, we automatically use real-space
    convolution.  In all other cases, the default is not to use real-space convolution.

    You may also specify a gsparams argument.  See the docstring for galsim.GSParams using
    help(galsim.GSParams) for more information about this option.  Note: if gsparams is unspecified
    (or None), then the Convolve instance inherits the same GSParams as the first item in the list.
    Also, note that parameters related to the Fourier-space calculations must be set when
    initializing the individual GSObjects that go into the Convolve, NOT when creating the Convolve
    (at which point the accuracy and threshold parameters will simply be ignored).

    @param args       Unnamed args should be a list of objects to convolve.
    @param real_space Whether to use real space convolution.  Default is to automatically select
                      this according to whether the object has hard edges.
    @param gsparams   Optional gsparams argument.
    """

    # --- Public Class methods ---
    def __init__(self, *args, **kwargs):

        # First check for number of arguments != 0
        if len(args) == 0:
            # No arguments. Could initialize with an empty list but draw then segfaults. Raise an
            # exception instead.
            raise ValueError("Convolution must be initialized with at least one GSObject.")
        elif len(args) == 1:
            if isinstance(args[0], GSObject):
                args = [args[0]]
            elif isinstance(args[0], list):
                args = args[0]
            else:
                raise TypeError("Single input argument must be a GSObject or list of them.")
        # else args is already the list of objects

        if len(args) == 1:
            # No need to make an SBConvolve in this case.  Can early exit.
            GSObject.__init__(self, args[0])
            if hasattr(args[0],'noise'):
                self.noise = args[0].noise
            return

        # Check kwargs
        # real_space can be True or False (default if omitted is None), which specifies whether to
        # do the convolution as an integral in real space rather than as a product in fourier
        # space.  If the parameter is omitted (or explicitly given as None I guess), then
        # we will usually do the fourier method.  However, if there are 2 components _and_ both of
        # them have hard edges, then we use real-space convolution.
        real_space = kwargs.pop("real_space", None)
        gsparams = kwargs.pop("gsparams", None)

        # Make sure there is nothing left in the dict.
        if kwargs:
            raise TypeError(
                "Convolution constructor got unexpected keyword argument(s): %s"%kwargs.keys())

        # Check whether to perform real space convolution...
        # Start by checking if all objects have a hard edge.
        hard_edge = True
        for obj in args:
            if not obj.hasHardEdges():
                hard_edge = False

        if real_space is None:
            # The automatic determination is to use real_space if 2 items, both with hard edges.
            if len(args) == 2:
                real_space = hard_edge
            else:
                real_space = False

        # Warn if doing DFT convolution for objects with hard edges.
        if not real_space and hard_edge:
            import warnings
            if len(args) == 2:
                msg = """
                Doing convolution of 2 objects, both with hard edges.
                This might be more accurate and/or faster using real_space=True"""
            else:
                msg = """
                Doing convolution where all objects have hard edges.
                There might be some inaccuracies due to ringing in k-space."""
            warnings.warn(msg)

        if real_space:
            # Can't do real space if nobj > 2
            if len(args) > 2:
                import warnings
                msg = """
                Real-space convolution of more than 2 objects is not implemented.
                Switching to DFT method."""
                warnings.warn(msg)
                real_space = False

            # Also can't do real space if any object is not analytic, so check for that.
            else:
                for obj in args:
                    if not obj.isAnalyticX():
                        import warnings
                        msg = """
                        A component to be convolved is not analytic in real space.
                        Cannot use real space convolution.
                        Switching to DFT method."""
                        warnings.warn(msg)
                        real_space = False
                        break

        # If one of the objects has a noise attribute, then we convolve it by the others.
        # More than one is not allowed.
        noise = None
        noise_convolve = []
        for obj in args:
            if hasattr(obj,'noise'):
                if noise is not None:
                    import warnings
                    warnings.warn("Unable to propagate noise in galsim.Convolution when multiple "+
                                  "objects have noise attribute")
                    noise = None
                    break
                noise = obj.noise
                others = [ obj2 for obj2 in args if obj2 is not obj ]
                assert len(others) > 0
<<<<<<< HEAD
                if len(others) == 1: 
                    noise = noise.convolvedWith(others[0])
                else: 
                    noise = noise.convolvedWith(galsim.Convolve(others))

        # Then finally initialize the SBProfile using the objects' SBProfiles.
        SBList = [ obj.SBProfile for obj in args ]
        GSObject.__init__(self, galsim._galsim.SBConvolve(SBList, real_space=real_space,
                                                          gsparams=gsparams))
        if noise is not None: 
=======
                if len(others) == 1:
                    noise.convolveWith(others[0])
                else:
                    noise.convolveWith(Convolution(others))

        # Then finally initialize the SBProfile using the objects' SBProfiles.
        SBList = [ obj.SBProfile for obj in args ]
        GSObject.__init__(self, galsim.SBConvolve(SBList, real_space=real_space,
                                                  gsparams=gsparams))
        if noise is not None:
>>>>>>> cfd5000f
            self.noise = noise


def Deconvolve(obj, gsparams=None):
    """A function for deconvolving by either a GSObject or ChromaticObject.

    This function will inspect its input argument to decide if a galsim.Deconvolution object or a
    galsim.ChromaticDeconvolution object is required to represent the deconvolution by a surface
    brightness profile.

    @returns galsim.Deconvolution or galsim.ChromaticDeconvolution as appropriate.
    """
    if isinstance(obj, galsim.ChromaticObject):
        return galsim.ChromaticDeconvolution(obj, gsparams=gsparams)
    elif isinstance(obj, galsim.GSObject):
        return Deconvolution(obj, gsparams=gsparams)
    else:
        raise TypeError("Argument to Deconvolve must be either a GSObject or a ChromaticObject.")


class Deconvolution(GSObject):
    """A class for deconvolving a GSObject.

    The Deconvolution class represents a deconvolution kernel.  Note that the Deconvolution class,
    or compound objects (Sum, Convolution) that include a Deconvolution as one of the components,
    cannot be photon-shot using the drawShoot method.

    You may also specify a gsparams argument.  See the docstring for galsim.GSParams using
    help(galsim.GSParams) for more information about this option.  Note: if gsparams is unspecified
    (or None), then the Deconvolution instance inherits the same GSParams as the object being
    deconvolved.

    @param obj        The object to deconvolve.
    @param gsparams   Optional gsparams argument.
    """
    # --- Public Class methods ---
    def __init__(self, obj, gsparams=None):
        if not isinstance(obj, GSObject):
<<<<<<< HEAD
            raise TypeError("Argument to Deconvolve must be a GSObject.")
        GSObject.__init__(self, galsim._galsim.SBDeconvolve(obj.SBProfile, gsparams=gsparams))
=======
            raise TypeError("Argument to Deconvolution must be a GSObject.")
        GSObject.__init__(self, galsim.SBDeconvolve(obj.SBProfile, gsparams=gsparams))
>>>>>>> cfd5000f
        if hasattr(obj,'noise'):
            import warnings
            warnings.warn("Unable to propagate noise in galsim.Deconvolution")


def AutoConvolve(obj, real_space=None, gsparams=None):
    """A function for autoconvolving either a GSObject or ChromaticObject.

    This function will inspect its input argument to decide if a galsim.AutoConvolution object or a
    galsim.ChromaticAutoConvolution object is required to represent the convolution of a surface
    brightness profile with itself.

    @returns galsim.AutoConvolution or galsim.ChromaticAutoConvolution as appropriate.
    """
    if isinstance(obj, galsim.ChromaticObject):
        return galsim.ChromaticAutoConvolution(obj, real_space=real_space, gsparams=gsparams)
    elif isinstance(obj, galsim.GSObject):
        return AutoConvolution(obj, real_space=real_space, gsparams=gsparams)
    else:
        raise TypeError("Argument to AutoConvolve must be either a GSObject or a ChromaticObject.")


class AutoConvolution(GSObject):
    """A special class for convolving a GSObject with itself.

    It is equivalent in functionality to galsim.Convolve([obj,obj]), but takes advantage of
    the fact that the two profiles are the same for some efficiency gains.

    @param obj        The object to be convolved with itself.
    @param real_space Whether to use real space convolution.  Default is to automatically select
                      this according to whether the object has hard edges.
    @param gsparams   Optional gsparams argument.
    """
    # --- Public Class methods ---
    def __init__(self, obj, real_space=None, gsparams=None):
        if not isinstance(obj, GSObject):
            raise TypeError("Argument to AutoConvolution must be a GSObject.")

        # Check whether to perform real space convolution...
        # Start by checking if obj has a hard edge.
        hard_edge = obj.hasHardEdges()

        if real_space is None:
            # The automatic determination is to use real_space if obj has hard edges.
            real_space = hard_edge

        # Warn if doing DFT convolution for objects with hard edges.
        if not real_space and hard_edge:
            import warnings
            msg = """
            Doing auto-convolution of object with hard edges.
            This might be more accurate and/or faster using real_space=True"""
            warnings.warn(msg)

        # Can't do real space if object is not analytic, so check for that.
        if real_space and not obj.isAnalyticX():
            import warnings
            msg = """
            Object to be auto-convolved is not analytic in real space.
            Cannot use real space convolution.
            Switching to DFT method."""
            warnings.warn(msg)
            real_space = False

        GSObject.__init__(self, galsim._galsim.SBAutoConvolve(obj.SBProfile, real_space=real_space,
                                                              gsparams=gsparams))
        if hasattr(obj,'noise'):
            import warnings
            warnings.warn("Unable to propagate noise in galsim.AutoConvolution")


def AutoCorrelate(obj, real_space=None, gsparams=None):
    """A function for autocorrelating either a GSObject or ChromaticObject.

    This function will inspect its input argument to decide if a galsim.AutoCorrelation object or a
    galsim.ChromaticAutoCorrelation object is required to represent the correlation of a surface
    brightness profile with itself.

    @returns galsim.AutoCorrelation or galsim.ChromaticAutoCorrelation as appropriate.
    """
    if isinstance(obj, galsim.ChromaticObject):
        return galsim.ChromaticAutoCorrelation(obj, real_space=real_space, gsparams=gsparams)
    elif isinstance(obj, galsim.GSObject):
        return AutoCorrelation(obj, real_space=real_space, gsparams=gsparams)
    else:
        raise TypeError("Argument to AutoCorrelate must be either a GSObject or a ChromaticObject.")


class AutoCorrelation(GSObject):
    """A special class for correlating a GSObject with itself.

    It is equivalent in functionality to
        galsim.Convolve([obj,obj.createRotated(180.*galsim.degrees)])
    but takes advantage of the fact that the two profiles are the same for some efficiency gains.

    This class is primarily targeted for use by the galsim.CorrelatedNoise models when convolving
    with a GSObject.

    @param obj        The object to be convolved with itself.
    @param real_space Whether to use real space convolution.  Default is to automatically select
                      this according to whether the object has hard edges.
    @param gsparams   Optional gsparams argument.
    """
    # --- Public Class methods ---
    def __init__(self, obj, real_space=None, gsparams=None):
        if not isinstance(obj, GSObject):
            raise TypeError("Argument to AutoCorrelation must be a GSObject.")

        # Check whether to perform real space convolution...
        # Start by checking if obj has a hard edge.
        hard_edge = obj.hasHardEdges()

        if real_space is None:
            # The automatic determination is to use real_space if obj has hard edges.
            real_space = hard_edge

        # Warn if doing DFT convolution for objects with hard edges.
        if not real_space and hard_edge:
            import warnings
            msg = """
            Doing auto-convolution of object with hard edges.
            This might be more accurate and/or faster using real_space=True"""
            warnings.warn(msg)

        # Can't do real space if object is not analytic, so check for that.
        if real_space and not obj.isAnalyticX():
            import warnings
            msg = """
            Object to be auto-convolved is not analytic in real space.
            Cannot use real space convolution.
            Switching to DFT method."""
            warnings.warn(msg)
            real_space = False

        GSObject.__init__(self, galsim._galsim.SBAutoCorrelate(obj.SBProfile, real_space=real_space,
                                                               gsparams=gsparams))

        if hasattr(obj,'noise'):
            import warnings
            warnings.warn("Unable to propagate noise in galsim.AutoCorrelation")<|MERGE_RESOLUTION|>--- conflicted
+++ resolved
@@ -27,12 +27,7 @@
 """
 
 import galsim
-from galsim import GSObject
-<<<<<<< HEAD
 from . import _galsim
-=======
-from galsim import ChromaticObject
->>>>>>> cfd5000f
 
 #
 # --- Compound GSObject classes: Sum, Convolution, AutoConvolve, and AutoCorrelate ---
@@ -51,7 +46,7 @@
         raise ValueError("Sum must be initialized with at least one ChromaticObject or GSObject.")
     elif len(args) == 1:
         # 1 argument.  Should be either a GSObject or a list of GSObjects
-        if isinstance(args[0], (GSObject, ChromaticObject)):
+        if isinstance(args[0], (galsim.GSObject, galsim.ChromaticObject)):
             args = [args[0]]
         elif isinstance(args[0], list):
             args = args[0]
@@ -60,13 +55,13 @@
                             + "a (possibly mixed) list of them.")
     # else args is already the list of objects
 
-    if any([isinstance(a, ChromaticObject) for a in args]):
+    if any([isinstance(a, galsim.ChromaticObject) for a in args]):
         return galsim.ChromaticSum(*args, **kwargs)
     else:
         return Sum(*args, **kwargs)
 
 
-class Sum(GSObject):
+class Sum(galsim.GSObject):
     """A class for adding 2 or more GSObjects.
 
     The Sum class is used to represent the sum of multiple GSObjects.  For example, it might be used
@@ -82,13 +77,8 @@
 
     Methods
     -------
-<<<<<<< HEAD
-    The Add is a GSObject, and inherits all of the GSObject methods (draw(), drawShoot(),
-    shear() etc.) and operator bindings.
-=======
-    The Sum is a GSObject, and inherits all of the GSObject methods (draw(), drawShoot(),
+    Sum is a GSObject, and inherits all of the GSObject methods (draw(), drawShoot(),
     applyShear() etc.) and operator bindings.
->>>>>>> cfd5000f
     """
 
     # --- Public Class methods ---
@@ -108,7 +98,7 @@
             raise ValueError("Sum must be initialized with at least one GSObject.")
         elif len(args) == 1:
             # 1 argument.  Should be either a GSObject or a list of GSObjects
-            if isinstance(args[0], GSObject):
+            if isinstance(args[0], galsim.GSObject):
                 args = [args[0]]
             elif isinstance(args[0], list):
                 args = args[0]
@@ -118,7 +108,7 @@
 
         if len(args) == 1:
             # No need to make an SBAdd in this case.
-            GSObject.__init__(self, args[0])
+            galsim.GSObject.__init__(self, args[0])
             if hasattr(args[0],'noise'):
                 self.noise = args[0].noise
         else:
@@ -132,13 +122,8 @@
                     else:
                         noise += obj.noise
             SBList = [obj.SBProfile for obj in args]
-<<<<<<< HEAD
-            GSObject.__init__(self, galsim._galsim.SBAdd(SBList, gsparams=gsparams))
-            if noise is not None: 
-=======
-            GSObject.__init__(self, galsim.SBAdd(SBList, gsparams=gsparams))
+            galsim.GSObject.__init__(self, galsim._galsim.SBAdd(SBList, gsparams=gsparams))
             if noise is not None:
->>>>>>> cfd5000f
                 self.noise = noise
 
 
@@ -158,7 +143,7 @@
         raise ValueError("Convolution must be initialized with at least one GSObject "
                          + "or ChromaticObject.")
     elif len(args) == 1:
-        if isinstance(args[0], (GSObject, ChromaticObject)):
+        if isinstance(args[0], (galsim.GSObject, galsim.ChromaticObject)):
             args = [args[0]]
         elif isinstance(args[0], list):
             args = args[0]
@@ -167,13 +152,13 @@
                             + "or a (possibly mixed) list of them.")
     # else args is already the list of objects
 
-    if any([isinstance(a, ChromaticObject) for a in args]):
+    if any([isinstance(a, galsim.ChromaticObject) for a in args]):
         return galsim.ChromaticConvolution(*args, **kwargs)
     else:
         return Convolution(*args, **kwargs)
 
 
-class Convolution(GSObject):
+class Convolution(galsim.GSObject):
     """A class for convolving 2 or more GSObjects.
 
     The objects to be convolved may be provided either as multiple unnamed arguments (e.g.
@@ -221,7 +206,7 @@
             # exception instead.
             raise ValueError("Convolution must be initialized with at least one GSObject.")
         elif len(args) == 1:
-            if isinstance(args[0], GSObject):
+            if isinstance(args[0], galsim.GSObject):
                 args = [args[0]]
             elif isinstance(args[0], list):
                 args = args[0]
@@ -231,7 +216,7 @@
 
         if len(args) == 1:
             # No need to make an SBConvolve in this case.  Can early exit.
-            GSObject.__init__(self, args[0])
+            galsim.GSObject.__init__(self, args[0])
             if hasattr(args[0],'noise'):
                 self.noise = args[0].noise
             return
@@ -315,7 +300,6 @@
                 noise = obj.noise
                 others = [ obj2 for obj2 in args if obj2 is not obj ]
                 assert len(others) > 0
-<<<<<<< HEAD
                 if len(others) == 1: 
                     noise = noise.convolvedWith(others[0])
                 else: 
@@ -323,21 +307,9 @@
 
         # Then finally initialize the SBProfile using the objects' SBProfiles.
         SBList = [ obj.SBProfile for obj in args ]
-        GSObject.__init__(self, galsim._galsim.SBConvolve(SBList, real_space=real_space,
+        galsim.GSObject.__init__(self, galsim._galsim.SBConvolve(SBList, real_space=real_space,
                                                           gsparams=gsparams))
-        if noise is not None: 
-=======
-                if len(others) == 1:
-                    noise.convolveWith(others[0])
-                else:
-                    noise.convolveWith(Convolution(others))
-
-        # Then finally initialize the SBProfile using the objects' SBProfiles.
-        SBList = [ obj.SBProfile for obj in args ]
-        GSObject.__init__(self, galsim.SBConvolve(SBList, real_space=real_space,
-                                                  gsparams=gsparams))
         if noise is not None:
->>>>>>> cfd5000f
             self.noise = noise
 
 
@@ -358,7 +330,7 @@
         raise TypeError("Argument to Deconvolve must be either a GSObject or a ChromaticObject.")
 
 
-class Deconvolution(GSObject):
+class Deconvolution(galsim.GSObject):
     """A class for deconvolving a GSObject.
 
     The Deconvolution class represents a deconvolution kernel.  Note that the Deconvolution class,
@@ -375,14 +347,10 @@
     """
     # --- Public Class methods ---
     def __init__(self, obj, gsparams=None):
-        if not isinstance(obj, GSObject):
-<<<<<<< HEAD
-            raise TypeError("Argument to Deconvolve must be a GSObject.")
-        GSObject.__init__(self, galsim._galsim.SBDeconvolve(obj.SBProfile, gsparams=gsparams))
-=======
+        if not isinstance(obj, galsim.GSObject):
             raise TypeError("Argument to Deconvolution must be a GSObject.")
-        GSObject.__init__(self, galsim.SBDeconvolve(obj.SBProfile, gsparams=gsparams))
->>>>>>> cfd5000f
+        galsim.GSObject.__init__(
+                self, galsim._galsim.SBDeconvolve(obj.SBProfile, gsparams=gsparams))
         if hasattr(obj,'noise'):
             import warnings
             warnings.warn("Unable to propagate noise in galsim.Deconvolution")
@@ -405,7 +373,7 @@
         raise TypeError("Argument to AutoConvolve must be either a GSObject or a ChromaticObject.")
 
 
-class AutoConvolution(GSObject):
+class AutoConvolution(galsim.GSObject):
     """A special class for convolving a GSObject with itself.
 
     It is equivalent in functionality to galsim.Convolve([obj,obj]), but takes advantage of
@@ -418,7 +386,7 @@
     """
     # --- Public Class methods ---
     def __init__(self, obj, real_space=None, gsparams=None):
-        if not isinstance(obj, GSObject):
+        if not isinstance(obj, galsim.GSObject):
             raise TypeError("Argument to AutoConvolution must be a GSObject.")
 
         # Check whether to perform real space convolution...
@@ -447,7 +415,7 @@
             warnings.warn(msg)
             real_space = False
 
-        GSObject.__init__(self, galsim._galsim.SBAutoConvolve(obj.SBProfile, real_space=real_space,
+        galsim.GSObject.__init__(self, galsim._galsim.SBAutoConvolve(obj.SBProfile, real_space=real_space,
                                                               gsparams=gsparams))
         if hasattr(obj,'noise'):
             import warnings
@@ -471,7 +439,7 @@
         raise TypeError("Argument to AutoCorrelate must be either a GSObject or a ChromaticObject.")
 
 
-class AutoCorrelation(GSObject):
+class AutoCorrelation(galsim.GSObject):
     """A special class for correlating a GSObject with itself.
 
     It is equivalent in functionality to
@@ -488,7 +456,7 @@
     """
     # --- Public Class methods ---
     def __init__(self, obj, real_space=None, gsparams=None):
-        if not isinstance(obj, GSObject):
+        if not isinstance(obj, galsim.GSObject):
             raise TypeError("Argument to AutoCorrelation must be a GSObject.")
 
         # Check whether to perform real space convolution...
@@ -517,7 +485,7 @@
             warnings.warn(msg)
             real_space = False
 
-        GSObject.__init__(self, galsim._galsim.SBAutoCorrelate(obj.SBProfile, real_space=real_space,
+        galsim.GSObject.__init__(self, galsim._galsim.SBAutoCorrelate(obj.SBProfile, real_space=real_space,
                                                                gsparams=gsparams))
 
         if hasattr(obj,'noise'):
