# Copyright (c) 2012-2017 by the GalSim developers team on GitHub
# https://github.com/GalSim-developers
#
# This file is part of GalSim: The modular galaxy image simulation toolkit.
# https://github.com/GalSim-developers/GalSim
#
# GalSim is free software: redistribution and use in source and binary forms,
# with or without modification, are permitted provided that the following
# conditions are met:
#
# 1. Redistributions of source code must retain the above copyright notice, this
#    list of conditions, and the disclaimer given in the accompanying LICENSE
#    file.
# 2. Redistributions in binary form must reproduce the above copyright notice,
#    this list of conditions, and the disclaimer given in the documentation
#    and/or other materials provided with the distribution.
#
"""@file compound.py
Some compound GSObject classes that contain other GSObject instances:

Sum = sum of multiple profiles
Convolution = convolution of multiple profiles
Deconvolution = deconvolution by a given profile
AutoConvolution = convolution of a profile by itself
AutoCorrelation = convolution of a profile by its reflection
FourierSqrt = Fourier-space square root of a profile
"""

import numpy as np

import galsim
from . import _galsim

def Add(*args, **kwargs):
    """A function for adding 2 or more GSObject or ChromaticObject instances.

    This function will inspect its input arguments to decide if a Sum object or a
    ChromaticSum object is required to represent the sum of surface brightness profiles.

    Typically, you do not need to call Add() explicitly.  Normally, you would just use the +
    operator, which returns a Sum:

        >>> bulge = galsim.Sersic(n=3, half_light_radius=0.8)
        >>> disk = galsim.Exponential(half_light_radius=1.4)
        >>> gal = bulge + disk
        >>> psf = galsim.Gaussian(sigma=0.3, flux=0.3) + galsim.Gaussian(sigma=0.8, flux=0.7)

    If one of the items is chromatic, it will return a ChromaticSum

        >>> disk = galsim.Exponential(half_light_radius=1.4) * galsim.SED(sed_file)
        >>> gal = bulge + disk

    @param args             Unnamed args should be a list of objects to add.
    @param gsparams         An optional GSParams argument.  See the docstring for GSParams for
                            details. [default: None]

    @returns a Sum or ChromaticSum instance as appropriate.
    """
    if len(args) == 0:
        raise TypeError("At least one ChromaticObject or GSObject must be provided.")
    elif len(args) == 1:
        # 1 argument.  Should be either a GSObject or a list of GSObjects
        if isinstance(args[0], (galsim.GSObject, galsim.ChromaticObject)):
            args = [args[0]]
        elif isinstance(args[0], list) or isinstance(args[0], tuple):
            args = args[0]
        else:
            raise TypeError("Single input argument must be a GSObject, ChromaticObject or "
                            + "a (possibly mixed) list of them.")
    # else args is already the list of objects

    if any([isinstance(a, galsim.ChromaticObject) for a in args]):
        return galsim.ChromaticSum(*args, **kwargs)
    else:
        return Sum(*args, **kwargs)


class Sum(galsim.GSObject):
    """A class for adding 2 or more GSObject instances.

    The Sum class is used to represent the sum of multiple GSObject instances.  For example, it
    might be used to represent a multiple-component galaxy as the sum of an Exponential and a
    DeVaucouleurs, or to represent a PSF as the sum of multiple Gaussian objects.

    Initialization
    --------------

    Typically, you do not need to construct a Sum object explicitly.  Normally, you would just
    use the + operator, which returns a Sum:

        >>> bulge = galsim.Sersic(n=3, half_light_radius=0.8)
        >>> disk = galsim.Exponential(half_light_radius=1.4)
        >>> gal = bulge + disk
        >>> psf = galsim.Gaussian(sigma=0.3, flux=0.3) + galsim.Gaussian(sigma=0.8, flux=0.7)

    You can also use the Add() factory function, which returns a Sum object if none of the
    individual objects are chromatic:

        >>> gal = galsim.Add([bulge,disk])

    @param args             Unnamed args should be a list of objects to add.
    @param gsparams         An optional GSParams argument.  See the docstring for GSParams for
                            details. [default: None]

    Note: if `gsparams` is unspecified (or None), then the Sum instance inherits the same GSParams
    as the first item in the list.  Also, note that parameters related to the Fourier-space
    calculations must be set when initializing the individual GSObject instances that go into the
    Sum, NOT when creating the Sum (at which point the accuracy and threshold parameters will simply
    be ignored).

    Methods
    -------

    There are no additional methods for Sum beyond the usual GSObject methods.
    """
    def __init__(self, *args, **kwargs):

        # Check kwargs first:
        gsparams = kwargs.pop("gsparams", None)
        self._gsparams = gsparams

        # Make sure there is nothing left in the dict.
        if kwargs:
            raise TypeError(
                "Sum constructor got unexpected keyword argument(s): %s"%kwargs.keys())

        if len(args) == 0:
            raise TypeError("At least one ChromaticObject or GSObject must be provided.")
        elif len(args) == 1:
            # 1 argument.  Should be either a GSObject or a list of GSObjects
            if isinstance(args[0], galsim.GSObject):
                args = [args[0]]
            elif isinstance(args[0], list) or isinstance(args[0], tuple):
                args = args[0]
            else:
                raise TypeError("Single input argument must be a GSObject or list of them.")
        # else args is already the list of objects

        # Save the list as an attribute, so it can be inspected later if necessary.
        self._obj_list = args

        for obj in args:
            if not isinstance(obj, galsim.GSObject):
                raise TypeError("Arguments to Sum must be GSObjects, not %s"%obj)
        SBList = [obj.SBProfile for obj in args]
        galsim.GSObject.__init__(self, galsim._galsim.SBAdd(SBList, gsparams))

    @galsim.utilities.lazy_property
    def noise(self):
        # If any of the objects have a noise attribute, then we propagate the sum of the
        # noises (they add like variances) to the final sum.
        _noise = None
        for obj in self._obj_list:
            if obj.noise is not None:
                if _noise is None:
                    _noise = obj.noise
                else:
                    _noise += obj.noise
        return _noise

    @property
    def obj_list(self): return self._obj_list

    def __eq__(self, other):
        return (isinstance(other, galsim.Sum) and
                self._obj_list == other._obj_list and
                self._gsparams == other._gsparams)

    def __hash__(self):
        return hash(("galsim.Sum", tuple(self._obj_list), self._gsparams))

    def __repr__(self):
        return 'galsim.Sum(%r, gsparams=%r)'%(self.obj_list, self._gsparams)

    def __str__(self):
        str_list = [ str(obj) for obj in self.obj_list ]
        return '(' + ' + '.join(str_list) + ')'
        #return 'galsim.Sum([%s])'%', '.join(str_list)

    def _prepareDraw(self):
        for obj in self._obj_list:
            obj._prepareDraw()
        SBList = [obj.SBProfile for obj in self._obj_list]
        self.SBProfile = galsim._galsim.SBAdd(SBList, self._gsparams)

    def shoot(self, n_photons, rng=None):
        """Shoot photons into a PhotonArray.

        @param n_photons    The number of photons to use for photon shooting.
        @param rng          If provided, a random number generator to use for photon shooting,
                            which may be any kind of BaseDeviate object.  If `rng` is None, one
                            will be automatically created, using the time as a seed.
                            [default: None]
        @returns PhotonArray.
        """
        if n_photons == 0:
            return galsim._galsim.PhotonArray(0)
        ud = galsim.UniformDeviate(rng)

        remainingAbsoluteFlux = self.SBProfile.getPositiveFlux() + self.SBProfile.getNegativeFlux()
        fluxPerPhoton = remainingAbsoluteFlux / n_photons

        # Initialize the output array
        result = galsim._galsim.PhotonArray(n_photons)

        remainingN = n_photons
        istart = 0  # The location in the result array where we assign the component arrays.

        # Get photons from each summand, using BinomialDeviate to randomize
        # the distribution of photons among summands
        for i, obj in enumerate(self.obj_list):
            thisAbsoluteFlux = obj.SBProfile.getPositiveFlux() + obj.SBProfile.getNegativeFlux()

            # How many photons to shoot from this summand?
            thisN = remainingN  # All of what's left, if this is the last summand...
            if i < len(self.obj_list)-1:
                # otherwise, allocate a randomized fraction of the remaining photons to summand.
                bd = galsim.BinomialDeviate(ud, remainingN, thisAbsoluteFlux/remainingAbsoluteFlux)
                thisN = int(bd())
            if thisN > 0:
                thisPA = obj.shoot(thisN, ud)
                # Now rescale the photon fluxes so that they are each nominally fluxPerPhoton
                # whereas the shoot() routine would have made them each nominally
                # thisAbsoluteFlux/thisN
                thisPA.scaleFlux(fluxPerPhoton*thisN/thisAbsoluteFlux)
                result.assignAt(istart, thisPA)
                istart += thisN
            remainingN -= thisN
            remainingAbsoluteFlux -= thisAbsoluteFlux
        assert remainingN == 0
        assert np.isclose(remainingAbsoluteFlux, 0.0)

        # This process produces correlated photons, so mark the resulting array as such.
        if len(self.obj_list) > 1:
            result.setCorrelated(True)

        return result

    def __getstate__(self):
        d = self.__dict__.copy()
        del d['SBProfile']
        return d

    def __setstate__(self, d):
        self.__dict__ = d
        self.__init__(self._obj_list, gsparams=self._gsparams)


_galsim.SBAdd.__getinitargs__ = lambda self: (self.getObjs(), self.getGSParams())
_galsim.SBAdd.__getstate__ = lambda self: None
_galsim.SBAdd.__repr__ = lambda self: \
        'galsim._galsim.SBAdd(%r, %r)'%self.__getinitargs__()


def Convolve(*args, **kwargs):
    """A function for convolving 2 or more GSObject or ChromaticObject instances.

    This function will inspect its input arguments to decide if a Convolution object or a
    ChromaticConvolution object is required to represent the convolution of surface
    brightness profiles.

    @param args             Unnamed args should be a list of objects to convolve.
    @param real_space       Whether to use real space convolution.  [default: None, which means
                            to automatically decide this according to whether the objects have hard
                            edges.]
    @param gsparams         An optional GSParams argument.  See the docstring for GSParams for
                            details. [default: None]

    @returns a Convolution or ChromaticConvolution instance as appropriate.
    """
    # First check for number of arguments != 0
    if len(args) == 0:
        raise TypeError("At least one ChromaticObject or GSObject must be provided.")
    elif len(args) == 1:
        if isinstance(args[0], (galsim.GSObject, galsim.ChromaticObject)):
            args = [args[0]]
        elif isinstance(args[0], list) or isinstance(args[0], tuple):
            args = args[0]
        else:
            raise TypeError("Single input argument must be a GSObject, ChromaticObject, "
                            + "or a (possibly mixed) list of them.")
    # else args is already the list of objects

    if any([isinstance(a, galsim.ChromaticObject) for a in args]):
        return galsim.ChromaticConvolution(*args, **kwargs)
    else:
        return Convolution(*args, **kwargs)


class Convolution(galsim.GSObject):
    """A class for convolving 2 or more GSObject instances.

    The convolution will normally be done using discrete Fourier transforms of each of the component
    profiles, multiplying them together, and then transforming back to real space.

    There is also an option to do the convolution as integrals in real space.  To do this, use the
    optional keyword argument `real_space = True`.  Currently, the real-space integration is only
    enabled for convolving 2 profiles.  (Aside from the trivial implementaion for 1 profile.)  If
    you try to use it for more than 2 profiles, an exception will be raised.

    The real-space convolution is normally slower than the DFT convolution.  The exception is if
    both component profiles have hard edges, e.g. a truncated Moffat or Sersic with a Pixel.  In
    that case, the highest frequency `maxK` for each component is quite large since the ringing dies
    off fairly slowly.  So it can be quicker to use real-space convolution instead.  Also,
    real-space convolution tends to be more accurate in this case as well.

    If you do not specify either `real_space = True` or `False` explicitly, then we check if there
    are 2 profiles, both of which have hard edges.  In this case, we automatically use real-space
    convolution.  In all other cases, the default is not to use real-space convolution.

    Initialization
    --------------

    The normal way to use this class is to use the Convolve() factory function:

        >>> gal = galsim.Sersic(n, half_light_radius)
        >>> psf = galsim.Gaussian(sigma)
        >>> final = galsim.Convolve([gal, psf])

    The objects to be convolved may be provided either as multiple unnamed arguments (e.g.
    `Convolve(psf, gal)`) or as a list (e.g. `Convolve([psf, gal])`).  Any number of objects may
    be provided using either syntax.  (Well, the list has to include at least 1 item.)

    @param args             Unnamed args should be a list of objects to convolve.
    @param real_space       Whether to use real space convolution.  [default: None, which means
                            to automatically decide this according to whether the objects have hard
                            edges.]
    @param gsparams         An optional GSParams argument.  See the docstring for GSParams for
                            details. [default: None]

    Note: if `gsparams` is unspecified (or None), then the Convolution instance inherits the same
    GSParams as the first item in the list.  Also, note that parameters related to the Fourier-
    space calculations must be set when initializing the individual GSObjects that go into the Sum,
    NOT when creating the Sum (at which point the accuracy and threshold parameters will simply be
    ignored).

    Methods
    -------

    There are no additional methods for Convolution beyond the usual GSObject methods.
    """
    def __init__(self, *args, **kwargs):
        # First check for number of arguments != 0
        if len(args) == 0:
            raise TypeError("At least one ChromaticObject or GSObject must be provided.")
        elif len(args) == 1:
            if isinstance(args[0], galsim.GSObject):
                args = [args[0]]
            elif isinstance(args[0], list) or isinstance(args[0], tuple):
                args = args[0]
            else:
                raise TypeError("Single input argument must be a GSObject or list of them.")
        # else args is already the list of objects

        # Check kwargs
        # real_space can be True or False (default if omitted is None), which specifies whether to
        # do the convolution as an integral in real space rather than as a product in fourier
        # space.  If the parameter is omitted (or explicitly given as None I guess), then
        # we will usually do the fourier method.  However, if there are 2 components _and_ both of
        # them have hard edges, then we use real-space convolution.
        real_space = kwargs.pop("real_space", None)
        gsparams = kwargs.pop("gsparams", None)
        self._gsparams = gsparams

        # Make sure there is nothing left in the dict.
        if kwargs:
            raise TypeError(
                "Convolution constructor got unexpected keyword argument(s): %s"%kwargs.keys())

        # Check whether to perform real space convolution...
        # Start by checking if all objects have a hard edge.
        hard_edge = True
        for obj in args:
            if not isinstance(obj, galsim.GSObject):
                raise TypeError("Arguments to Convolution must be GSObjects, not %s"%obj)
            if not obj.hasHardEdges():
                hard_edge = False

        if real_space is None:
            # The automatic determination is to use real_space if 2 items, both with hard edges.
            if len(args) <= 2:
                real_space = hard_edge
            else:
                real_space = False

        # Warn if doing DFT convolution for objects with hard edges
        if not real_space and hard_edge:

            import warnings
            if len(args) == 2:
                msg = """
                Doing convolution of 2 objects, both with hard edges.
                This might be more accurate and/or faster using real_space=True"""
            else:
                msg = """
                Doing convolution where all objects have hard edges.
                There might be some inaccuracies due to ringing in k-space."""
            warnings.warn(msg)

        if real_space:
            # Can't do real space if nobj > 2
            if len(args) > 2:
                import warnings
                msg = """
                Real-space convolution of more than 2 objects is not implemented.
                Switching to DFT method."""
                warnings.warn(msg)
                real_space = False

            # Also can't do real space if any object is not analytic, so check for that.
            else:
                for obj in args:
                    if not obj.isAnalyticX():
                        import warnings
                        msg = """
                        A component to be convolved is not analytic in real space.
                        Cannot use real space convolution.
                        Switching to DFT method."""
                        warnings.warn(msg)
                        real_space = False
                        break

        # Save the construction parameters (as they are at this point) as attributes so they
        # can be inspected later if necessary.
        self._real_space = real_space
        self._obj_list = args

        # Then finally initialize the SBProfile using the objects' SBProfiles.
        SBList = [ obj.SBProfile for obj in args ]
        sbp = galsim._galsim.SBConvolve(SBList, real_space, gsparams)
        galsim.GSObject.__init__(self, sbp)

    @galsim.utilities.lazy_property
    def noise(self):
        # If one of the objects has a noise attribute, then we convolve it by the others.
        # More than one is not allowed.
        _noise = None
        for obj in self._obj_list:
            if obj.noise is not None:
                if _noise is not None:
                    import warnings
                    warnings.warn("Unable to propagate noise in galsim.Convolution when "
                                  "multiple objects have noise attribute")
                    break
                _noise = obj.noise
                others = [ obj2 for obj2 in self._obj_list if obj2 is not obj ]
                assert len(others) > 0
                if len(others) == 1:
                    _noise = _noise.convolvedWith(others[0])
                else:
                    _noise = _noise.convolvedWith(galsim.Convolve(others))
        return _noise

    @property
    def obj_list(self): return self._obj_list
    @property
    def real_space(self): return self._real_space

    def __eq__(self, other):
        return (isinstance(other, galsim.Convolution) and
                self._obj_list == other._obj_list and
                self.real_space == other.real_space and
                self._gsparams == other._gsparams)

    def __hash__(self):
        return hash(("galsim.Convolution", tuple(self._obj_list), self._real_space, self._gsparams))

    def __repr__(self):
        return 'galsim.Convolution(%r, real_space=%r, gsparams=%r)'%(
                self.obj_list, self.real_space, self._gsparams)

    def __str__(self):
        str_list = [ str(obj) for obj in self.obj_list ]
        s = 'galsim.Convolve(%s'%(', '.join(str_list))
        if self.real_space:
            s += ', real_space=True'
        s += ')'
        return s

    def _prepareDraw(self):
        for obj in self._obj_list:
            obj._prepareDraw()
        SBList = [obj.SBProfile for obj in self._obj_list]
        self.SBProfile = galsim._galsim.SBConvolve(SBList, self._real_space, self._gsparams)

    def shoot(self, n_photons, rng=None):
        """Shoot photons into a PhotonArray.

        @param n_photons    The number of photons to use for photon shooting.
        @param rng          If provided, a random number generator to use for photon shooting,
                            which may be any kind of BaseDeviate object.  If `rng` is None, one
                            will be automatically created, using the time as a seed.
                            [default: None]
        @returns PhotonArray.
        """
        ud = galsim.UniformDeviate(rng)

        photon_array = self._obj_list[0].shoot(n_photons, ud)
        # It may be necessary to shuffle when convolving because we do not have a
        # gaurantee that the convolvee's photons are uncorrelated, e.g., they might
        # both have their negative ones at the end.
        # However, this decision is now made by the convolve method.
        for obj in self._obj_list[1:]:
            photon_array.convolve(obj.shoot(n_photons, ud), ud)
        return photon_array

    def __getstate__(self):
        d = self.__dict__.copy()
        del d['SBProfile']
        return d

    def __setstate__(self, d):
        self.__dict__ = d
        self.__init__(self._obj_list, real_space=self._real_space, gsparams=self._gsparams)


_galsim.SBConvolve.__getinitargs__ = lambda self: (
        self.getObjs(), self.isRealSpace(), self.getGSParams())
_galsim.SBConvolve.__getstate__ = lambda self: None
_galsim.SBConvolve.__repr__ = lambda self: \
        'galsim._galsim.SBConvolve(%r, %r, %r)'%self.__getinitargs__()


def Deconvolve(obj, gsparams=None):
    """A function for deconvolving by either a GSObject or ChromaticObject.

    This function will inspect its input argument to decide if a Deconvolution object or a
    ChromaticDeconvolution object is required to represent the deconvolution by a surface
    brightness profile.

    @param obj              The object to deconvolve.
    @param gsparams         An optional GSParams argument.  See the docstring for GSParams for
                            details. [default: None]

    @returns a Deconvolution or ChromaticDeconvolution instance as appropriate.
    """
    if isinstance(obj, galsim.ChromaticObject):
        return galsim.ChromaticDeconvolution(obj, gsparams=gsparams)
    elif isinstance(obj, galsim.GSObject):
        return Deconvolution(obj, gsparams=gsparams)
    else:
        raise TypeError("Argument to Deconvolve must be either a GSObject or a ChromaticObject.")


class Deconvolution(galsim.GSObject):
    """A class for deconvolving a GSObject.

    The Deconvolution class represents a deconvolution kernel.  Note that the Deconvolution class,
    or compound objects (Sum, Convolution) that include a Deconvolution as one of the components,
    cannot be photon-shot using the 'phot' method of drawImage() method.

    You may also specify a `gsparams` argument.  See the docstring for GSParams using
    `help(galsim.GSParams)` for more information about this option.  Note: if `gsparams` is
    unspecified (or None), then the Deconvolution instance inherits the same GSParams as the object
    being deconvolved.

    Initialization
    --------------

    The normal way to use this class is to use the Deconvolve() factory function:

        >>> inv_psf = galsim.Deconvolve(psf)
        >>> deconv_gal = galsim.Convolve(inv_psf, gal)

    @param obj              The object to deconvolve.
    @param gsparams         An optional GSParams argument.  See the docstring for GSParams for
                            details. [default: None]

    Methods
    -------

    There are no additional methods for Deconvolution beyond the usual GSObject methods.
    """
    def __init__(self, obj, gsparams=None):
        if not isinstance(obj, galsim.GSObject):
            raise TypeError("Argument to Deconvolution must be a GSObject.")

        # Save the original object as an attribute, so it can be inspected later if necessary.
        self._orig_obj = obj
        self._gsparams = gsparams

        sbp = galsim._galsim.SBDeconvolve(obj.SBProfile, gsparams)
        galsim.GSObject.__init__(self, sbp)
        if obj.noise is not None:
            import warnings
            warnings.warn("Unable to propagate noise in galsim.Deconvolution")

    @property
    def orig_obj(self): return self._orig_obj

    def __eq__(self, other):
        return (isinstance(other, galsim.Deconvolution) and
                self._orig_obj == other._orig_obj and
                self._gsparams == other._gsparams)

    def __hash__(self):
        return hash(("galsim.Deconvolution", self._orig_obj, self._gsparams))

    def __repr__(self):
        return 'galsim.Deconvolution(%r, gsparams=%r)'%(self.orig_obj, self._gsparams)

    def __str__(self):
        return 'galsim.Deconvolve(%s)'%self.orig_obj

    def _prepareDraw(self):
        self._orig_obj._prepareDraw()
        self.SBProfile = galsim._galsim.SBDeconvolve(self._orig_obj.SBProfile, self._gsparams)

    def __getstate__(self):
        d = self.__dict__.copy()
        del d['SBProfile']
        return d

    def __setstate__(self, d):
        self.__dict__ = d
        self.__init__(self._orig_obj, self._gsparams)



_galsim.SBDeconvolve.__getinitargs__ = lambda self: (self.getObj(), self.getGSParams())
_galsim.SBDeconvolve.__getstate__ = lambda self: None
_galsim.SBDeconvolve.__repr__ = lambda self: \
        'galsim._galsim.SBDeconvolve(%r, %r)'%self.__getinitargs__()


def AutoConvolve(obj, real_space=None, gsparams=None):
    """A function for autoconvolving either a GSObject or ChromaticObject.

    This function will inspect its input argument to decide if a AutoConvolution object or a
    ChromaticAutoConvolution object is required to represent the convolution of a surface
    brightness profile with itself.

    @param obj              The object to be convolved with itself.
    @param real_space       Whether to use real space convolution.  [default: None, which means
                            to automatically decide this according to whether the object has hard
                            edges.]
    @param gsparams         An optional GSParams argument.  See the docstring for GSParams for
                            details. [default: None]

    @returns a AutoConvolution or ChromaticAutoConvolution instance as appropriate.
    """
    if isinstance(obj, galsim.ChromaticObject):
        return galsim.ChromaticAutoConvolution(obj, real_space=real_space, gsparams=gsparams)
    elif isinstance(obj, galsim.GSObject):
        return AutoConvolution(obj, real_space=real_space, gsparams=gsparams)
    else:
        raise TypeError("Argument to AutoConvolve must be either a GSObject or a ChromaticObject.")


class AutoConvolution(galsim.GSObject):
    """A special class for convolving a GSObject with itself.

    It is equivalent in functionality to `Convolve([obj,obj])`, but takes advantage of
    the fact that the two profiles are the same for some efficiency gains.

    Initialization
    --------------

    The normal way to use this class is to use the AutoConvolve() factory function:

        >>> psf_sq = galsim.AutoConvolve(psf)

    @param obj              The object to be convolved with itself.
    @param real_space       Whether to use real space convolution.  [default: None, which means
                            to automatically decide this according to whether the object has hard
                            edges.]
    @param gsparams         An optional GSParams argument.  See the docstring for GSParams for
                            details. [default: None]

    Methods
    -------

    There are no additional methods for AutoConvolution beyond the usual GSObject methods.
    """
    def __init__(self, obj, real_space=None, gsparams=None):
        if not isinstance(obj, galsim.GSObject):
            raise TypeError("Argument to AutoConvolution must be a GSObject.")

        # Check whether to perform real space convolution...
        # Start by checking if obj has a hard edge.
        hard_edge = obj.hasHardEdges()

        if real_space is None:
            # The automatic determination is to use real_space if obj has hard edges.
            real_space = hard_edge

        # Warn if doing DFT convolution for objects with hard edges.
        if not real_space and hard_edge:
            import warnings
            msg = """
            Doing auto-convolution of object with hard edges.
            This might be more accurate and/or faster using real_space=True"""
            warnings.warn(msg)

        # Can't do real space if object is not analytic, so check for that.
        if real_space and not obj.isAnalyticX():
            import warnings
            msg = """
            Object to be auto-convolved is not analytic in real space.
            Cannot use real space convolution.
            Switching to DFT method."""
            warnings.warn(msg)
            real_space = False

        # Save the construction parameters (as they are at this point) as attributes so they
        # can be inspected later if necessary.
        self._real_space = real_space
        self._orig_obj = obj
        self._gsparams = gsparams

        sbp = galsim._galsim.SBAutoConvolve(obj.SBProfile, real_space, gsparams)
        galsim.GSObject.__init__(self, sbp)
        if obj.noise is not None:
            import warnings
            warnings.warn("Unable to propagate noise in galsim.AutoConvolution")

    @property
    def orig_obj(self): return self._orig_obj
    @property
    def real_space(self): return self._real_space

    def __eq__(self, other):
        return (isinstance(other, galsim.AutoConvolution) and
                self.orig_obj == other.orig_obj and
                self.real_space == other.real_space and
                self._gsparams == other._gsparams)

    def __hash__(self):
        return hash(("galsim.AutoConvolution", self.orig_obj, self.real_space, self._gsparams))

    def __repr__(self):
        return 'galsim.AutoConvolution(%r, real_space=%r, gsparams=%r)'%(
                self.orig_obj, self.real_space, self._gsparams)

    def __str__(self):
        s = 'galsim.AutoConvolve(%s'%self.orig_obj
        if self.real_space:
            s += ', real_space=True'
        s += ')'
        return s

    def _prepareDraw(self):
        self._orig_obj._prepareDraw()
        self.SBProfile = galsim._galsim.SBAutoConvolve(self._orig_obj.SBProfile, self._real_space,
                                                       self._gsparams)

    def shoot(self, n_photons, rng=None):
        """Shoot photons into a PhotonArray.

        @param n_photons    The number of photons to use for photon shooting.
        @param rng          If provided, a random number generator to use for photon shooting,
                            which may be any kind of BaseDeviate object.  If `rng` is None, one
                            will be automatically created, using the time as a seed.
                            [default: None]
        @returns PhotonArray.
        """
        ud = galsim.UniformDeviate(rng)

        photon_array = self._orig_obj.shoot(n_photons, ud)
        photon_array.convolve(self._orig_obj.shoot(n_photons, ud), ud)
        return photon_array

    def __getstate__(self):
        d = self.__dict__.copy()
        del d['SBProfile']
        return d

    def __setstate__(self, d):
        self.__dict__ = d
        self.__init__(self._orig_obj, self._real_space, self._gsparams)



_galsim.SBAutoConvolve.__getinitargs__ = lambda self: (
        self.getObj(), self.isRealSpace(), self.getGSParams())
_galsim.SBAutoConvolve.__getstate__ = lambda self: None
_galsim.SBAutoConvolve.__repr__ = lambda self: \
        'galsim._galsim.SBAutoConvolve(%r, %r, %r)'%self.__getinitargs__()


def AutoCorrelate(obj, real_space=None, gsparams=None):
    """A function for autocorrelating either a GSObject or ChromaticObject.

    This function will inspect its input argument to decide if a AutoCorrelation object or a
    ChromaticAutoCorrelation object is required to represent the correlation of a surface
    brightness profile with itself.

    @param obj              The object to be convolved with itself.
    @param real_space       Whether to use real space convolution.  [default: None, which means
                            to automatically decide this according to whether the object has hard
                            edges.]
    @param gsparams         An optional GSParams argument.  See the docstring for GSParams for
                            details. [default: None]

    @returns an AutoCorrelation or ChromaticAutoCorrelation instance as appropriate.
    """
    if isinstance(obj, galsim.ChromaticObject):
        return galsim.ChromaticAutoCorrelation(obj, real_space=real_space, gsparams=gsparams)
    elif isinstance(obj, galsim.GSObject):
        return AutoCorrelation(obj, real_space=real_space, gsparams=gsparams)
    else:
        raise TypeError("Argument to AutoCorrelate must be either a GSObject or a ChromaticObject.")


class AutoCorrelation(galsim.GSObject):
    """A special class for correlating a GSObject with itself.

    It is equivalent in functionality to
        galsim.Convolve([obj,obj.createRotated(180.*galsim.degrees)])
    but takes advantage of the fact that the two profiles are the same for some efficiency gains.

    This class is primarily targeted for use by the CorrelatedNoise models when convolving
    with a GSObject.

    Initialization
    --------------

    The normal way to use this class is to use the AutoCorrelate() factory function:

        >>> psf_sq = galsim.AutoCorrelate(psf)

    @param obj              The object to be convolved with itself.
    @param real_space       Whether to use real space convolution.  [default: None, which means
                            to automatically decide this according to whether the object has hard
                            edges.]
    @param gsparams         An optional GSParams argument.  See the docstring for GSParams for
                            details. [default: None]

    Methods
    -------

    There are no additional methods for AutoCorrelation beyond the usual GSObject methods.
    """
    def __init__(self, obj, real_space=None, gsparams=None):
        if not isinstance(obj, galsim.GSObject):
            raise TypeError("Argument to AutoCorrelation must be a GSObject.")

        # Check whether to perform real space convolution...
        # Start by checking if obj has a hard edge.
        hard_edge = obj.hasHardEdges()

        if real_space is None:
            # The automatic determination is to use real_space if obj has hard edges.
            real_space = hard_edge

        # Warn if doing DFT convolution for objects with hard edges.
        if not real_space and hard_edge:
            import warnings
            msg = """
            Doing auto-convolution of object with hard edges.
            This might be more accurate and/or faster using real_space=True"""
            warnings.warn(msg)

        # Can't do real space if object is not analytic, so check for that.
        if real_space and not obj.isAnalyticX():
            import warnings
            msg = """
            Object to be auto-convolved is not analytic in real space.
            Cannot use real space convolution.
            Switching to DFT method."""
            warnings.warn(msg)
            real_space = False

        # Save the construction parameters (as they are at this point) as attributes so they
        # can be inspected later if necessary.
        self._real_space = real_space
        self._orig_obj = obj
        self._gsparams = gsparams

        sbp = galsim._galsim.SBAutoCorrelate(obj.SBProfile, real_space, gsparams)
        galsim.GSObject.__init__(self, sbp)
        if obj.noise is not None:
            import warnings
            warnings.warn("Unable to propagate noise in galsim.AutoCorrelation")

    @property
    def orig_obj(self): return self._orig_obj
    @property
    def real_space(self): return self._real_space

    def __eq__(self, other):
        return (isinstance(other, galsim.AutoCorrelation) and
                self.orig_obj == other.orig_obj and
                self.real_space == other.real_space and
                self._gsparams == other._gsparams)

    def __hash__(self):
        return hash(("galsim.AutoCorrelation", self.orig_obj, self.real_space, self._gsparams))

    def __repr__(self):
        return 'galsim.AutoCorrelation(%r, real_space=%r, gsparams=%r)'%(
                self.orig_obj, self.real_space, self._gsparams)

    def __str__(self):
        s = 'galsim.AutoCorrelate(%s'%self.orig_obj
        if self.real_space:
            s += ', real_space=True'
        s += ')'
        return s

    def _prepareDraw(self):
        self._orig_obj._prepareDraw()
        self.SBProfile = galsim._galsim.SBAutoCorrelate(self._orig_obj.SBProfile,
                                                        self._real_space, self._gsparams)

    def shoot(self, n_photons, rng=None):
        """Shoot photons into a PhotonArray.

        @param n_photons    The number of photons to use for photon shooting.
        @param rng          If provided, a random number generator to use for photon shooting,
                            which may be any kind of BaseDeviate object.  If `rng` is None, one
                            will be automatically created, using the time as a seed.
                            [default: None]
        @returns PhotonArray.
        """
        ud = galsim.UniformDeviate(rng)

        result = self._orig_obj.shoot(n_photons, ud)
        result2 = self._orig_obj.shoot(n_photons, ud)

        # Flip sign of (x, y) in one of the results
        result2.x *= -1
        result2.y *= -1

        result.convolve(result2, ud)
        return result

    def __getstate__(self):
        d = self.__dict__.copy()
        del d['SBProfile']
        return d

    def __setstate__(self, d):
        self.__dict__ = d
        self.__init__(self._orig_obj, self._real_space, self._gsparams)



_galsim.SBAutoCorrelate.__getinitargs__ = lambda self: (
        self.getObj(), self.isRealSpace(), self.getGSParams())
_galsim.SBAutoCorrelate.__getstate__ = lambda self: None
_galsim.SBAutoCorrelate.__repr__ = lambda self: \
        'galsim._galsim.SBAutoCorrelate(%r, %r, %r)'%self.__getinitargs__()


def FourierSqrt(obj, gsparams=None):
    """A function for computing the Fourier-space square root of either a GSObject or
    ChromaticObject.

    The FourierSqrt function is principally used for doing an optimal coaddition algorithm
    originally developed by Nick Kaiser (but unpublished) and also described by Zackay & Ofek 2015
    (http://adsabs.harvard.edu/abs/2015arXiv151206879Z).  See the script make_coadd.py in the
    GalSim/examples directory for an example of how it works.

    This function will inspect its input argument to decide if a FourierSqrtProfile object or a
    ChromaticFourierSqrtProfile object is required to represent the operation applied to a surface
    brightness profile.

    @param obj              The object to compute the Fourier-space square root of.
    @param gsparams         An optional GSParams argument.  See the docstring for GSParams for
                            details. [default: None]

    @returns a FourierSqrtProfile or ChromaticFourierSqrtProfile instance as appropriate.
    """
    if isinstance(obj, galsim.ChromaticObject):
        return galsim.ChromaticFourierSqrtProfile(obj, gsparams=gsparams)
    elif isinstance(obj, galsim.GSObject):
        return FourierSqrtProfile(obj, gsparams=gsparams)
    else:
        raise TypeError("Argument to FourierSqrt must be either a GSObject or a ChromaticObject.")


class FourierSqrtProfile(galsim.GSObject):
    """A class for computing the Fourier-space sqrt of a GSObject.

    The FourierSqrtProfile class represents the Fourier-space square root of another profile.
    Note that the FourierSqrtProfile class, or compound objects (Sum, Convolution) that include a
    FourierSqrtProfile as one of the components cannot be photon-shot using the 'phot' method of
    drawImage() method.

    You may also specify a `gsparams` argument.  See the docstring for GSParams using
    `help(galsim.GSParams)` for more information about this option.  Note: if `gsparams` is
    unspecified (or None), then the FourierSqrtProfile instance inherits the same GSParams as the
    object being operated on.

    Initialization
    --------------

    The normal way to use this class is to use the FourierSqrt() factory function:

        >>> fourier_sqrt = galsim.FourierSqrt(obj)

    @param obj              The object to compute Fourier-space square root of.
    @param gsparams         An optional GSParams argument.  See the docstring for GSParams for
                            details. [default: None]

    Methods
    -------

    There are no additional methods for FourierSqrtProfile beyond the usual GSObject methods.
    """
    def __init__(self, obj, gsparams=None):
        if not isinstance(obj, galsim.GSObject):
            raise TypeError("Argument to FourierSqrtProfile must be a GSObject.")

        # Save the original object as an attribute, so it can be inspected later if necessary.
        self._orig_obj = obj
        self._gsparams = gsparams

        sbp = galsim._galsim.SBFourierSqrt(obj.SBProfile, gsparams)
        galsim.GSObject.__init__(self, sbp)
        if obj.noise is not None:
            import warnings
            warnings.warn("Unable to propagate noise in galsim.FourierSqrtProfile")

    @property
    def orig_obj(self): return self._orig_obj

    def __eq__(self, other):
        return (isinstance(other, galsim.FourierSqrtProfile) and
                self._orig_obj == other._orig_obj and
                self._gsparams == other._gsparams)

    def __hash__(self):
        return hash(("galsim.FourierSqrtProfile", self._orig_obj, self._gsparams))

    def __repr__(self):
        return 'galsim.FourierSqrtProfile(%r, gsparams=%r)'%(self.orig_obj, self._gsparams)

    def __str__(self):
        return 'galsim.FourierSqrt(%s)'%self.orig_obj

    def _prepareDraw(self):
        self._orig_obj._prepareDraw()
        self.SBProfile = galsim._galsim.SBFourierSqrt(self._orig_obj.SBProfile, self._gsparams)

    def __getstate__(self):
        d = self.__dict__.copy()
        del d['SBProfile']
        return d

    def __setstate__(self, d):
        self.__dict__ = d
        self.__init__(self._orig_obj, self._gsparams)

_galsim.SBFourierSqrt.__getinitargs__ = lambda self: (self.getObj(), self.getGSParams())
_galsim.SBFourierSqrt.__getstate__ = lambda self: None
_galsim.SBFourierSqrt.__repr__ = lambda self: \
        'galsim._galsim.SBFourierSqrt(%r, %r)'%self.__getinitargs__()


class RandomWalk(galsim.GSObject):
    """

    A class for generating a set of point sources distributed using a random
    walk.  Uses of this profile include representing an "irregular" galaxy, or
    adding this profile to an Exponential to represent knots of star formation.

    Random walk profiles have "shape noise" that depends on the number of point
    sources used.  For example, with 100 points the shape noise is g~0.05, and
    this will decrease as more points are added.  The profile can be sheared to
    give additional ellipticity, for example to follow that of an associated
    disk.

    We use the analytic approximation of an infinite number of steps, which is
    a good approximation even if the desired number of steps were less than 10.

    The requested half light radius (hlr) should be thought of as a rough
    value.  With a finite number point sources the actual realized hlr will be
    noisy.

    Initialization
    --------------
    @param  npoints                 Number of point sources to generate.
    @param  half_light_radius       Half light radius of the distribution of
                                    points.  This is the mean half light
                                    radius produced by an infinite number of
                                    points.  A single instance will be noisy.
    @param  flux                    Optional total flux in all point sources.
                                    [default: 1]
    @param  rng                     Optional random number generator. Can be
                                    any galsim.BaseDeviate.  If None, the rng
                                    is created internally.
                                    [default: None]
    @param  gsparams                Optional GSParams for the gaussians
                                    representing each point source.
                                    [default: None]

    Methods
    -------

    This class inherits from galsim.Sum. Additional methods are

        calculateHLR:
            Calculate the actual half light radius of the generated points

    There are also "getters",  implemented as read-only properties

        .npoints
        .input_half_light_radius
        .flux
        .gaussians
            The list of galsim.Gaussian objects representing the points
        .points
            The array of x,y offsets used to create the point sources

    Notes
    -----

    - The algorithm is a modified version of that presented in

          https://arxiv.org/abs/1312.5514v3

      Modifications are
        1) there is no outer cutoff to how far a point can wander
        2) We use the approximation of an infinite number of steps.
    """

    # these allow use in a galsim configuration context

    _req_params = { "npoints" : int, "half_light_radius" : float }
    _opt_params = { "flux" : float }
    _single_params = []
    _takes_rng = True

    def __init__(self, npoints, half_light_radius, flux=1.0, rng=None, gsparams=None):

        self._half_light_radius = float(half_light_radius)

        self._flux    = float(flux)
        self._npoints = int(npoints)

        # size of the galsim.Gaussian objects to use as delta functions
        self._gaussian_sigma = 1.0e-8

        self._input_gsparams=gsparams

        # we will verify this in the _verify() method
        if rng is None:
            rng = galsim.BaseDeviate()

        self._rng=rng

        self._verify()

        self._set_gaussian_rng()

        self._points = self._get_points()
        self._gaussians = self._get_gaussians(self._points)

        sbp = galsim._galsim.SBAdd(self._gaussians, gsparams)
        galsim.GSObject.__init__(self, sbp)

    def calculateHLR(self):
        """
        calculate the half light radius of the generated points
        """
        pts = self._points
        my,mx=pts.mean(axis=0)

        r=np.sqrt( (pts[:,0]-my)**2 + (pts[:,1]-mx)**2)

        hlr=np.median(r)

        return hlr

    @property
    def input_half_light_radius(self):
        """
        getter for the input half light radius
        """
        return self._half_light_radius

    @property
    def flux(self):
        """
        getter for the total flux
        """
        return self._flux

    @property
    def npoints(self):
        """
        getter for the number of points
        """
        return self._npoints

    @property
    def gaussians(self):
        """
        getter for the list of gaussians
        """
        return self._gaussians

    @property
    def points(self):
        """
        getter for the array of points, shape [npoints, 2]
        """
        return self._points.copy()

    def _get_gaussians(self, points):
        """
        Create galsim.Gaussian objects for each point.

        Highly optimized
        """

        gaussians = []
        sigma=self._gaussian_sigma
        gsparams=self._input_gsparams
        fluxper=self._flux/self._npoints

        for p in points:
            g = galsim._galsim.SBGaussian(
                sigma=sigma,
                flux=fluxper,
                gsparams=gsparams,
            )

            pos = galsim.PositionD(p[0],p[1])

            g = galsim._galsim.SBTransform(
                g,
                1.0,
                0.0,
                0.0,
                1.0,
                pos,
                1.0,
                gsparams,
            )

            gaussians.append(g)

        return gaussians

    def _set_gaussian_rng(self):
        """
        Set the random number generator used to create the points

        We are approximating the random walk to have infinite number
        of steps, which is just a gaussian
        """

        # gaussian step size in each dimension for a random walk with infinite
        # number steps
        self._sigma_step = self._half_light_radius/2.3548200450309493*2

        self._gauss_rng = galsim.GaussianNoise(
            self._rng,
            sigma=self._sigma_step,
        )


    def _get_points(self):
        """
        We must use a galsim random number generator, in order for
        this profile to be used in the configuration file context.

        The most efficient way is to write into an image
        """
        ny=self._npoints
        nx=2
        im=galsim.ImageD(nx, ny)

        im.addNoise(self._gauss_rng)

        return im.array

    def _verify(self):
        """
        type and range checking on the inputs
        """
        if not isinstance(self._rng, galsim.BaseDeviate):
            raise TypeError("rng must be an instance of galsim.BaseDeviate, "
                            "got %s" % str(self._rng))

        if self._npoints <= 0:
            raise ValueError("npoints must be > 0, got %s" % str(self._npoints))

        if self._half_light_radius <= 0.0:
            raise ValueError("half light radius must be > 0"
                             ", got %s" % str(self._half_light_radius))
        if self._flux < 0.0:
            raise ValueError("flux must be >= 0, got %s" % str(self._flux))

    def __str__(self):
        rep='galsim.RandomWalk(%(npoints)d, %(hlr)g, flux=%(flux)g, gsparams=%(gsparams)s)'
        rep = rep % dict(
            npoints=self._npoints,
            hlr=self._half_light_radius,
            flux=self._flux,
            gsparams=str(self._input_gsparams),
        )
        return rep

    def __repr__(self):
        rep='galsim.RandomWalk(%(npoints)d, %(hlr).16g, flux=%(flux).16g, gsparams=%(gsparams)s)'
        rep = rep % dict(
            npoints=self._npoints,
            hlr=self._half_light_radius,
            flux=self._flux,
            gsparams=repr(self._input_gsparams),
        )
<<<<<<< HEAD
        return rep
=======
        return rep

    def __eq__(self, other):
        return (isinstance(other, galsim.RandomWalk) and
                self._npoints == other._npoints and
                self._half_light_radius == other._half_light_radius and
                self._flux == other._flux and
                self._input_gsparams == other._input_gsparams)

    def __hash__(self):
        return hash(("galsim.RandomWalk", self._npoints, self._half_light_radius, self._flux,
                     self._input_gsparams))
>>>>>>> 13b50ff7
<|MERGE_RESOLUTION|>--- conflicted
+++ resolved
@@ -1303,9 +1303,6 @@
             flux=self._flux,
             gsparams=repr(self._input_gsparams),
         )
-<<<<<<< HEAD
-        return rep
-=======
         return rep
 
     def __eq__(self, other):
@@ -1317,5 +1314,4 @@
 
     def __hash__(self):
         return hash(("galsim.RandomWalk", self._npoints, self._half_light_radius, self._flux,
-                     self._input_gsparams))
->>>>>>> 13b50ff7
+                     self._input_gsparams))