--- conflicted
+++ resolved
@@ -160,18 +160,6 @@
         else:
             self.scale = 1. * units / galsim.arcsec
 
-<<<<<<< HEAD
-    def getShear(self, pos=None, grid_spacing=None, ngrid=None, rng=None,
-                 interpolant=None, center=galsim.PositionD(0,0)):
-        """Generate a realization of the current power spectrum at the specified positions.
-
-        This function currently does two relatively separate things.  The plan is to split it into
-        two functions, but we haven't done so yet.
-        
-        First, it will generate a Gaussian random realization of the specified E and B mode shear
-        power spectrum at a grid of positions, specified by the input parameters `grid_spacing` 
-        (distance between grid points) and `ngrid` (number of grid points in each direction.)
-=======
 
     def buildGriddedShears(self, grid_spacing=None, ngrid=None, rng=None,
                            interpolant=None, center=galsim.PositionD(0,0)):
@@ -181,7 +169,6 @@
         shear power spectra at a grid of positions, specified by the input parameters 
         `grid_spacing` (distance between grid points) and `ngrid` (number of grid points in each 
         direction.)
->>>>>>> fcfbc28a
 
         The normalization of the shears from a given power spectrum is defined as follows: if 
         P_E(k)=P_B(k)=P [const],
@@ -206,11 +193,7 @@
         1. Get shears on a grid of points separated by 1 arcsec:
 
                my_ps = galsim.PowerSpectrum(lambda k : k**2)
-<<<<<<< HEAD
-               g1, g2 = my_ps.getShear(grid_spacing = 1., ngrid = 100)
-=======
                g1, g2 = my_ps.buildGriddedShears(grid_spacing = 1., ngrid = 100)
->>>>>>> fcfbc28a
 
            The returned g1,g2 are 2-d numpy arrays of values, corresponding to the values of 
            g1,g2 at the locations of the grid points.
@@ -229,34 +212,9 @@
         2. Rebuild the grid using a particular rng and set the location of the center of the grid
            to be something other than the default (0,0)
 
-<<<<<<< HEAD
-               g1, g2 = my_ps.getShear(grid_spacing = 8., ngrid = 65,
-                                       rng = galsim.BaseDeviate(1413231),
-                                       center = (256.5, 256.5) )
-
-        3. Use the previously created grid to get the shear for a particular point:
-
-               g1, g2 = my_ps.getShear(pos = galsim.PositionD(12, 412))
-
-           This time the returned values are just floats and correspond to the shear for the
-           provided position.
-
-        4. You can also provide a position as a tuple to save the explicit PositionD construction:
-
-               g1, g2 = my_ps.getShear(pos = (12, 412))
-
-        5. Get the shears for a bunch of points at once:
-        
-               xlist = [ 141, 313,  12, 241, 342 ]
-               ylist = [  75, 199, 306, 225, 489 ]
-               poslist = [ galsim.PositionD(xlist[i],ylist[i]) for i in range(len(xlist)) ]
-               g1, g2 = my_ps.getShear( poslist )
-               g1, g2 = my_ps.getShear( (xlist, ylist) )
-=======
                g1, g2 = my_ps.buildGriddedShears(grid_spacing = 8., ngrid = 65,
                                                  rng = galsim.BaseDeviate(1413231),
                                                  center = (256.5, 256.5) )
->>>>>>> fcfbc28a
 
         3. Make a PowerSpectrum from a tabulated P(k) that gets interpolated to find the power at
            all necessary values of k, then generate shears on a grid.  Assuming that k and P_k are
@@ -285,38 +243,6 @@
         @return g1,g2           These are 2-d NumPy arrays corresponding to shears at the gridded
                                 positions.
         """
-<<<<<<< HEAD
-        # This used to be part of the doc string.  It was moved here for now, since this 
-        # functionality isn't implemented yet.
-        #
-        # When using a non-gridded set of points, the code has to choose an appropriate spacing for
-        # a grid and then interpolate the gridded shears to the specified set of points.  It does
-        # this by requiring that the modification to the power spectrum due to a (bi)linear 
-        # interpolant should not be significant at the minimum separation between points.  The user
-        # should be aware that use of an interpolant that is not linear does not change how this 
-        # calculation is done, and therefore it is necessary to test the fidelity of the recovered 
-        # power spectrum for any errors due to the chosen non-linear interpolant.
-
-        # Convert to numpy arrays for internal usage:
-        if pos is not None:
-            pos_x, pos_y = _convertPositions(pos, 'getShear')
-            if grid_spacing is None and not hasattr(self,'im_g1'):
-                raise AttributeError(
-                    "Calling PowerSpectrum.getShear without grid parameters, and " +
-                    "no grid previously set up.")
-
-        # Check for non-integer ngrid
-        if not isinstance(ngrid, int) and not isinstance(ngrid, long):
-            if isinstance(ngrid, float):
-                ngrid = int(ngrid)
-            else:
-                raise ValueError("ngrid must be an int, or easily convertable to int!")
-
-        # Check problem cases for regular grid of points
-        if grid_spacing is not None or ngrid is not None:
-            if grid_spacing is None or ngrid is None:
-                raise ValueError("When specifying grid, we require both a spacing and a size!")
-=======
         # Check problem cases for regular grid of points
         if grid_spacing is None or ngrid is None:
             raise ValueError("Both a spacing and a size are required for buildGriddedShears.")
@@ -326,7 +252,6 @@
                 ngrid = int(ngrid)
             except:
                 raise ValueError("ngrid must be an int, or easily convertable to int!")
->>>>>>> fcfbc28a
 
         # Check if center is a Position
         if isinstance(center,galsim.PositionD):
@@ -382,29 +307,6 @@
         else:
             p_B = b_power_function
 
-<<<<<<< HEAD
-        # Build the grid if requested.
-        if grid_spacing is not None:
-            psr = PowerSpectrumRealizer(ngrid, ngrid, grid_spacing, self.p_E, self.p_B)
-            self.grid_g1, self.grid_g2 = psr(gd)
-            
-            # Setup interpolated images
-            self.im_g1 = galsim.ImageViewD(self.grid_g1)
-            self.im_g1.setScale(grid_spacing)
-
-            self.im_g2 = galsim.ImageViewD(self.grid_g2)
-            self.im_g2.setScale(grid_spacing)
-
-            # Dealing with the center here is a bit confusing, especially if ngrid is even.
-            # The InterpolatedImage will consider position (0,0) to correspond to 
-            # self.im_g1.bounds.center() on the image.  We call this nominal_center.
-            # However, if ngrid is even, this is slightly up and to the right of the 
-            # true center. The true center x and y are at (1+ngrid)/2 * grid_spacing.
-            # And finally, we may be passed a value to consider the center of the image.
-            b = self.im_g1.bounds
-            nominal_center = galsim.PositionD(b.center().x, b.center().y) * grid_spacing
-            true_center = galsim.PositionD( (1.+ngrid)/2. , (1.+ngrid)/2. ) * grid_spacing
-=======
         # Build the grid 
         psr = PowerSpectrumRealizer(ngrid, ngrid, grid_spacing, p_E, p_B)
         self.grid_g1, self.grid_g2 = psr(gd)
@@ -427,7 +329,6 @@
         b = self.im_g1.bounds
         nominal_center = galsim.PositionD(b.center().x, b.center().y) * grid_spacing
         true_center = galsim.PositionD( (1.+ngrid)/2. , (1.+ngrid)/2. ) * grid_spacing
->>>>>>> fcfbc28a
             
         # The offset to be added to any position is then such that if we are 
         # provided the target center position, the result will be the location of 
