--- conflicted
+++ resolved
@@ -1312,14 +1312,9 @@
     @param temperature          Temperature in Kelvins.  [default: 293.15 K]
     @param H2O_pressure         Water vapor pressure in kiloPascals.  [default: 1.067 kPa]
     """
-<<<<<<< HEAD
     def __init__(self, base_obj, base_wavelength, scale_unit=None, **kwargs):
         from .angle import Angle, _Angle, AngleUnit, arcsec
         from . import dcr
-=======
-    def __init__(self, base_obj, base_wavelength, scale_unit=galsim.arcsec, **kwargs):
-        from .dcr import parse_dcr_angles
->>>>>>> 97522851
 
         self.separable = False
         self.interpolated = False
@@ -1336,34 +1331,7 @@
             scale_unit = AngleUnit.from_name(scale_unit)
         self.scale_unit = scale_unit
         self.alpha = kwargs.pop('alpha', -0.2)
-<<<<<<< HEAD
-        # Determine zenith_angle and parallactic_angle from kwargs
-        if 'zenith_angle' in kwargs:
-            self.zenith_angle = kwargs.pop('zenith_angle')
-            self.parallactic_angle = kwargs.pop('parallactic_angle', _Angle(0.0))
-            if not isinstance(self.zenith_angle, Angle) or \
-                    not isinstance(self.parallactic_angle, Angle):
-                raise TypeError("zenith_angle and parallactic_angle must be galsim.Angles!")
-        elif 'obj_coord' in kwargs:
-            obj_coord = kwargs.pop('obj_coord')
-            if 'zenith_coord' in kwargs:
-                zenith_coord = kwargs.pop('zenith_coord')
-                self.zenith_angle, self.parallactic_angle = dcr.zenith_parallactic_angles(
-                    obj_coord=obj_coord, zenith_coord=zenith_coord)
-            else:
-                if 'HA' not in kwargs or 'latitude' not in kwargs:
-                    raise TypeError("ChromaticAtmosphere requires either zenith_coord or (HA, "
-                                    +"latitude) when obj_coord is specified!")
-                HA = kwargs.pop('HA')
-                latitude = kwargs.pop('latitude')
-                self.zenith_angle, self.parallactic_angle = dcr.zenith_parallactic_angles(
-                    obj_coord=obj_coord, HA=HA, latitude=latitude)
-        else:
-            raise TypeError("Need to specify zenith_angle and parallactic_angle!")
-=======
-
-        self.zenith_angle, self.parallactic_angle, self.kw = parse_dcr_angles(**kwargs)
->>>>>>> 97522851
+        self.zenith_angle, self.parallactic_angle, self.kw = dcr.parse_dcr_angles(**kwargs)
 
         # Any remaining kwargs will get forwarded to galsim.dcr.get_refraction
         # Check that they're valid
@@ -1371,12 +1339,8 @@
             if kw not in ['temperature', 'pressure', 'H2O_pressure']:
                 raise TypeError("Got unexpected keyword: {0}".format(kw))
 
-<<<<<<< HEAD
-        self.base_refraction = dcr.get_refraction(self.base_wavelength, self.zenith_angle, **kwargs)
-=======
-        self.base_refraction = galsim.dcr.get_refraction(self.base_wavelength, self.zenith_angle,
-                                                         **self.kw)
->>>>>>> 97522851
+        self.base_refraction = dcr.get_refraction(self.base_wavelength, self.zenith_angle,
+                                                  **self.kw)
 
     def __eq__(self, other):
         return (isinstance(other, ChromaticAtmosphere) and
