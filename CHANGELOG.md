--- conflicted
+++ resolved
@@ -1,15 +1,6 @@
 Changes from v0.3 to current version: 
 ------------------------------------
 
-<<<<<<< HEAD
-* Option for shear power spectra: use a tabulated P(k), either input as arrays or read in from a
-  file, for example from a cosmological shear power spectrum calculator.  This work also involved
-  making a python interface to C++ tables that can be used for interpolation in a more general
-  context. (Issue #305)
-
-* Added a DistDeviate class that generates pseudo-random numbers from a user-defined probability
-  distribution. (Issue #306)
-=======
 * Option for shears from a power spectrum: use a tabulated P(k), either input as arrays or read in from a
   file, for example from a cosmological shear power spectrum calculator.  Also, the PowerSpectrum class
   now properly handles conversions between different units for P(k) and the galaxy positions at
@@ -23,4 +14,6 @@
 
 * There is now a python interface to C++ tables that can be used for interpolation in a more general
   context. (Issue #305)
->>>>>>> 391e2512
+
+* Added a DistDeviate class that generates pseudo-random numbers from a user-defined probability
+  distribution. (Issue #306)