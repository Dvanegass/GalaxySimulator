Changes from v0.5 to current version:
------------------------------------

<<<<<<< HEAD
* Updated the allowed range for Sersic n to 0.3 -- 6.2.  Beyond this range we find that the 
  code has numerical problems leading to significant inaccuracies.  (Issue #325)
=======
* Added MEDS file output to the des module.  Also made it easier for modules such as this to add 
  new input and output formats to the config structure.  (Issue #376)
>>>>>>> 3614eb3b

* Fixed a bug in the rendering of shifted images.  (Issue #424)

* Added the offset parameter to the draw and drawShoot commands, and also to the constructor 
  of InterpolatedImage.  (Issue #439)

* Added scale as a constructor parameter for Images.  (Issue #439)

* Improved the ability of Lanczos interpolants to conserve a DC input flux (with the 
  `conserve_dc=True` parameter).  (Issue #442)

* Switched default interpolant for `RealGalaxy` to `Quintic`.  (Issue #442)<|MERGE_RESOLUTION|>--- conflicted
+++ resolved
@@ -1,13 +1,11 @@
 Changes from v0.5 to current version:
 ------------------------------------
 
-<<<<<<< HEAD
 * Updated the allowed range for Sersic n to 0.3 -- 6.2.  Beyond this range we find that the 
   code has numerical problems leading to significant inaccuracies.  (Issue #325)
-=======
+
 * Added MEDS file output to the des module.  Also made it easier for modules such as this to add 
   new input and output formats to the config structure.  (Issue #376)
->>>>>>> 3614eb3b
 
 * Fixed a bug in the rendering of shifted images.  (Issue #424)
 
