--- conflicted
+++ resolved
@@ -41,15 +41,12 @@
     `im = ImageF(nx, ny, scale=scale, init_value=init_val)`.
 * Removed the `im.at(x,y)` syntax.  This had been equivalent to `im(x,y)`, 
   so any such code should now be switched to that. (Issue #364)
-<<<<<<< HEAD
 * Angle.wrap() now returns the wrapped angle rather than modifying the 
   original.
   * `angle.wrap()` should now be `angle = angle.wrap()`.
-=======
 * Removed the previously deprecated Ellipse and AtmosphericPSF classes.
   Also removed PhotonArray from the python layer, since it is only used
   by the C++ layer.  (Issue #364)
->>>>>>> f7628356
 
 Updates to config options:
 
